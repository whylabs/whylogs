--- conflicted
+++ resolved
@@ -4,11 +4,9 @@
 
 [metadata]
 name = whylogs
-<<<<<<< HEAD
+
 version = 0.3.0
-=======
-version = 0.1.13
->>>>>>> 1db0228d
+
 description = Profile and monitor your ML data pipeline end-to-end
 author = WhyLabs.ai
 author-email = support@whylabs.ai
