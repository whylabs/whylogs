--- conflicted
+++ resolved
@@ -4,13 +4,7 @@
 
 [metadata]
 name = whylogs
-<<<<<<< HEAD
 version = 0.3.2
-=======
-
-version = 0.3.1
-
->>>>>>> d89c4137
 description = Profile and monitor your ML data pipeline end-to-end
 author = WhyLabs.ai
 author-email = support@whylabs.ai
