# This file is used to configure your project.
# Read more about the various options under:
# http://setuptools.readthedocs.io/en/latest/setuptools.html#configuring-setup-using-setup-cfg-files

[metadata]
name = whylogs
<<<<<<< HEAD
version = 0.4.4-dev3
=======
version = 0.4.5-dev1
>>>>>>> cc68b80e
description = Profile and monitor your ML data pipeline end-to-end
author = WhyLabs.ai
author-email = support@whylabs.ai
license = apache-2.0
long-description = file: README.md
long-description-content-type = text/markdown; charset=UTF-8; variant=GFM
url = https://github.com/whylabs/whylogs-python/
project-urls =
    Documentation = https://whylogs.readthedocs.io/
# Change if running only on Windows, Mac or Linux (comma-separated)
platforms = any
# Add here all kinds of additional classifiers as defined under
# https://pypi.python.org/pypi?%3Aaction=list_classifiers
classifiers =
    Development Status :: 3 - Alpha
    License :: OSI Approved :: Apple Public Source License
    Programming Language :: Python
    Topic :: Software Development :: Libraries :: Python Modules

[options]
zip_safe = False
packages = find:
include_package_data = True
package_dir =
    =src
# Add here dependencies of your project (semicolon/line-separated), e.g.
install_requires =
    click>=7.1.2
    python-dateutil>=2.8.1
    protobuf>=3.15.5
    pyyaml>=5.3.1
    pandas>1.0
    marshmallow>=3.7.1
    numpy>=1.18
    whylabs-client >=0.1, <= 0.2
    whylabs-datasketches>=2.2.0b1
    boto3>=1.14.1
    botocore>=1.17.44
    smart-open>=4.1.2
# very important: s3fs pulls in aiobotocore, which locks boto3
    xlrd==2.0.1
    openpyxl==3.0.6
    puremagic == 1.10
    tqdm==4.54.0

setup_requires =
    pytest-runner
    setuptools


# The usage of test_requires is discouraged, see `Dependency Management` docs
# tests_require = pytest; pytest-cov
# Require a specific Python version, e.g. Python 2.7 or >= 3.4
python_requires = >=2.7,!=3.0.*,!=3.1.*,!=3.2.*,!=3.3.*,!=3.4.*,!=3.5.*!=3.9.*

[options.packages.find]
where = src
exclude =
    tests

[options.extras_require]
all =
    %(viz)s
    %(mlflow)s
dev =
    %(testing)s
    %(viz)s
    %(mlflow)s
    pytest-cov  # For pycharm
    ipython
    argh>=0.26
    pytest-runner>=5.2
testing =
    pytest
    pytest-cov  # For pycharm
    argh>=0.26
    pytest-runner>=5.2
    ipykernel
    pyarrow
    pre-commit
    twine
    moto
    wheel
    setuptools_black
    coverage==5.3  # Required for pycharm to run tests with coverage
    sklearn
viz =
    matplotlib
mlflow =
    mlflow

[options.entry_points]
console_scripts =
    whylogs = whylogs.cli:main
    whylogs-demo = whylogs.cli:demo_main

[tool:pytest]
# Options for py.test:
# Specify command line options as you would do when invoking py.test directly.
# e.g. --cov-report html (or xml) for html/xml output or --junitxml junit.xml
# in order to write a coverage file that can be read by Jenkins.
addopts =
    --cov='src/.' --cov-report term-missing --cov-report xml
    --verbose
relative_files = True
norecursedirs =
    dist
    build
    .tox
testpaths = tests

[aliases]
dists = bdist_wheel
test = pytest

[bdist_wheel]
# Use this option if your package is pure-python
universal = 1

[build_sphinx]
source_dir = docs
build_dir = build/sphinx

[devpi:upload]
# Options for the devpi: PyPI server and packaging tool
# VCS export must be deactivated since we are using setuptools-scm
no-vcs = 1
formats = bdist_wheel

[flake8]
# Some sane defaults for the code style checker flake8
exclude =
    .tox
    build
    dist
    .eggs
    docs
    src/whylogs/proto
    tests
max-line-length = 160
max-complexity = 20

[coverage:run]
branch = True
source = whylogs
relative_files = True
# omit = bad_file.py

[coverage:paths]
source =
    src/

[coverage:report]
# Regexes for lines to exclude from consideration
exclude_lines =
    # Have to re-enable the standard pragma
    pragma: no cover

    # Don't complain about missing debug-only code:
    def __repr__
    if self\.debug

    # Don't complain if tests don't hit defensive assertion code:
    raise AssertionError
    raise NotImplementedError

    # Don't complain if non-runnable code isn't run:
    if 0:
    if __name__ == .__main__.:
fail_under = 70<|MERGE_RESOLUTION|>--- conflicted
+++ resolved
@@ -4,11 +4,7 @@
 
 [metadata]
 name = whylogs
-<<<<<<< HEAD
-version = 0.4.4-dev3
-=======
 version = 0.4.5-dev1
->>>>>>> cc68b80e
 description = Profile and monitor your ML data pipeline end-to-end
 author = WhyLabs.ai
 author-email = support@whylabs.ai
