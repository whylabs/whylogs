--- conflicted
+++ resolved
@@ -1203,7 +1203,17 @@
     return SummaryConstraint("column_values_type", op=Op.IN, reference_set=type_set, verbose=verbose)
 
 
-<<<<<<< HEAD
+def approximateEntropyBetweenConstraint(lower_value: Union[int, float], upper_value: float, verbose=False):
+    if not all([isinstance(v, (int, float)) for v in (lower_value, upper_value)]):
+        raise TypeError("The lower and upper values should be of type int or float")
+    if not all([v >= 0 for v in (lower_value, upper_value)]):
+        raise ValueError("The value of the entropy cannot be a negative number")
+    if lower_value > upper_value:
+        raise ValueError("The supplied lower bound should be less than or equal to the supplied upper bound")
+
+    return SummaryConstraint("entropy", op=Op.BTWN, value=lower_value, upper_value=upper_value, verbose=verbose)
+
+
 def parametrizedKSTestPValueGreaterThanConstraint(reference_distribution: Union[List[float], np.ndarray], p_value=0.05, verbose=False):
     """
 
@@ -1354,15 +1364,4 @@
 
     ref_dist = ReferenceDistributionDiscreteMessage(frequent_items=frequent_items_sketch.to_summary(), total_count=frequency_sum)
 
-    return SummaryConstraint("chi_squared_test", op=Op.GT, reference_set=ref_dist, value=p_value, verbose=verbose)
-=======
-def approximateEntropyBetweenConstraint(lower_value: Union[int, float], upper_value: float, verbose=False):
-    if not all([isinstance(v, (int, float)) for v in (lower_value, upper_value)]):
-        raise TypeError("The lower and upper values should be of type int or float")
-    if not all([v >= 0 for v in (lower_value, upper_value)]):
-        raise ValueError("The value of the entropy cannot be a negative number")
-    if lower_value > upper_value:
-        raise ValueError("The supplied lower bound should be less than or equal to the supplied upper bound")
-
-    return SummaryConstraint("entropy", op=Op.BTWN, value=lower_value, upper_value=upper_value, verbose=verbose)
->>>>>>> 8ea60d49
+    return SummaryConstraint("chi_squared_test", op=Op.GT, reference_set=ref_dist, value=p_value, verbose=verbose)