--- conflicted
+++ resolved
@@ -149,12 +149,9 @@
     def from_protobuf(msg: ValueConstraintMsg) -> "ValueConstraint":
         if msg.regex_pattern != "":
             return ValueConstraint(msg.op, regex_pattern=msg.regex_pattern, name=msg.name, verbose=msg.verbose)
-<<<<<<< HEAD
-=======
         elif len(msg.value_set.values) != 0:
             val_set = set(msg.value_set.values[0].list_value)
             return ValueConstraint(msg.op, value=val_set, name=msg.name, verbose=msg.verbose)
->>>>>>> 91c9a585
         else:
             return ValueConstraint(msg.op, msg.value, name=msg.name, verbose=msg.verbose)
 
@@ -612,7 +609,15 @@
     return SummaryConstraint("max", Op.LE, value=value, second_field=field, verbose=verbose)
 
 
-<<<<<<< HEAD
+def columnValuesInSetConstraint(value_set: Set[Any], verbose=False):
+    try:
+        value_set = set(value_set)
+    except Exception:
+        raise TypeError("The value set should be an iterable data type")
+
+    return ValueConstraint(Op.IN_SET, value=value_set, verbose=verbose)
+
+
 def containsEmailConstraint(regex_pattern: "str" = None, verbose=False):
     if regex_pattern is not None:
         logger.warning("Warning: supplying your own regex pattern might cause slower evaluation of the containsEmailConstraint, depending on its complexity.")
@@ -681,13 +686,4 @@
 def stringLengthBetweenConstraint(lower_value: int, upper_value: int, verbose=False):
 
     length_pattern = rf"^.{{{lower_value},{upper_value}}}$"
-    return ValueConstraint(Op.MATCH, regex_pattern=length_pattern, verbose=verbose)
-=======
-def columnValuesInSetConstraint(value_set: Set[Any], verbose=False):
-    try:
-        value_set = set(value_set)
-    except Exception:
-        raise TypeError("The value set should be an iterable data type")
-
-    return ValueConstraint(Op.IN_SET, value=value_set, verbose=verbose)
->>>>>>> 91c9a585
+    return ValueConstraint(Op.MATCH, regex_pattern=length_pattern, verbose=verbose)