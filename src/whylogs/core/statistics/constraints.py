--- conflicted
+++ resolved
@@ -356,12 +356,6 @@
             elif isinstance(item, numbers.Real) and not isinstance(item, bool):
                 numbers_set.add(item)
 
-<<<<<<< HEAD
-    def update(self, update_dict: dict) -> bool:
-        self.total += 1
-
-        if not self.func(update_dict):
-=======
         return string_set, numbers_set
 
     def create_theta_sketch(self, ref_set: set = None):
@@ -390,7 +384,6 @@
             result = self.func(update_dict)
 
         if not result:
->>>>>>> 9897b6aa
             self.failures += 1
             if self._verbose:
                 logger.info(f"summary constraint {self.name} failed")
@@ -608,23 +601,12 @@
         return None
 
     def update(self, v):
-<<<<<<< HEAD
-        for c in self.constraints.values():
-            if c.op not in (Op.MATCH, Op.NOMATCH):
-                c.update(v)
-
-    def update_typed(self, v):
-        for c in self.constraints.values():
-            if c.op in (Op.MATCH, Op.NOMATCH):
-                c.update(v)
-=======
         for c in self.raw_value_constraints.values():
             c.update(v)
 
     def update_typed(self, v):
         for c in self.coerced_type_constraints.values():
             c.update(v)
->>>>>>> 9897b6aa
 
     def merge(self, other) -> "ValueConstraints":
         if not other or not other.raw_value_constraints and not other.coerced_type_constraints:
@@ -874,7 +856,16 @@
     return ValueConstraint(Op.MATCH, regex_pattern=length_pattern, verbose=verbose)
 
 
-<<<<<<< HEAD
+def quantileBetweenConstraint(quantile_value: Union[int, float], lower_value: Union[int, float], upper_value: Union[int, float], verbose: "bool" = False):
+    if not all([isinstance(v, (int, float)) for v in (quantile_value, upper_value, lower_value)]):
+        raise TypeError("The quantile, lower and upper values must be of type int or float")
+
+    if lower_value > upper_value:
+        raise ValueError("The lower value must be less than or equal to the upper value")
+
+    return SummaryConstraint("quantile", value=lower_value, upper_value=upper_value, quantile_value=quantile_value, op=Op.BTWN, verbose=verbose)
+
+
 def columnUniqueValueCountBetweenConstraint(lower_value: int, upper_value: int, verbose: bool = False):
     if not all([isinstance(v, int) and v >= 0 for v in (lower_value, upper_value)]):
         raise ValueError("The lower and upper values should be non-negative integers")
@@ -892,14 +883,4 @@
     if lower_fraction > upper_fraction:
         raise ValueError("The lower fraction should be decimal values less than or equal to the upper fraction")
 
-    return SummaryConstraint("unique_proportion", op=Op.BTWN, value=lower_fraction, upper_value=upper_fraction, verbose=verbose)
-=======
-def quantileBetweenConstraint(quantile_value: Union[int, float], lower_value: Union[int, float], upper_value: Union[int, float], verbose: "bool" = False):
-    if not all([isinstance(v, (int, float)) for v in (quantile_value, upper_value, lower_value)]):
-        raise TypeError("The quantile, lower and upper values must be of type int or float")
-
-    if lower_value > upper_value:
-        raise ValueError("The lower value must be less than or equal to the upper value")
-
-    return SummaryConstraint("quantile", value=lower_value, upper_value=upper_value, quantile_value=quantile_value, op=Op.BTWN, verbose=verbose)
->>>>>>> 9897b6aa
+    return SummaryConstraint("unique_proportion", op=Op.BTWN, value=lower_fraction, upper_value=upper_fraction, verbose=verbose)