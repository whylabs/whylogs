import datetime
import json
import logging
import numbers
import re
from typing import Any, List, Mapping, Optional, Set, Union

<<<<<<< HEAD
import datasketches
import numpy as np
=======
import jsonschema
from datasketches import theta_a_not_b, update_theta_sketch
from dateutil.parser import parse
>>>>>>> 29b514df
from google.protobuf.json_format import Parse
from google.protobuf.struct_pb2 import ListValue
from jsonschema import validate

<<<<<<< HEAD
from whylogs.core.statistics.hllsketch import HllSketch
from whylogs.core.statistics.numbertracker import DEFAULT_HIST_K
from whylogs.core.summaryconverters import (
    compute_chi_squared_test_p_value,
    compute_kl_divergence,
    ks_test_compute_p_value,
)
from whylogs.core.types import TypedDataConverter
=======
from whylogs.core.summaryconverters import single_quantile_from_sketch
>>>>>>> 29b514df
from whylogs.proto import (
    ApplyFunctionMsg,
    DatasetConstraintMsg,
    DatasetProperties,
    InferredType,
<<<<<<< HEAD
    KllFloatsSketchMessage,
=======
>>>>>>> 29b514df
    Op,
    ReferenceDistributionContinuousMessage,
    ReferenceDistributionDiscreteMessage,
    SummaryBetweenConstraintMsg,
    SummaryConstraintMsg,
    SummaryConstraintMsgs,
    ValueConstraintMsg,
    ValueConstraintMsgs,
)
from whylogs.util.dsketch import FrequentItemsSketch
from whylogs.util.protobuf import message_to_json

TYPES = InferredType.Type

logger = logging.getLogger(__name__)


def _try_parse_strftime_format(strftime_val: str, format: str) -> Optional[datetime.datetime]:
    """
    Return whether the string is in a strftime format.

    :param strftime_val: str, string to check for date
    :param format: format to check if strftime_val can be parsed
    :return None if not parseable, otherwise the parsed datetime.datetime object

    """
    parsed = None
    try:
        parsed = datetime.datetime.strptime(strftime_val, format)
    except (ValueError, TypeError):
        pass
    return parsed


def _try_parse_dateutil(dateutil_val: str, ref_val=None) -> Optional[datetime.datetime]:
    """
    Return whether the string can be interpreted as a date.

    :param dateutil_val: str, string to check for date
    :param ref_val: any, not used, interface design requirement
    :return None if not parseable, otherwise the parsed datetime.datetime object

    """
    parsed = None
    try:
        parsed = parse(dateutil_val)
    except (ValueError, TypeError):
        pass
    return parsed


def _try_parse_json(json_string: str, ref_val=None) -> Optional[dict]:
    """
    Return whether the string can be interpreted as json.

    :param json_string: str, string to check for json
    :param ref_val: any, not used, interface design requirement
    :return None if not parseable, otherwise the parsed json object
    """
    parsed = None
    try:
        parsed = json.loads(json_string)
    except (ValueError, TypeError):
        pass
    return parsed


def _matches_json_schema(json_data: Union[str, dict], json_schema: Union[str, dict]) -> bool:
    """
    Return whether the provided json matches the provided schema.

    :param json_data: json object to check
    :param json_schema: schema to check if the json object matches it
    :return True if the json data matches the schema, False otherwise
    """
    if isinstance(json_schema, str):
        try:
            json_schema = json.loads(json_schema)
        except (ValueError, TypeError):
            return False

    if isinstance(json_data, str):
        try:
            json_data = json.loads(json_data)
        except (ValueError, TypeError):
            return False

    try:
        validate(instance=json_data, schema=json_schema)
    except (jsonschema.exceptions.ValidationError, jsonschema.exceptions.SchemaError):
        return False
    return True


# restrict the set length for printing the name of the constraint which contains a reference set
MAX_SET_DISPLAY_MESSAGE_LENGTH = 20


"""
Dict indexed by constraint operator.

These help translate from constraint schema to language-specific functions that are faster to evaluate.
This is just a form of currying, and I chose to bind the boolean comparison operator first.
"""
_value_funcs = {
    # functions that compare an incoming feature value to a literal value.
    Op.LT: lambda x: lambda v: v < x,  # assert incoming value 'v' is less than some fixed value 'x'
    Op.LE: lambda x: lambda v: v <= x,
    Op.EQ: lambda x: lambda v: v == x,
    Op.NE: lambda x: lambda v: v != x,
    Op.GE: lambda x: lambda v: v >= x,
    Op.GT: lambda x: lambda v: v > x,  # assert incoming value 'v' is greater than some fixed value 'x'
    Op.MATCH: lambda x: lambda v: x.match(v) is not None,
    Op.NOMATCH: lambda x: lambda v: x.match(v) is None,
    Op.IN: lambda x: lambda v: v in x,
    Op.APPLY_FUNC: lambda apply_function, reference_value: lambda v: apply_function(v, reference_value),
}

_summary_funcs1 = {
    # functions that compare a summary field to a literal value.
    Op.LT: lambda f, v: lambda s: getattr(s, f) < v,
    Op.LE: lambda f, v: lambda s: getattr(s, f) <= v,
    Op.EQ: lambda f, v: lambda s: getattr(s, f) == v,
    Op.NE: lambda f, v: lambda s: getattr(s, f) != v,
    Op.GE: lambda f, v: lambda s: getattr(s, f) >= v,
    Op.GT: lambda f, v: lambda s: getattr(s, f) > v,
    Op.BTWN: lambda f, v1, v2: lambda s: v1 <= getattr(s, f) <= v2,
    Op.IN: lambda f, v: lambda s: getattr(s, f) in v,
    Op.IN_SET: lambda f, ref_str_sketch, ref_num_sketch: lambda update_obj: round(
        theta_a_not_b().compute(getattr(update_obj, f)["string_theta"], ref_str_sketch).get_estimate(), 1
    )
    == round(theta_a_not_b().compute(getattr(update_obj, f)["number_theta"], ref_num_sketch).get_estimate(), 1)
    == 0.0,
    Op.CONTAIN_SET: lambda f, ref_str_sketch, ref_num_sketch: lambda update_obj: round(
        theta_a_not_b().compute(ref_str_sketch, getattr(update_obj, f)["string_theta"]).get_estimate(), 1
    )
    == round(theta_a_not_b().compute(ref_num_sketch, getattr(update_obj, f)["number_theta"]).get_estimate(), 1)
    == 0.0,
    Op.EQ_SET: lambda f, ref_str_sketch, ref_num_sketch: lambda update_obj: round(
        theta_a_not_b().compute(getattr(update_obj, f)["string_theta"], ref_str_sketch).get_estimate(), 1
    )
    == round(theta_a_not_b().compute(getattr(update_obj, f)["number_theta"], ref_num_sketch).get_estimate(), 1)
    == round(theta_a_not_b().compute(ref_str_sketch, getattr(update_obj, f)["string_theta"]).get_estimate(), 1)
    == round(theta_a_not_b().compute(ref_num_sketch, getattr(update_obj, f)["number_theta"]).get_estimate(), 1)
    == 0.0,
}

_summary_funcs2 = {
    # functions that compare two summary fields.
    Op.LT: lambda f, f2: lambda s: getattr(s, f) < getattr(s, f2),
    Op.LE: lambda f, f2: lambda s: getattr(s, f) <= getattr(s, f2),
    Op.EQ: lambda f, f2: lambda s: getattr(s, f) == getattr(s, f2),
    Op.NE: lambda f, f2: lambda s: getattr(s, f) != getattr(s, f2),
    Op.GE: lambda f, f2: lambda s: getattr(s, f) >= getattr(s, f2),
    Op.GT: lambda f, f2: lambda s: getattr(s, f) > getattr(s, f2),
    Op.BTWN: lambda f, f2, f3: lambda s: getattr(s, f2) <= getattr(s, f) <= getattr(s, f3),
}

# restrict the set length for printing the name of the constraint which contains a reference set
MAX_SET_DISPLAY_MESSAGE_LENGTH = 20


class ValueConstraint:
    """
    ValueConstraints express a binary boolean relationship between an implied numeric value and a literal.
    When associated with a ColumnProfile, the relation is evaluated for every incoming value that is processed by whylogs.

    Parameters
    ----------
    op : whylogs.proto.Op (required)
        Enumeration of binary comparison operator applied between static value and incoming stream.
        Enum values are mapped to operators like '==', '<', and '<=', etc.
    value : (one-of)
        When value is provided, regex_pattern must be None.
        Static value to compare against incoming stream using operator specified in `op`.
    regex_pattern : (one-of)
        When regex_pattern is provided, value must be None.
        Regex pattern to use when MATCH or NOMATCH operations are used.
    apply_function:
        To be supplied only when using APPLY_FUNC operation.
        In case when the apply_function requires argument, to be supplied in the value param.
    name : str
        Name of the constraint used for reporting
    verbose : bool
        If true, log every application of this constraint that fails.
        Useful to identify specific streaming values that fail the constraint.

    """

    def __init__(self, op: Op, value=None, regex_pattern: str = None, apply_function=None, name: str = None, verbose=False):
        self._name = name
        self._verbose = verbose
        self.op = op
        self.apply_function = apply_function
        self.total = 0
        self.failures = 0

        if (apply_function is not None) != (self.op == Op.APPLY_FUNC):
            raise ValueError("A function must be provided if and only if using the APPLY_FUNC operator")

        if isinstance(value, set) != (op == Op.IN):
            raise ValueError("Value constraint must provide a set of values for using the IN operator")

        if self.op == Op.APPLY_FUNC:
            if value is not None:
                value = self.apply_func_validate(value)
                self.value = value
            self.func = _value_funcs[op](apply_function, value)

        elif value is not None and regex_pattern is None:
            # numeric value
            self.value = value
            self.func = _value_funcs[op](value)

        elif regex_pattern is not None and value is None:
            # Regex pattern
            self.regex_pattern = regex_pattern
            self.func = _value_funcs[op](re.compile(self.regex_pattern))
        else:
            raise ValueError("Value constraint must specify a numeric value or regex pattern, but not both")

    @property
    def name(self):
        if self.op == Op.APPLY_FUNC:
            val_or_funct = self.apply_function.__name__
        elif getattr(self, "value", None) is not None:
            val_or_funct = self.value
        else:
            val_or_funct = self.regex_pattern
        return self._name if self._name is not None else f"value {Op.Name(self.op)} {val_or_funct}"

    def update(self, v) -> bool:
        self.total += 1
        if self.op in [Op.MATCH, Op.NOMATCH] and not isinstance(v, str):
            self.failures += 1
            if self._verbose:
                logger.info(f"value constraint {self.name} failed: value {v} not a string")
        elif not self.func(v):
            self.failures += 1
            if self._verbose:
                logger.info(f"value constraint {self.name} failed on value {v}")

    def apply_func_validate(self, value) -> str:
        if not isinstance(value, str):
            if self.apply_function == _matches_json_schema:
                try:
                    value = json.dumps(value)
                except (ValueError, TypeError):
                    raise ValueError("Json schema invalid. When matching json schema, the schema provided must be valid.")
            else:
                value = str(value)
        return value

    def merge(self, other) -> "ValueConstraint":
        if not other:
            return self

        val = None
        pattern = None

        assert self.name == other.name, f"Cannot merge constraints with different names: ({self.name}) and ({other.name})"
        assert self.op == other.op, f"Cannot merge constraints with different ops: {self.op} and {other.op}"
        assert (
            self.apply_function == other.apply_function
        ), f"Cannot merge constraints with different apply_function: {self.apply_function} and {other.apply_function}"

        if self.apply_function is not None:
            if hasattr(self, "value") != hasattr(other, "value"):
                raise TypeError("Cannot merge one constraint with provided value and one without")
            elif hasattr(self, "value") and hasattr(other, "value"):
                val = self.value
                assert self.value == other.value, f"Cannot merge value constraints with different values: {self.value} and {other.value}"
        elif all([getattr(v, "value", None) is not None for v in (self, other)]):
            val = self.value
            assert self.value == other.value, f"Cannot merge value constraints with different values: {self.value} and {other.value}"
        elif all([getattr(v, "regex_pattern", None) for v in (self, other)]):
            pattern = self.regex_pattern
            assert (
                self.regex_pattern == other.regex_pattern
            ), f"Cannot merge value constraints with different values: {self.regex_pattern} and {other.regex_pattern}"
        else:
            raise TypeError("Cannot merge a numeric value constraint with a string value constraint")

        merged_value_constraint = ValueConstraint(
            op=self.op, value=val, regex_pattern=pattern, apply_function=self.apply_function, name=self.name, verbose=self._verbose
        )

        merged_value_constraint.total = self.total + other.total
        merged_value_constraint.failures = self.failures + other.failures
        return merged_value_constraint

    @staticmethod
    def from_protobuf(msg: ValueConstraintMsg) -> "ValueConstraint":
        val = None
        regex_pattern = None
        apply_function = None

        if msg.HasField("function"):
            val = None if msg.function.reference_value == "" else msg.function.reference_value
            apply_function = globals()[msg.function.function]
        elif msg.regex_pattern != "":
            regex_pattern = msg.regex_pattern
        elif len(msg.value_set.values) != 0:
            val = set(msg.value_set.values[0].list_value)
        else:
            val = msg.value

        return ValueConstraint(msg.op, value=val, regex_pattern=regex_pattern, apply_function=apply_function, name=msg.name, verbose=msg.verbose)

    def to_protobuf(self) -> ValueConstraintMsg:
        set_vals_message = None
        regex_pattern = None
        value = None
        apply_func = None

        if self.op == Op.APPLY_FUNC:
            if hasattr(self, "value"):
                apply_func = ApplyFunctionMsg(function=self.apply_function.__name__, reference_value=self.value)
            else:
                apply_func = ApplyFunctionMsg(function=self.apply_function.__name__)

        elif hasattr(self, "value"):
            if isinstance(self.value, set):
                set_vals_message = ListValue()
                set_vals_message.append(list(self.value))
            else:
                value = self.value

        elif hasattr(self, "regex_pattern"):
            regex_pattern = self.regex_pattern

        return ValueConstraintMsg(
            name=self.name,
            op=self.op,
            value=value,
            value_set=set_vals_message,
            regex_pattern=regex_pattern,
            function=apply_func,
            verbose=self._verbose,
        )

    def report(self):
        return (self.name, self.total, self.failures)


class SummaryConstraint:
    """
    Summary constraints specify a relationship between a summary field and a static value,
    or between two summary fields.
    e.g.     'min' < 6
             'std_dev' < 2.17
             'min' > 'avg'

    Parameters
    ----------
    first_field : str
        Name of field in NumberSummary that will be compared against either a second field or a static value.
    op : whylogs.proto.Op (required)
        Enumeration of binary comparison operator applied between summary values.
        Enum values are mapped to operators like '==', '<', and '<=', etc.
    value :  (one-of)
        Static value to be compared against summary field specified in `first_field`.
        Only one of `value` or `second_field` should be supplied.
    upper_value :  (one-of)
        Only to be supplied when using Op.BTWN.
        Static upper boundary value to be compared against summary field specified in `first_field`.
        Only one of `upper_value` or `third_field` should be supplied.
    second_field :  (one-of)
        Name of second field in NumberSummary to be compared against summary field specified in `first_field`.
        Only one of `value` or `second_field` should be supplied.
    third_field :  (one-of)
        Only to be supplied when op == Op.BTWN. Name of third field in NumberSummary, used as an upper boundary,
         to be compared against summary field specified in `first_field`.
        Only one of `upper_value` or `third_field` should be supplied.
<<<<<<< HEAD
    reference_distribution: (one-of)
        Instance of datasketches.kll_floats_sketch or ReferenceDistributionDiscreteMessage. Only to be supplied for constraints
        on distributional measures, such as KS test, KL divergence and Chi-Squared test
=======
    reference_set : (one-of)
        Only to be supplied when using set operations. Used as a reference set to be compared with the column
        distinct values.
>>>>>>> 29b514df
    name : str
        Name of the constraint used for reporting
    verbose : bool
        If true, log every application of this constraint that fails.
        Useful to identify specific streaming values that fail the constraint.


    """

    def __init__(
        self,
        first_field: str,
        op: Op,
        value=None,
        upper_value=None,
        quantile_value: Union[int, float] = None,
        second_field: str = None,
        third_field: str = None,
<<<<<<< HEAD
        reference_distribution: Union[datasketches.kll_floats_sketch, ReferenceDistributionDiscreteMessage] = None,
=======
        reference_set=None,
>>>>>>> 29b514df
        name: str = None,
        verbose=False,
    ):
        self._verbose = verbose
        self._name = name
        self.op = op
        self.first_field = first_field
        self.second_field = second_field
        self.third_field = third_field
        self.total = 0
        self.failures = 0

        self.value = value
        self.upper_value = upper_value
<<<<<<< HEAD
        self.reference_distribution = reference_distribution

        if self.reference_distribution:
            if not isinstance(self.reference_distribution, (datasketches.kll_floats_sketch, ReferenceDistributionDiscreteMessage)):
                raise TypeError("The reference distribution should be an object of type datasketches.kll_floats_sketch or ReferenceDistributionDiscreteMessage")
            if self.value is None or any([v is not None for v in (self.upper_value, self.second_field, self.third_field)]):
                raise ValueError(
                    "Summary constraint with reference_distribution must specify value for comparing with the p_value or threshold,"
                    " and must not specify lower_value, second_field or third_field"
                )

        if self.op == Op.BTWN:
            if value is not None and upper_value is not None and (second_field, third_field) == (None, None):
=======
        self.quantile_value = quantile_value

        if self.first_field == "quantile" and not self.quantile_value:
            raise ValueError("Summary quantile constraint must specify quantile value")

        if self.first_field != "quantile" and self.quantile_value is not None:
            raise ValueError("Summary constraint applied on non-quantile field should not specify quantile value")

        if self.op in (Op.IN_SET, Op.CONTAIN_SET, Op.EQ_SET):
            if any([value, upper_value, second_field, third_field, not reference_set]):
                raise ValueError("When using set operations only set should be provided and not values or field names!")
            self.reference_set = reference_set
            reference_set = self.try_cast_set()
            self.ref_string_set, self.ref_numbers_set = self.get_string_and_numbers_sets()
            self.reference_theta_sketch = self.create_theta_sketch()
            self.string_theta_sketch = self.create_theta_sketch(self.ref_string_set)
            self.numbers_theta_sketch = self.create_theta_sketch(self.ref_numbers_set)

            self.func = _summary_funcs1[self.op](first_field, self.string_theta_sketch, self.numbers_theta_sketch)

        elif self.op == Op.IN:
            if any([value is not None, upper_value, second_field, third_field, reference_set is None]):
                raise ValueError("When using set operations only set should be provided and not values or field names!")

            if not isinstance(reference_set, set):
                try:
                    logger.warning(f"Trying to cast provided value of {type(reference_set)} to type set!")
                    reference_set = set(reference_set)
                except TypeError:
                    raise TypeError(
                        "When using set operations, provided value must be set or set castable,"
                        f" instead type: '{reference_set.__class__.__name__}' was provided!"
                    )
            self.reference_set = reference_set
            self.func = _summary_funcs1[op](self.first_field, reference_set)

        elif self.op == Op.BTWN:
            if all([v is not None for v in (value, upper_value)]) and all([v is None for v in (second_field, third_field)]):
>>>>>>> 29b514df
                # field-value summary comparison
                if not isinstance(value, (int, float)) or not isinstance(upper_value, (int, float)):
                    raise TypeError("When creating Summary constraint with BETWEEN operation, upper and lower value must be of type (int, float)")
                if value >= upper_value:
                    raise ValueError("Summary constraint with BETWEEN operation must specify lower value to be less than upper value")

                self.func = _summary_funcs1[self.op](first_field, value, upper_value)

            elif all([v is not None for v in (second_field, third_field)]) and all([v is None for v in (value, upper_value)]):
                # field-field summary comparison
                if not isinstance(second_field, str) or not isinstance(third_field, str):
                    raise TypeError("When creating Summary constraint with BETWEEN operation, upper and lower field must be of type string")
                self.func = _summary_funcs2[self.op](first_field, second_field, third_field)
            else:
                raise ValueError("Summary constraint with BETWEEN operation must specify lower and upper value OR lower and third field name, but not both")
        else:
            if upper_value is not None or third_field is not None:
                raise ValueError("Summary constraint with other than BETWEEN operation must NOT specify upper value NOR third field name")
            if value is not None and second_field is None:
                # field-value summary comparison
                self.func = _summary_funcs1[op](first_field, value)
            elif second_field is not None and value is None:
                # field-field summary comparison
                self.func = _summary_funcs2[op](first_field, second_field)
            else:
                raise ValueError("Summary constraint must specify a second value or field name, but not both")

    @property
    def name(self):
<<<<<<< HEAD
        if self.reference_distribution:
            if self.first_field == "kl_divergence":
                value = "threshold"
            else:
                value = "p-value"
            return self._name if self._name is not None else f"summary {self.first_field} {value} {Op.Name(self.op)} {self.value}"
=======
        value_or_field = None
        if self.first_field == "quantile":
            field_name = f"{self.first_field} {self.quantile_value}"
        else:
            field_name = self.first_field
        if self.first_field == "column_values_type":
            if self.value:
                value_or_field = InferredType.Type.Name(self.value)
            else:
                value_or_field = {InferredType.Type.Name(element) for element in list(self.reference_set)[:MAX_SET_DISPLAY_MESSAGE_LENGTH]}
        elif self.op in (Op.IN_SET, Op.CONTAIN_SET, Op.EQ_SET, Op.IN):
            if len(self.reference_set) > MAX_SET_DISPLAY_MESSAGE_LENGTH:
                tmp_set = set(list(self.reference_set)[:MAX_SET_DISPLAY_MESSAGE_LENGTH])
                value_or_field = f"{str(tmp_set)[:-1]}, ...}}"
            else:
                value_or_field = str(self.reference_set)
>>>>>>> 29b514df
        elif self.op == Op.BTWN:
            lower_target = self.value if self.value is not None else self.second_field
            upper_target = self.upper_value if self.upper_value is not None else self.third_field
            value_or_field = f"{lower_target} and {upper_target}"
        else:
            value_or_field = f"{self.value}/{self.second_field}"

        return self._name if self._name is not None else f"summary {field_name} {Op.Name(self.op)} {value_or_field}"

    def try_cast_set(self) -> Set[Any]:
        if not isinstance(self.reference_set, set):
            try:
                logger.warning(f"Trying to cast provided value of {type(self.reference_set)} to type set!")
                self.reference_set = set(self.reference_set)
            except TypeError:
                provided_type_name = self.reference_set.__class__.__name__
                raise TypeError(f"When using set operations, provided value must be set or set castable, instead type: '{provided_type_name}' was provided!")
        return self.reference_set

    def get_string_and_numbers_sets(self):
        string_set = set()
        numbers_set = set()
        for item in self.reference_set:
            if isinstance(item, str):
                string_set.add(item)
            elif isinstance(item, numbers.Real) and not isinstance(item, bool):
                numbers_set.add(item)

        return string_set, numbers_set

    def create_theta_sketch(self, ref_set: set = None):
        theta = update_theta_sketch()
        target_set = self.reference_set if ref_set is None else ref_set

        for item in target_set:
            theta.update(item)
        return theta

    def update(self, update_summary: object) -> bool:
        self.total += 1

        if self.first_field == "quantile":
            kll_sketch = update_summary.quantile
            update_summary = single_quantile_from_sketch(kll_sketch, self.quantile_value)

<<<<<<< HEAD
    def update(self, update_dict):
        self.total += 1

        if self.first_field == "ks_test":
            update_dict = ks_test_compute_p_value(update_dict.ks_test, self.reference_distribution)
        elif self.first_field == "kl_divergence":
            update_dict = compute_kl_divergence(update_dict.kl_divergence, self.reference_distribution)
        elif self.first_field == "chi_squared_test":
            update_dict = compute_chi_squared_test_p_value(update_dict.chi_squared_test, self.reference_distribution)

        if not self.func(update_dict):
=======
        if not self.func(update_summary):
>>>>>>> 29b514df
            self.failures += 1
            if self._verbose:
                logger.info(f"summary constraint {self.name} failed")

    def merge(self, other) -> "SummaryConstraint":
        if not other:
            return self

        reference_set = None
        second_field = None
        third_field = None
        upper_value = None
        quantile = None

        assert self.name == other.name, f"Cannot merge constraints with different names: ({self.name}) and ({other.name})"
        assert self.op == other.op, f"Cannot merge constraints with different ops: {self.op} and {other.op}"
        assert self.value == other.value, f"Cannot merge constraints with different values: {self.value} and {other.value}"
        assert self.first_field == other.first_field, f"Cannot merge constraints with different first_field: {self.first_field} and {other.first_field}"
        assert self.second_field == other.second_field, f"Cannot merge constraints with different second_field: {self.second_field} and {other.second_field}"
<<<<<<< HEAD
        if self.reference_distribution and other.reference_distribution:

            if all([isinstance(dist, ReferenceDistributionDiscreteMessage) for dist in (self.reference_distribution, other.reference_distribution)]):
                assert self.reference_distribution == other.reference_distribution, "Cannot merge constraints with different reference_distribution"
            elif all([isinstance(dist, datasketches.kll_floats_sketch)] for dist in (self.reference_distribution, other.reference_distribution)):
                assert (
                    self.reference_distribution.serialize() == other.reference_distribution.serialize()
                ), "Cannot merge constraints with different reference_distribution"
            else:
                raise AssertionError("Cannot merge constraints with different reference_distribution")

        if self.op == Op.BTWN:
            assert self.upper_value == other.upper_value, f"Cannot merge constraints with different upper values: {self.upper_value} and {other.upper_value}"
            assert self.third_field == other.third_field, f"Cannot merge constraints with different third_field: {self.third_field} and {other.third_field}"
            merged_constraint = SummaryConstraint(
                first_field=self.first_field,
                op=self.op,
                value=self.value,
                upper_value=self.upper_value,
                second_field=self.second_field,
                third_field=self.third_field,
                reference_distribution=self.reference_distribution,
                name=self.name,
                verbose=self._verbose,
            )
        else:
            merged_constraint = SummaryConstraint(
                first_field=self.first_field,
                op=self.op,
                value=self.value,
                second_field=self.second_field,
                reference_distribution=self.reference_distribution,
                name=self.name,
                verbose=self._verbose,
            )
=======
        assert (
            self.quantile_value == other.quantile_value
        ), f"Cannot merge constraints with different quantile_value: {self.quantile_value} and {other.quantile_value}"
        if self.quantile_value is not None:
            quantile = self.quantile_value
        if self.op in (Op.IN_SET, Op.CONTAIN_SET, Op.EQ_SET, Op.IN):
            assert self.reference_set == other.reference_set
            reference_set = self.reference_set
        elif self.op == Op.BTWN:
            assert self.upper_value == other.upper_value, f"Cannot merge constraints with different upper values: {self.upper_value} and {other.upper_value}"
            assert self.third_field == other.third_field, f"Cannot merge constraints with different third_field: {self.third_field} and {other.third_field}"
            third_field = self.third_field
            upper_value = self.upper_value

        merged_constraint = SummaryConstraint(
            first_field=self.first_field,
            op=self.op,
            value=self.value,
            upper_value=upper_value,
            second_field=second_field,
            third_field=third_field,
            reference_set=reference_set,
            quantile_value=quantile,
            name=self.name,
            verbose=self._verbose,
        )
>>>>>>> 29b514df

        merged_constraint.total = self.total + other.total
        merged_constraint.failures = self.failures + other.failures
        return merged_constraint

    def _check_if_summary_constraint_message_is_valid(msg: SummaryConstraintMsg):
        if msg.HasField("reference_set") and not any([msg.HasField(f) for f in ("value", "second_field", "between")]):
            return True
        elif msg.HasField("value") and not any([msg.HasField(f) for f in ("second_field", "between", "reference_set")]):
            return True
        elif msg.HasField("second_field") and not any([msg.HasField(f) for f in ("value", "between", "reference_set")]):
            return True
        elif msg.HasField("between") and not any([msg.HasField(f) for f in ("value", "second_field", "reference_set")]):
            if all([msg.between.HasField(f) for f in ("lower_value", "upper_value")]) and not any(
                [msg.between.HasField(f) for f in ("second_field", "third_field")]
            ):
                return True
        elif all([msg.between.HasField(f) for f in ("second_field", "third_field")]) and not any(
            [msg.between.HasField(f) for f in ("lower_value", "upper_value")]
        ):
            return True

        return False

    @staticmethod
    def from_protobuf(msg: SummaryConstraintMsg) -> "SummaryConstraint":
<<<<<<< HEAD
        ref_distribution = None
        if msg.HasField("continuous_distribution") and msg.continuous_distribution.HasField("sketch"):
            ref_distribution = datasketches.kll_floats_sketch.deserialize(msg.continuous_distribution.sketch.sketch)
        elif msg.HasField("discrete_distribution"):
            ref_distribution = msg.discrete_distribution

        if msg.HasField("value") and not msg.HasField("second_field") and not msg.HasField("between"):

            return SummaryConstraint(
                msg.first_field,
                msg.op,
                value=msg.value,
                reference_distribution=ref_distribution,
                name=msg.name,
                verbose=msg.verbose,
            )
        elif msg.HasField("second_field") and not msg.HasField("value") and not msg.HasField("between"):
            return SummaryConstraint(
                msg.first_field,
                msg.op,
                second_field=msg.second_field,
                reference_distribution=ref_distribution,
                name=msg.name,
                verbose=msg.verbose,
            )
        elif msg.HasField("between") and not msg.HasField("value") and not msg.HasField("second_field"):
            if (
                msg.between.HasField("lower_value")
                and msg.between.HasField("upper_value")
                and not msg.between.HasField("second_field")
                and not msg.between.HasField("third_field")
            ):
                return SummaryConstraint(
                    msg.first_field,
                    msg.op,
                    value=msg.between.lower_value,
                    upper_value=msg.between.upper_value,
                    reference_distribution=ref_distribution,
                    name=msg.name,
                    verbose=msg.verbose,
                )
            elif (
                msg.between.HasField("second_field")
                and msg.between.HasField("third_field")
                and not msg.between.HasField("lower_value")
                and not msg.between.HasField("upper_value")
            ):
                return SummaryConstraint(
                    msg.first_field,
                    msg.op,
                    second_field=msg.between.second_field,
                    third_field=msg.between.third_field,
                    reference_distribution=ref_distribution,
                    name=msg.name,
                    verbose=msg.verbose,
                )
        else:
=======
        if not SummaryConstraint._check_if_summary_constraint_message_is_valid(msg):
>>>>>>> 29b514df
            raise ValueError("SummaryConstraintMsg must specify a value OR second field name OR SummaryBetweenConstraintMsg, but only one of them")

        reference_set = None
        value = None
        second_field = None
        lower_value = None
        upper_value = None
        third_field = None
        quantile_value = None

        if msg.first_field == "quantile":
            quantile_value = msg.quantile_value
        if msg.HasField("reference_set"):
            reference_set = set(msg.reference_set)
        elif msg.HasField("value"):
            value = msg.value
        elif msg.HasField("second_field"):
            second_field = msg.second_field
        elif msg.HasField("between"):
            if all([msg.between.HasField(f) for f in ("lower_value", "upper_value")]):
                lower_value = msg.between.lower_value
                upper_value = msg.between.upper_value
            elif all([msg.between.HasField(f) for f in ("second_field", "third_field")]):
                second_field = msg.between.second_field
                third_field = msg.between.third_field

        return SummaryConstraint(
            msg.first_field,
            msg.op,
            value=value if value is not None else lower_value,
            upper_value=upper_value,
            second_field=second_field,
            quantile_value=quantile_value,
            third_field=third_field,
            reference_set=reference_set,
            name=msg.name,
            verbose=msg.verbose,
        )

    def to_protobuf(self) -> SummaryConstraintMsg:
<<<<<<< HEAD
        continuous_dist = None
        discrete_dist = None
        if self.reference_distribution is not None:
            if isinstance(self.reference_distribution, datasketches.kll_floats_sketch):
                kll_floats_sketch = KllFloatsSketchMessage(sketch=self.reference_distribution.serialize())
                continuous_dist = ReferenceDistributionContinuousMessage(sketch=kll_floats_sketch)
            elif isinstance(self.reference_distribution, ReferenceDistributionDiscreteMessage):
                discrete_dist = self.reference_distribution

        if self.op == Op.BTWN:
=======
        reference_set_msg = None
        summary_between_constraint_msg = None
        quantile_value = None
        value = None
        second_field = None

        if self.quantile_value is not None:
            quantile_value = self.quantile_value

        if self.op in (Op.IN_SET, Op.CONTAIN_SET, Op.EQ_SET, Op.IN):
            reference_set_msg = ListValue()
            reference_set_msg.extend(self.reference_set)
>>>>>>> 29b514df

        elif self.op == Op.BTWN:
            if self.second_field is None and self.third_field is None:
                summary_between_constraint_msg = SummaryBetweenConstraintMsg(lower_value=self.value, upper_value=self.upper_value)
            else:
                summary_between_constraint_msg = SummaryBetweenConstraintMsg(second_field=self.second_field, third_field=self.third_field)
<<<<<<< HEAD

            msg = SummaryConstraintMsg(
                name=self.name,
                first_field=self.first_field,
                op=self.op,
                between=summary_between_constraint_msg,
                continuous_distribution=continuous_dist,
                discrete_distribution=discrete_dist,
                verbose=self._verbose,
            )
            #
        elif self.second_field is None:
            msg = SummaryConstraintMsg(
                name=self.name,
                first_field=self.first_field,
                op=self.op,
                value=self.value,
                continuous_distribution=continuous_dist,
                discrete_distribution=discrete_dist,
                verbose=self._verbose,
            )
        else:
            msg = SummaryConstraintMsg(
                name=self.name,
                first_field=self.first_field,
                op=self.op,
                second_field=self.second_field,
                continuous_distribution=continuous_dist,
                discrete_distribution=discrete_dist,
                verbose=self._verbose,
            )
        return msg
=======
        elif self.second_field:
            second_field = self.second_field
        elif self.value is not None:
            value = self.value

        return SummaryConstraintMsg(
            name=self.name,
            first_field=self.first_field,
            second_field=second_field,
            value=value,
            between=summary_between_constraint_msg,
            reference_set=reference_set_msg,
            quantile_value=quantile_value,
            op=self.op,
            verbose=self._verbose,
        )
>>>>>>> 29b514df

    def report(self):
        return (self.name, self.total, self.failures)


class ValueConstraints:
    def __init__(self, constraints: Mapping[str, ValueConstraint] = None):
        if constraints is None:
            constraints = dict()

        raw_values_operators = (Op.MATCH, Op.NOMATCH, Op.APPLY_FUNC)
        self.raw_value_constraints = {}
        self.coerced_type_constraints = {}

        if isinstance(constraints, list):
            constraints = {constraint.name: constraint for constraint in constraints}

        for name, constraint in constraints.items():
            if constraint.op in raw_values_operators:
                self.raw_value_constraints.update({name: constraint})
            else:
                self.coerced_type_constraints.update({name: constraint})

    @staticmethod
    def from_protobuf(msg: ValueConstraintMsgs) -> "ValueConstraints":
        value_constraints = [ValueConstraint.from_protobuf(c) for c in msg.constraints]
        if len(value_constraints) > 0:
            return ValueConstraints({v.name: v for v in value_constraints})
        return None

    def __getitem__(self, name: str) -> Optional[ValueConstraint]:
        if self.raw_value_constraints:
            constraint = self.raw_value_constraints.get(name)
            if constraint:
                return constraint
        if self.coerced_type_constraints:
            return self.coerced_type_constraints.get(name)
        return None

    def to_protobuf(self) -> ValueConstraintMsgs:
        v = [c.to_protobuf() for c in self.raw_value_constraints.values()]
        v.extend([c.to_protobuf() for c in self.coerced_type_constraints.values()])
        if len(v) > 0:
            vcmsg = ValueConstraintMsgs()
            vcmsg.constraints.extend(v)
            return vcmsg
        return None

    def update(self, v):
        for c in self.raw_value_constraints.values():
            c.update(v)

    def update_typed(self, v):
        for c in self.coerced_type_constraints.values():
            c.update(v)

    def merge(self, other) -> "ValueConstraints":
        if not other or not other.raw_value_constraints and not other.coerced_type_constraints:
            return self

        merged_constraints = other.raw_value_constraints.copy()
        merged_constraints.update(other.coerced_type_constraints.copy())
        for name, constraint in self.raw_value_constraints.items():
            merged_constraints[name] = constraint.merge(other.raw_value_constraints.get(name))
        for name, constraint in self.coerced_type_constraints.items():
            merged_constraints[name] = constraint.merge(other.coerced_type_constraints.get(name))

        return ValueConstraints(merged_constraints)

    def report(self) -> List[tuple]:
        v = [c.report() for c in self.raw_value_constraints.values()]
        v.extend([c.report() for c in self.coerced_type_constraints.values()])
        if len(v) > 0:
            return v
        return None


class SummaryConstraints:
    def __init__(self, constraints: Mapping[str, SummaryConstraint] = None):
        if constraints is None:
            constraints = dict()

        # Support list of constraints for back compat with previous version.
        if isinstance(constraints, list):
            self.constraints = {constraint.name: constraint for constraint in constraints}
        else:
            self.constraints = constraints

    @staticmethod
    def from_protobuf(msg: SummaryConstraintMsgs) -> "SummaryConstraints":
        constraints = [SummaryConstraint.from_protobuf(c) for c in msg.constraints]
        if len(constraints) > 0:
            return SummaryConstraints({v.name: v for v in constraints})
        return None

    def __getitem__(self, name: str) -> Optional[SummaryConstraint]:
        if self.contraints:
            return self.constraints.get(name)
        return None

    def to_protobuf(self) -> SummaryConstraintMsgs:
        v = [c.to_protobuf() for c in self.constraints.values()]
        if len(v) > 0:
            scmsg = SummaryConstraintMsgs()
            scmsg.constraints.extend(v)
            return scmsg
        return None

    def update(self, v):
        for c in self.constraints.values():
            c.update(v)

    def merge(self, other) -> "SummaryConstraints":

        if not other or not other.constraints:
            return self

        merged_constraints = other.constraints.copy()
        for name, constraint in self.constraints:
            merged_constraints[name] = constraint.merge(other.constraints.get(name))

        return SummaryConstraints(merged_constraints)

    def report(self) -> List[tuple]:
        v = [c.report() for c in self.constraints.values()]
        if len(v) > 0:
            return v
        return None


class DatasetConstraints:
    def __init__(
        self,
        props: DatasetProperties,
        value_constraints: Optional[ValueConstraints] = None,
        summary_constraints: Optional[SummaryConstraints] = None,
    ):
        self.dataset_properties = props
        # repackage lists of constraints if necessary
        if value_constraints is None:
            value_constraints = dict()
        for k, v in value_constraints.items():
            if isinstance(v, list):
                value_constraints[k] = ValueConstraints(v)
        self.value_constraint_map = value_constraints
        if summary_constraints is None:
            summary_constraints = dict()
        for k, v in summary_constraints.items():
            if isinstance(v, list):
                summary_constraints[k] = SummaryConstraints(v)
        self.summary_constraint_map = summary_constraints

    def __getitem__(self, key):
        if key in self.value_constraint_map:
            return self.value_constraint_map[key]
        return None

    @staticmethod
    def from_protobuf(msg: DatasetConstraintMsg) -> "DatasetConstraints":
        vm = dict([(k, ValueConstraints.from_protobuf(v)) for k, v in msg.value_constraints.items()])
        sm = dict([(k, SummaryConstraints.from_protobuf(v)) for k, v in msg.summary_constraints.items()])
        return DatasetConstraints(msg.properties, vm, sm)

    @staticmethod
    def from_json(data: str) -> "DatasetConstraints":
        msg = Parse(data, DatasetConstraintMsg())
        return DatasetConstraints.from_protobuf(msg)

    def to_protobuf(self) -> DatasetConstraintMsg:
        # construct tuple for each column, (name, [constraints,...])
        # turn that into a map indexed by column name
        vm = dict([(k, v.to_protobuf()) for k, v in self.value_constraint_map.items()])
        sm = dict([(k, s.to_protobuf()) for k, s in self.summary_constraint_map.items()])
        return DatasetConstraintMsg(
            properties=self.dataset_properties,
            value_constraints=vm,
            summary_constraints=sm,
        )

    def to_json(self) -> str:
        return message_to_json(self.to_protobuf())

    def report(self):
        l1 = [(k, v.report()) for k, v in self.value_constraint_map.items()]
        l2 = [(k, s.report()) for k, s in self.summary_constraint_map.items()]
        return l1 + l2


def stddevBetweenConstraint(lower_value=None, upper_value=None, lower_field=None, upper_field=None, verbose=False):
    return SummaryConstraint("stddev", Op.BTWN, value=lower_value, upper_value=upper_value, second_field=lower_field, third_field=upper_field, verbose=verbose)


def meanBetweenConstraint(lower_value=None, upper_value=None, lower_field=None, upper_field=None, verbose=False):
    return SummaryConstraint("mean", Op.BTWN, value=lower_value, upper_value=upper_value, second_field=lower_field, third_field=upper_field, verbose=verbose)


def minBetweenConstraint(lower_value=None, upper_value=None, lower_field=None, upper_field=None, verbose=False):
    return SummaryConstraint("min", Op.BTWN, value=lower_value, upper_value=upper_value, second_field=lower_field, third_field=upper_field, verbose=verbose)


def minGreaterThanEqualConstraint(value=None, field=None, verbose=False):
    return SummaryConstraint("min", Op.GE, value=value, second_field=field, verbose=verbose)


def maxBetweenConstraint(lower_value=None, upper_value=None, lower_field=None, upper_field=None, verbose=False):
    return SummaryConstraint("max", Op.BTWN, value=lower_value, upper_value=upper_value, second_field=lower_field, third_field=upper_field, verbose=verbose)


def maxLessThanEqualConstraint(value=None, field=None, verbose=False):
    return SummaryConstraint("max", Op.LE, value=value, second_field=field, verbose=verbose)


def distinctValuesInSetConstraint(reference_set: Set[Any], name=None, verbose=False):
    return SummaryConstraint("distinct_column_values", Op.IN_SET, reference_set=reference_set, name=name, verbose=False)


def distinctValuesEqualSetConstraint(reference_set: Set[Any], name=None, verbose=False):
    return SummaryConstraint("distinct_column_values", Op.EQ_SET, reference_set=reference_set, name=name, verbose=False)


def distinctValuesContainSetConstraint(reference_set: Set[Any], name=None, verbose=False):
    return SummaryConstraint("distinct_column_values", Op.CONTAIN_SET, reference_set=reference_set, name=name, verbose=False)


def columnValuesInSetConstraint(value_set: Set[Any], verbose=False):
    try:
        value_set = set(value_set)
    except Exception:
        raise TypeError("The value set should be an iterable data type")

<<<<<<< HEAD
    return ValueConstraint(Op.IN_SET, value=value_set, verbose=verbose)


def parametrizedKSTestPValueGreaterThanConstraint(reference_distribution: Union[List[float], np.ndarray], p_value=0.05, verbose=False):
    """

    Parameters
    ----------
    reference_distribution: Array-like
        Represents the reference distribution for calculating the KS Test p_value of the column,
        should be an array-like object with floating point numbers,
        Only numeric distributions are accepted
    p_value: float
        Represents the reference p_value value to compare with the p_value of the test
        Should be between 0 and 1, inclusive
    verbose: bool
        If true, log every application of this constraint that fails.
        Useful to identify specific streaming values that fail the constraint.

    Returns
    -------
        SummaryConstraint
    """

    if not isinstance(p_value, float):
        raise TypeError("The p_value should be a of type float")

    if not 0 <= p_value <= 1:
        raise ValueError("The p_value should be a float value between 0 and 1 inclusive")

    if not isinstance(reference_distribution, (list, np.ndarray)):
        raise TypeError("The reference distribution must be a list or numpy array with float values")

    kll_floats = datasketches.kll_floats_sketch(DEFAULT_HIST_K)
    for value in reference_distribution:
        if TypedDataConverter.get_type(value) != TYPES.FRACTIONAL:
            raise ValueError("The reference distribution should be a continuous distribution")
        kll_floats.update(value)

    return SummaryConstraint("ks_test", op=Op.GT, reference_distribution=kll_floats, value=p_value, verbose=verbose)


def columnKLDivergenceLessThanConstraint(reference_distribution: Union[List[Any], np.ndarray], threshold: float = 0.5, verbose: bool = False):
=======
    return ValueConstraint(Op.IN, value=value_set, verbose=verbose)


def containsEmailConstraint(regex_pattern: "str" = None, verbose=False):
    if regex_pattern is not None:
        logger.warning("Warning: supplying your own regex pattern might cause slower evaluation of the containsEmailConstraint, depending on its complexity.")
        email_pattern = regex_pattern
    else:
        email_pattern = (
            r"^(?i)(?:[a-z0-9!#$%&\'*+/=?^_`{|}~-]+(?:\.[a-z0-9!#$%&\'*+/=?^_`{|}~-]+)*"
            r'|"(?:[\x01-\x08\x0b\x0c\x0e-\x1f\x21\x23-\x5b\x5d-\x7f]|[\x01-\x09\x0b\x0c\x0e-\x7f])*")'
            r"@"
            r"(?:(?:[a-z0-9](?:[a-z0-9-]*[a-z0-9])?\.)+[a-z0-9](?:[a-z0-9-]*[a-z0-9])?)$"
        )

    return ValueConstraint(Op.MATCH, regex_pattern=email_pattern, verbose=verbose)


def containsCreditCardConstraint(regex_pattern: "str" = None, verbose=False):
    if regex_pattern is not None:
        logger.warning(
            "Warning: supplying your own regex pattern might cause slower evaluation of the containsCreditCardConstraint, depending on its complexity."
        )
        credit_card_pattern = regex_pattern
    else:
        credit_card_pattern = (
            r"^(?:(4[0-9]{3}([\s-]?[0-9]{4}){2}[\s-]?[0-9]{1,4})"
            r"|(?:(5[1-5][0-9]{2}([\s-]?[0-9]{4}){3}))"
            r"|(?:(6(?:011|5[0-9]{2})([\s-]?[0-9]{4}){3}))"
            r"|(?:(3[47][0-9]{2}[\s-]?[0-9]{6}[\s-]?[0-9]{5}))"
            r"|(?:(3(?:0[0-5]|[68][0-9])[0-9][\s-]?[0-9]{6}[\s-]?[0-9]{4}))"
            r"|(?:2131|1800|35[0-9]{2,3}([\s-]?[0-9]{4}){3}))$"
        )

    return ValueConstraint(Op.MATCH, regex_pattern=credit_card_pattern, verbose=verbose)


def dateUtilParseableConstraint(verbose=False):
    return ValueConstraint(Op.APPLY_FUNC, apply_function=_try_parse_dateutil, verbose=verbose)


def jsonParseableConstraint(verbose=False):
    return ValueConstraint(Op.APPLY_FUNC, apply_function=_try_parse_json, verbose=verbose)


def matchesJsonSchemaConstraint(json_schema, verbose=False):
    return ValueConstraint(Op.APPLY_FUNC, json_schema, apply_function=_matches_json_schema, verbose=verbose)


def strftimeFormatConstraint(format, verbose=False):
    return ValueConstraint(Op.APPLY_FUNC, format, apply_function=_try_parse_strftime_format, verbose=verbose)


def containsSSNConstraint(regex_pattern: "str" = None, verbose=False):
    if regex_pattern is not None:
        logger.warning("Warning: supplying your own regex pattern might cause slower evaluation of the containsSSNConstraint, depending on its complexity.")
        ssn_pattern = regex_pattern
    else:
        ssn_pattern = r"^(?!000|666|9[0-9]{2})[0-9]{3}[\s-]?(?!00)[0-9]{2}[\s-]?(?!0000)[0-9]{4}$"

    return ValueConstraint(Op.MATCH, regex_pattern=ssn_pattern, verbose=verbose)


def containsURLConstraint(regex_pattern: "str" = None, verbose=False):
    if regex_pattern is not None:
        logger.warning("Warning: supplying your own regex pattern might cause slower evaluation of the containsURLConstraint, depending on its complexity.")
        url_pattern = regex_pattern
    else:
        url_pattern = (
            r"^(?:http(s)?:\/\/)?((www)|(?:[a-zA-z0-9-]+)\.)"
            r"(?:[-a-zA-Z0-9@:%._\+~#=]{1,256}\."
            r"(?:[a-zA-Z0-9]{1,6})\b"
            r"(?:[-a-zA-Z0-9@:%_\+.~#?&//=]*))$"
        )

    return ValueConstraint(Op.MATCH, regex_pattern=url_pattern, verbose=verbose)


def stringLengthEqualConstraint(length: int, verbose=False):
    length_pattern = f"^.{{{length}}}$"
    return ValueConstraint(Op.MATCH, regex_pattern=length_pattern, verbose=verbose)


def stringLengthBetweenConstraint(lower_value: int, upper_value: int, verbose=False):
    length_pattern = rf"^.{{{lower_value},{upper_value}}}$"
    return ValueConstraint(Op.MATCH, regex_pattern=length_pattern, verbose=verbose)


def quantileBetweenConstraint(quantile_value: Union[int, float], lower_value: Union[int, float], upper_value: Union[int, float], verbose: "bool" = False):
    if not all([isinstance(v, (int, float)) for v in (quantile_value, upper_value, lower_value)]):
        raise TypeError("The quantile, lower and upper values must be of type int or float")

    if lower_value > upper_value:
        raise ValueError("The lower value must be less than or equal to the upper value")

    return SummaryConstraint("quantile", value=lower_value, upper_value=upper_value, quantile_value=quantile_value, op=Op.BTWN, verbose=verbose)


def columnUniqueValueCountBetweenConstraint(lower_value: int, upper_value: int, verbose: bool = False):
    if not all([isinstance(v, int) and v >= 0 for v in (lower_value, upper_value)]):
        raise ValueError("The lower and upper values should be non-negative integers")

    if lower_value > upper_value:
        raise ValueError("The lower value should be less than or equal to the upper value")

    return SummaryConstraint("unique_count", op=Op.BTWN, value=lower_value, upper_value=upper_value, verbose=verbose)


def columnUniqueValueProportionBetweenConstraint(lower_fraction: float, upper_fraction: float, verbose: bool = False):
    if not all([isinstance(v, float) and 0 <= v <= 1 for v in (lower_fraction, upper_fraction)]):
        raise ValueError("The lower and upper fractions should be between 0 and 1")

    if lower_fraction > upper_fraction:
        raise ValueError("The lower fraction should be decimal values less than or equal to the upper fraction")

    return SummaryConstraint("unique_proportion", op=Op.BTWN, value=lower_fraction, upper_value=upper_fraction, verbose=verbose)


def columnMostCommonValueInSetConstraint(value_set: Set[Any], verbose=False):
    try:
        value_set = set(value_set)
    except Exception:
        raise TypeError("The value set should be an iterable data type")

    return SummaryConstraint("most_common_value", op=Op.IN, reference_set=value_set, verbose=verbose)


def columnValuesNotNullConstraint(verbose=False):
    return SummaryConstraint("null_count", value=0, op=Op.EQ, verbose=verbose)


def columnValuesTypeEqualsConstraint(expected_type: Union[InferredType, int], verbose: bool = False):
>>>>>>> 29b514df
    """

    Parameters
    ----------
<<<<<<< HEAD
    reference_distribution: Array-like
        Represents the reference distribution for calculating the KL Divergence of the column,
        should be an array-like object with floating point numbers, or integers, strings and booleans, but not both
        Both numeric and categorical distributions are accepted
    threshold: float
        Represents the threshold value which if exceeded from the KL Divergence, the constraint would fail
=======
    expected_type: Union[InferredType, int]
        whylogs.proto.InferredType.Type - Enumeration of allowed inferred data types
        If supplied as integer value, should be one of:
            UNKNOWN = 0
            NULL = 1
            FRACTIONAL = 2
            INTEGRAL = 3
            BOOLEAN = 4
            STRING = 5
>>>>>>> 29b514df
    verbose: bool
        If true, log every application of this constraint that fails.
        Useful to identify specific streaming values that fail the constraint.

    Returns
    -------
<<<<<<< HEAD
        SummaryConstraint
    """
    if not isinstance(reference_distribution, (list, np.ndarray)):
        raise TypeError("The reference distribution should be an array-like instance of values")
    if not isinstance(threshold, float):
        raise TypeError("The threshold value should be of type float")

    type_error_message = (
        "The provided reference distribution should have only categorical (int, string, bool) or only numeric types (float, double) of values, but not both"
    )

    cardinality_sketch = HllSketch()
    frequent_items_sketch = FrequentItemsSketch()
    quantiles_sketch = datasketches.kll_floats_sketch(DEFAULT_HIST_K)
    data_type = TYPES.UNKNOWN
    categorical_types = (TYPES.INTEGRAL, TYPES.STRING, TYPES.BOOLEAN)
    numeric_types = (TYPES.FRACTIONAL,)
    total_count = 0

    for value in reference_distribution:
        value_type = TypedDataConverter.get_type(value)
        if value_type in numeric_types:
            if data_type not in (TYPES.UNKNOWN,) + numeric_types:
                raise TypeError(type_error_message)
            quantiles_sketch.update(value)
            data_type = value_type
        elif value_type in categorical_types:
            if data_type not in (TYPES.UNKNOWN,) + categorical_types:
                raise TypeError(type_error_message)
            cardinality_sketch.update(value)
            frequent_items_sketch.update(value)
            total_count += 1
            data_type = value_type
        else:
            raise TypeError(type_error_message)

    if data_type in numeric_types:
        ref_summary = quantiles_sketch
    else:
        ref_summary = ReferenceDistributionDiscreteMessage(
            frequent_items=frequent_items_sketch.to_summary(), unique_count=cardinality_sketch.to_summary(), total_count=total_count
        )

    return SummaryConstraint("kl_divergence", op=Op.LT, reference_distribution=ref_summary, value=threshold, verbose=verbose)


def columnChiSquaredTestPValueGreaterThanConstraint(
    reference_distribution: Union[List[Any], np.ndarray, Mapping[str, int]], p_value: float = 0.05, verbose: bool = False
):
=======
    SummaryConstraint
    """

    if not isinstance(expected_type, (InferredType, int)):
        raise ValueError("The expected_type parameter should be of type whylogs.proto.InferredType or int")
    if isinstance(expected_type, InferredType):
        expected_type = expected_type.type

    return SummaryConstraint("column_values_type", op=Op.EQ, value=expected_type, verbose=verbose)


def columnValuesTypeInSetConstraint(type_set: Set[int], verbose: bool = False):
>>>>>>> 29b514df
    """

    Parameters
    ----------
<<<<<<< HEAD
    reference_distribution: Array-like
        Represents the reference distribution for calculating the Chi-Squared test,
        should be an array-like object with integer, string or boolean values
        or a mapping of type key: value where the keys are the items and the values are the per-item counts
        Only categorical distributions are accepted
    p_value: float
         Represents the reference p_value value to compare with the p_value of the test
         Should be between 0 and 1, inclusive
=======
    type_set: Set[int]
        whylogs.proto.InferredType.Type - Enumeration of allowed inferred data types
        If supplied as integer value, should be one of:
            UNKNOWN = 0
            NULL = 1
            FRACTIONAL = 2
            INTEGRAL = 3
            BOOLEAN = 4
            STRING = 5
>>>>>>> 29b514df
    verbose: bool
        If true, log every application of this constraint that fails.
        Useful to identify specific streaming values that fail the constraint.

    Returns
    -------
<<<<<<< HEAD
        SummaryConstraint
    """

    if not isinstance(reference_distribution, (list, np.ndarray, dict)):
        raise TypeError("The reference distribution should be an array-like instance of float values, or a mapping of the counts of the expected items")
    if not isinstance(p_value, float) or not 0 <= p_value <= 1:
        raise TypeError("The p-value should be a float value between 0 and 1 inclusive")

    categorical_types = (TYPES.INTEGRAL, TYPES.STRING, TYPES.BOOLEAN)
    frequent_items_sketch = FrequentItemsSketch()

    if isinstance(reference_distribution, dict):
        frequency_sum = 0
        for item, frequency in reference_distribution.items():
            if TypedDataConverter.get_type(item) not in categorical_types or not isinstance(frequency, int):
                raise ValueError("The provided frequent items mapping should contain only str, int or bool values as items and int values as counts per item")
            frequent_items_sketch.update(item, frequency)
            frequency_sum += frequency
    else:
        frequency_sum = len(reference_distribution)
        for value in reference_distribution:
            if TypedDataConverter.get_type(value) not in categorical_types:
                raise ValueError("The provided values in the reference distribution should all be of categorical type (str, int or bool)")
            frequent_items_sketch.update(value)

    ref_dist = ReferenceDistributionDiscreteMessage(frequent_items=frequent_items_sketch.to_summary(), total_count=frequency_sum)

    return SummaryConstraint("chi_squared_test", op=Op.GT, reference_distribution=ref_dist, value=p_value, verbose=verbose)
=======
    SummaryConstraint
    """

    try:
        type_set = set(type_set)
    except Exception:
        raise TypeError("The type_set parameter should be an iterable of int values")

    if not all([isinstance(t, int) for t in type_set]):
        raise TypeError("All of the elements of the type_set parameter should be of type int")

    return SummaryConstraint("column_values_type", op=Op.IN, reference_set=type_set, verbose=verbose)
>>>>>>> 29b514df
<|MERGE_RESOLUTION|>--- conflicted
+++ resolved
@@ -5,19 +5,16 @@
 import re
 from typing import Any, List, Mapping, Optional, Set, Union
 
-<<<<<<< HEAD
-import datasketches
-import numpy as np
-=======
 import jsonschema
 from datasketches import theta_a_not_b, update_theta_sketch
 from dateutil.parser import parse
->>>>>>> 29b514df
+import datasketches
+import numpy as np
 from google.protobuf.json_format import Parse
 from google.protobuf.struct_pb2 import ListValue
 from jsonschema import validate
 
-<<<<<<< HEAD
+from whylogs.core.summaryconverters import single_quantile_from_sketch
 from whylogs.core.statistics.hllsketch import HllSketch
 from whylogs.core.statistics.numbertracker import DEFAULT_HIST_K
 from whylogs.core.summaryconverters import (
@@ -26,18 +23,13 @@
     ks_test_compute_p_value,
 )
 from whylogs.core.types import TypedDataConverter
-=======
-from whylogs.core.summaryconverters import single_quantile_from_sketch
->>>>>>> 29b514df
 from whylogs.proto import (
     ApplyFunctionMsg,
     DatasetConstraintMsg,
     DatasetProperties,
     InferredType,
-<<<<<<< HEAD
+    InferredType,
     KllFloatsSketchMessage,
-=======
->>>>>>> 29b514df
     Op,
     ReferenceDistributionContinuousMessage,
     ReferenceDistributionDiscreteMessage,
@@ -412,15 +404,12 @@
         Only to be supplied when op == Op.BTWN. Name of third field in NumberSummary, used as an upper boundary,
          to be compared against summary field specified in `first_field`.
         Only one of `upper_value` or `third_field` should be supplied.
-<<<<<<< HEAD
+    reference_set : (one-of)
+        Only to be supplied when using set operations. Used as a reference set to be compared with the column
+        distinct values.
     reference_distribution: (one-of)
         Instance of datasketches.kll_floats_sketch or ReferenceDistributionDiscreteMessage. Only to be supplied for constraints
         on distributional measures, such as KS test, KL divergence and Chi-Squared test
-=======
-    reference_set : (one-of)
-        Only to be supplied when using set operations. Used as a reference set to be compared with the column
-        distinct values.
->>>>>>> 29b514df
     name : str
         Name of the constraint used for reporting
     verbose : bool
@@ -439,11 +428,8 @@
         quantile_value: Union[int, float] = None,
         second_field: str = None,
         third_field: str = None,
-<<<<<<< HEAD
+        reference_set=None,
         reference_distribution: Union[datasketches.kll_floats_sketch, ReferenceDistributionDiscreteMessage] = None,
-=======
-        reference_set=None,
->>>>>>> 29b514df
         name: str = None,
         verbose=False,
     ):
@@ -458,21 +444,6 @@
 
         self.value = value
         self.upper_value = upper_value
-<<<<<<< HEAD
-        self.reference_distribution = reference_distribution
-
-        if self.reference_distribution:
-            if not isinstance(self.reference_distribution, (datasketches.kll_floats_sketch, ReferenceDistributionDiscreteMessage)):
-                raise TypeError("The reference distribution should be an object of type datasketches.kll_floats_sketch or ReferenceDistributionDiscreteMessage")
-            if self.value is None or any([v is not None for v in (self.upper_value, self.second_field, self.third_field)]):
-                raise ValueError(
-                    "Summary constraint with reference_distribution must specify value for comparing with the p_value or threshold,"
-                    " and must not specify lower_value, second_field or third_field"
-                )
-
-        if self.op == Op.BTWN:
-            if value is not None and upper_value is not None and (second_field, third_field) == (None, None):
-=======
         self.quantile_value = quantile_value
 
         if self.first_field == "quantile" and not self.quantile_value:
@@ -492,6 +463,16 @@
             self.numbers_theta_sketch = self.create_theta_sketch(self.ref_numbers_set)
 
             self.func = _summary_funcs1[self.op](first_field, self.string_theta_sketch, self.numbers_theta_sketch)
+
+        if reference_distribution:
+            if not isinstance(reference_distribution, (datasketches.kll_floats_sketch, ReferenceDistributionDiscreteMessage)):
+                raise TypeError("The reference distribution should be an object of type datasketches.kll_floats_sketch or ReferenceDistributionDiscreteMessage")
+            if self.value is None or any([v is not None for v in (self.upper_value, self.second_field, self.third_field)]):
+                raise ValueError(
+                    "Summary constraint with reference_distribution must specify value for comparing with the p_value or threshold,"
+                    " and must not specify lower_value, second_field or third_field"
+                )
+            self.reference_distribution = reference_distribution
 
         elif self.op == Op.IN:
             if any([value is not None, upper_value, second_field, third_field, reference_set is None]):
@@ -511,7 +492,6 @@
 
         elif self.op == Op.BTWN:
             if all([v is not None for v in (value, upper_value)]) and all([v is None for v in (second_field, third_field)]):
->>>>>>> 29b514df
                 # field-value summary comparison
                 if not isinstance(value, (int, float)) or not isinstance(upper_value, (int, float)):
                     raise TypeError("When creating Summary constraint with BETWEEN operation, upper and lower value must be of type (int, float)")
@@ -541,14 +521,6 @@
 
     @property
     def name(self):
-<<<<<<< HEAD
-        if self.reference_distribution:
-            if self.first_field == "kl_divergence":
-                value = "threshold"
-            else:
-                value = "p-value"
-            return self._name if self._name is not None else f"summary {self.first_field} {value} {Op.Name(self.op)} {self.value}"
-=======
         value_or_field = None
         if self.first_field == "quantile":
             field_name = f"{self.first_field} {self.quantile_value}"
@@ -559,13 +531,17 @@
                 value_or_field = InferredType.Type.Name(self.value)
             else:
                 value_or_field = {InferredType.Type.Name(element) for element in list(self.reference_set)[:MAX_SET_DISPLAY_MESSAGE_LENGTH]}
+        elif hasattr(self, "reference_distribution"):
+            if self.first_field == "kl_divergence":
+                value_or_field = "threshold"
+            else:
+                value_or_field = "p-value"
         elif self.op in (Op.IN_SET, Op.CONTAIN_SET, Op.EQ_SET, Op.IN):
             if len(self.reference_set) > MAX_SET_DISPLAY_MESSAGE_LENGTH:
                 tmp_set = set(list(self.reference_set)[:MAX_SET_DISPLAY_MESSAGE_LENGTH])
                 value_or_field = f"{str(tmp_set)[:-1]}, ...}}"
             else:
                 value_or_field = str(self.reference_set)
->>>>>>> 29b514df
         elif self.op == Op.BTWN:
             lower_target = self.value if self.value is not None else self.second_field
             upper_target = self.upper_value if self.upper_value is not None else self.third_field
@@ -610,22 +586,14 @@
         if self.first_field == "quantile":
             kll_sketch = update_summary.quantile
             update_summary = single_quantile_from_sketch(kll_sketch, self.quantile_value)
-
-<<<<<<< HEAD
-    def update(self, update_dict):
-        self.total += 1
-
-        if self.first_field == "ks_test":
-            update_dict = ks_test_compute_p_value(update_dict.ks_test, self.reference_distribution)
+        elif self.first_field == "ks_test":
+            update_summary = ks_test_compute_p_value(update_summary.ks_test, self.reference_distribution)
         elif self.first_field == "kl_divergence":
-            update_dict = compute_kl_divergence(update_dict.kl_divergence, self.reference_distribution)
+            update_summary = compute_kl_divergence(update_summary.kl_divergence, self.reference_distribution)
         elif self.first_field == "chi_squared_test":
-            update_dict = compute_chi_squared_test_p_value(update_dict.chi_squared_test, self.reference_distribution)
-
-        if not self.func(update_dict):
-=======
+            update_summary = compute_chi_squared_test_p_value(update_summary.chi_squared_test, self.reference_distribution)
+
         if not self.func(update_summary):
->>>>>>> 29b514df
             self.failures += 1
             if self._verbose:
                 logger.info(f"summary constraint {self.name} failed")
@@ -639,15 +607,20 @@
         third_field = None
         upper_value = None
         quantile = None
+        reference_dist = None
 
         assert self.name == other.name, f"Cannot merge constraints with different names: ({self.name}) and ({other.name})"
         assert self.op == other.op, f"Cannot merge constraints with different ops: {self.op} and {other.op}"
         assert self.value == other.value, f"Cannot merge constraints with different values: {self.value} and {other.value}"
         assert self.first_field == other.first_field, f"Cannot merge constraints with different first_field: {self.first_field} and {other.first_field}"
         assert self.second_field == other.second_field, f"Cannot merge constraints with different second_field: {self.second_field} and {other.second_field}"
-<<<<<<< HEAD
-        if self.reference_distribution and other.reference_distribution:
-
+        assert (
+            self.quantile_value == other.quantile_value
+        ), f"Cannot merge constraints with different quantile_value: {self.quantile_value} and {other.quantile_value}"
+        if self.quantile_value is not None:
+            quantile = self.quantile_value
+        elif hasattr(self, "reference_distribution") and hasattr(other, "reference_distribution"):
+            reference_dist = self.reference_distribution
             if all([isinstance(dist, ReferenceDistributionDiscreteMessage) for dist in (self.reference_distribution, other.reference_distribution)]):
                 assert self.reference_distribution == other.reference_distribution, "Cannot merge constraints with different reference_distribution"
             elif all([isinstance(dist, datasketches.kll_floats_sketch)] for dist in (self.reference_distribution, other.reference_distribution)):
@@ -656,37 +629,6 @@
                 ), "Cannot merge constraints with different reference_distribution"
             else:
                 raise AssertionError("Cannot merge constraints with different reference_distribution")
-
-        if self.op == Op.BTWN:
-            assert self.upper_value == other.upper_value, f"Cannot merge constraints with different upper values: {self.upper_value} and {other.upper_value}"
-            assert self.third_field == other.third_field, f"Cannot merge constraints with different third_field: {self.third_field} and {other.third_field}"
-            merged_constraint = SummaryConstraint(
-                first_field=self.first_field,
-                op=self.op,
-                value=self.value,
-                upper_value=self.upper_value,
-                second_field=self.second_field,
-                third_field=self.third_field,
-                reference_distribution=self.reference_distribution,
-                name=self.name,
-                verbose=self._verbose,
-            )
-        else:
-            merged_constraint = SummaryConstraint(
-                first_field=self.first_field,
-                op=self.op,
-                value=self.value,
-                second_field=self.second_field,
-                reference_distribution=self.reference_distribution,
-                name=self.name,
-                verbose=self._verbose,
-            )
-=======
-        assert (
-            self.quantile_value == other.quantile_value
-        ), f"Cannot merge constraints with different quantile_value: {self.quantile_value} and {other.quantile_value}"
-        if self.quantile_value is not None:
-            quantile = self.quantile_value
         if self.op in (Op.IN_SET, Op.CONTAIN_SET, Op.EQ_SET, Op.IN):
             assert self.reference_set == other.reference_set
             reference_set = self.reference_set
@@ -705,10 +647,10 @@
             third_field=third_field,
             reference_set=reference_set,
             quantile_value=quantile,
+            reference_distribution=reference_dist,
             name=self.name,
             verbose=self._verbose,
         )
->>>>>>> 29b514df
 
         merged_constraint.total = self.total + other.total
         merged_constraint.failures = self.failures + other.failures
@@ -735,67 +677,7 @@
 
     @staticmethod
     def from_protobuf(msg: SummaryConstraintMsg) -> "SummaryConstraint":
-<<<<<<< HEAD
-        ref_distribution = None
-        if msg.HasField("continuous_distribution") and msg.continuous_distribution.HasField("sketch"):
-            ref_distribution = datasketches.kll_floats_sketch.deserialize(msg.continuous_distribution.sketch.sketch)
-        elif msg.HasField("discrete_distribution"):
-            ref_distribution = msg.discrete_distribution
-
-        if msg.HasField("value") and not msg.HasField("second_field") and not msg.HasField("between"):
-
-            return SummaryConstraint(
-                msg.first_field,
-                msg.op,
-                value=msg.value,
-                reference_distribution=ref_distribution,
-                name=msg.name,
-                verbose=msg.verbose,
-            )
-        elif msg.HasField("second_field") and not msg.HasField("value") and not msg.HasField("between"):
-            return SummaryConstraint(
-                msg.first_field,
-                msg.op,
-                second_field=msg.second_field,
-                reference_distribution=ref_distribution,
-                name=msg.name,
-                verbose=msg.verbose,
-            )
-        elif msg.HasField("between") and not msg.HasField("value") and not msg.HasField("second_field"):
-            if (
-                msg.between.HasField("lower_value")
-                and msg.between.HasField("upper_value")
-                and not msg.between.HasField("second_field")
-                and not msg.between.HasField("third_field")
-            ):
-                return SummaryConstraint(
-                    msg.first_field,
-                    msg.op,
-                    value=msg.between.lower_value,
-                    upper_value=msg.between.upper_value,
-                    reference_distribution=ref_distribution,
-                    name=msg.name,
-                    verbose=msg.verbose,
-                )
-            elif (
-                msg.between.HasField("second_field")
-                and msg.between.HasField("third_field")
-                and not msg.between.HasField("lower_value")
-                and not msg.between.HasField("upper_value")
-            ):
-                return SummaryConstraint(
-                    msg.first_field,
-                    msg.op,
-                    second_field=msg.between.second_field,
-                    third_field=msg.between.third_field,
-                    reference_distribution=ref_distribution,
-                    name=msg.name,
-                    verbose=msg.verbose,
-                )
-        else:
-=======
         if not SummaryConstraint._check_if_summary_constraint_message_is_valid(msg):
->>>>>>> 29b514df
             raise ValueError("SummaryConstraintMsg must specify a value OR second field name OR SummaryBetweenConstraintMsg, but only one of them")
 
         reference_set = None
@@ -805,9 +687,14 @@
         upper_value = None
         third_field = None
         quantile_value = None
+        ref_distribution = None
 
         if msg.first_field == "quantile":
             quantile_value = msg.quantile_value
+        if msg.HasField("continuous_distribution") and msg.continuous_distribution.HasField("sketch"):
+            ref_distribution = datasketches.kll_floats_sketch.deserialize(msg.continuous_distribution.sketch.sketch)
+        elif msg.HasField("discrete_distribution"):
+            ref_distribution = msg.discrete_distribution
         if msg.HasField("reference_set"):
             reference_set = set(msg.reference_set)
         elif msg.HasField("value"):
@@ -831,76 +718,39 @@
             quantile_value=quantile_value,
             third_field=third_field,
             reference_set=reference_set,
+            reference_distribution=ref_distribution,
             name=msg.name,
             verbose=msg.verbose,
         )
 
     def to_protobuf(self) -> SummaryConstraintMsg:
-<<<<<<< HEAD
+        reference_set_msg = None
+        summary_between_constraint_msg = None
+        quantile_value = None
+        value = None
+        second_field = None
         continuous_dist = None
         discrete_dist = None
-        if self.reference_distribution is not None:
+
+        if hasattr(self, "reference_distribution"):
             if isinstance(self.reference_distribution, datasketches.kll_floats_sketch):
                 kll_floats_sketch = KllFloatsSketchMessage(sketch=self.reference_distribution.serialize())
                 continuous_dist = ReferenceDistributionContinuousMessage(sketch=kll_floats_sketch)
             elif isinstance(self.reference_distribution, ReferenceDistributionDiscreteMessage):
                 discrete_dist = self.reference_distribution
 
-        if self.op == Op.BTWN:
-=======
-        reference_set_msg = None
-        summary_between_constraint_msg = None
-        quantile_value = None
-        value = None
-        second_field = None
-
-        if self.quantile_value is not None:
+        elif self.quantile_value is not None:
             quantile_value = self.quantile_value
 
         if self.op in (Op.IN_SET, Op.CONTAIN_SET, Op.EQ_SET, Op.IN):
             reference_set_msg = ListValue()
             reference_set_msg.extend(self.reference_set)
->>>>>>> 29b514df
 
         elif self.op == Op.BTWN:
             if self.second_field is None and self.third_field is None:
                 summary_between_constraint_msg = SummaryBetweenConstraintMsg(lower_value=self.value, upper_value=self.upper_value)
             else:
                 summary_between_constraint_msg = SummaryBetweenConstraintMsg(second_field=self.second_field, third_field=self.third_field)
-<<<<<<< HEAD
-
-            msg = SummaryConstraintMsg(
-                name=self.name,
-                first_field=self.first_field,
-                op=self.op,
-                between=summary_between_constraint_msg,
-                continuous_distribution=continuous_dist,
-                discrete_distribution=discrete_dist,
-                verbose=self._verbose,
-            )
-            #
-        elif self.second_field is None:
-            msg = SummaryConstraintMsg(
-                name=self.name,
-                first_field=self.first_field,
-                op=self.op,
-                value=self.value,
-                continuous_distribution=continuous_dist,
-                discrete_distribution=discrete_dist,
-                verbose=self._verbose,
-            )
-        else:
-            msg = SummaryConstraintMsg(
-                name=self.name,
-                first_field=self.first_field,
-                op=self.op,
-                second_field=self.second_field,
-                continuous_distribution=continuous_dist,
-                discrete_distribution=discrete_dist,
-                verbose=self._verbose,
-            )
-        return msg
-=======
         elif self.second_field:
             second_field = self.second_field
         elif self.value is not None:
@@ -914,10 +764,11 @@
             between=summary_between_constraint_msg,
             reference_set=reference_set_msg,
             quantile_value=quantile_value,
+            continuous_distribution=continuous_dist,
+            discrete_distribution=discrete_dist,
             op=self.op,
             verbose=self._verbose,
         )
->>>>>>> 29b514df
 
     def report(self):
         return (self.name, self.total, self.failures)
@@ -1148,51 +999,6 @@
     except Exception:
         raise TypeError("The value set should be an iterable data type")
 
-<<<<<<< HEAD
-    return ValueConstraint(Op.IN_SET, value=value_set, verbose=verbose)
-
-
-def parametrizedKSTestPValueGreaterThanConstraint(reference_distribution: Union[List[float], np.ndarray], p_value=0.05, verbose=False):
-    """
-
-    Parameters
-    ----------
-    reference_distribution: Array-like
-        Represents the reference distribution for calculating the KS Test p_value of the column,
-        should be an array-like object with floating point numbers,
-        Only numeric distributions are accepted
-    p_value: float
-        Represents the reference p_value value to compare with the p_value of the test
-        Should be between 0 and 1, inclusive
-    verbose: bool
-        If true, log every application of this constraint that fails.
-        Useful to identify specific streaming values that fail the constraint.
-
-    Returns
-    -------
-        SummaryConstraint
-    """
-
-    if not isinstance(p_value, float):
-        raise TypeError("The p_value should be a of type float")
-
-    if not 0 <= p_value <= 1:
-        raise ValueError("The p_value should be a float value between 0 and 1 inclusive")
-
-    if not isinstance(reference_distribution, (list, np.ndarray)):
-        raise TypeError("The reference distribution must be a list or numpy array with float values")
-
-    kll_floats = datasketches.kll_floats_sketch(DEFAULT_HIST_K)
-    for value in reference_distribution:
-        if TypedDataConverter.get_type(value) != TYPES.FRACTIONAL:
-            raise ValueError("The reference distribution should be a continuous distribution")
-        kll_floats.update(value)
-
-    return SummaryConstraint("ks_test", op=Op.GT, reference_distribution=kll_floats, value=p_value, verbose=verbose)
-
-
-def columnKLDivergenceLessThanConstraint(reference_distribution: Union[List[Any], np.ndarray], threshold: float = 0.5, verbose: bool = False):
-=======
     return ValueConstraint(Op.IN, value=value_set, verbose=verbose)
 
 
@@ -1325,19 +1131,10 @@
 
 
 def columnValuesTypeEqualsConstraint(expected_type: Union[InferredType, int], verbose: bool = False):
->>>>>>> 29b514df
     """
 
     Parameters
     ----------
-<<<<<<< HEAD
-    reference_distribution: Array-like
-        Represents the reference distribution for calculating the KL Divergence of the column,
-        should be an array-like object with floating point numbers, or integers, strings and booleans, but not both
-        Both numeric and categorical distributions are accepted
-    threshold: float
-        Represents the threshold value which if exceeded from the KL Divergence, the constraint would fail
-=======
     expected_type: Union[InferredType, int]
         whylogs.proto.InferredType.Type - Enumeration of allowed inferred data types
         If supplied as integer value, should be one of:
@@ -1347,14 +1144,113 @@
             INTEGRAL = 3
             BOOLEAN = 4
             STRING = 5
->>>>>>> 29b514df
     verbose: bool
         If true, log every application of this constraint that fails.
         Useful to identify specific streaming values that fail the constraint.
 
     Returns
     -------
-<<<<<<< HEAD
+    SummaryConstraint
+    """
+
+    if not isinstance(expected_type, (InferredType, int)):
+        raise ValueError("The expected_type parameter should be of type whylogs.proto.InferredType or int")
+    if isinstance(expected_type, InferredType):
+        expected_type = expected_type.type
+
+    return SummaryConstraint("column_values_type", op=Op.EQ, value=expected_type, verbose=verbose)
+
+
+def columnValuesTypeInSetConstraint(type_set: Set[int], verbose: bool = False):
+    """
+
+    Parameters
+    ----------
+    type_set: Set[int]
+        whylogs.proto.InferredType.Type - Enumeration of allowed inferred data types
+        If supplied as integer value, should be one of:
+            UNKNOWN = 0
+            NULL = 1
+            FRACTIONAL = 2
+            INTEGRAL = 3
+            BOOLEAN = 4
+            STRING = 5
+    verbose: bool
+        If true, log every application of this constraint that fails.
+        Useful to identify specific streaming values that fail the constraint.
+
+    Returns
+    -------
+    SummaryConstraint
+    """
+
+    try:
+        type_set = set(type_set)
+    except Exception:
+        raise TypeError("The type_set parameter should be an iterable of int values")
+
+    if not all([isinstance(t, int) for t in type_set]):
+        raise TypeError("All of the elements of the type_set parameter should be of type int")
+
+    return SummaryConstraint("column_values_type", op=Op.IN, reference_set=type_set, verbose=verbose)
+
+
+def parametrizedKSTestPValueGreaterThanConstraint(reference_distribution: Union[List[float], np.ndarray], p_value=0.05, verbose=False):
+    """
+
+    Parameters
+    ----------
+    reference_distribution: Array-like
+        Represents the reference distribution for calculating the KS Test p_value of the column,
+        should be an array-like object with floating point numbers,
+        Only numeric distributions are accepted
+    p_value: float
+        Represents the reference p_value value to compare with the p_value of the test
+        Should be between 0 and 1, inclusive
+    verbose: bool
+        If true, log every application of this constraint that fails.
+        Useful to identify specific streaming values that fail the constraint.
+
+    Returns
+    -------
+        SummaryConstraint
+    """
+
+    if not isinstance(p_value, float):
+        raise TypeError("The p_value should be a of type float")
+
+    if not 0 <= p_value <= 1:
+        raise ValueError("The p_value should be a float value between 0 and 1 inclusive")
+
+    if not isinstance(reference_distribution, (list, np.ndarray)):
+        raise TypeError("The reference distribution must be a list or numpy array with float values")
+
+    kll_floats = datasketches.kll_floats_sketch(DEFAULT_HIST_K)
+    for value in reference_distribution:
+        if TypedDataConverter.get_type(value) != TYPES.FRACTIONAL:
+            raise ValueError("The reference distribution should be a continuous distribution")
+        kll_floats.update(value)
+
+    return SummaryConstraint("ks_test", op=Op.GT, reference_distribution=kll_floats, value=p_value, verbose=verbose)
+
+
+def columnKLDivergenceLessThanConstraint(reference_distribution: Union[List[Any], np.ndarray], threshold: float = 0.5, verbose: bool = False):
+    """
+
+    Parameters
+    ----------
+    reference_distribution: Array-like
+        Represents the reference distribution for calculating the KL Divergence of the column,
+        should be an array-like object with floating point numbers, or integers, strings and booleans, but not both
+        Both numeric and categorical distributions are accepted
+    threshold: float
+        Represents the threshold value which if exceeded from the KL Divergence, the constraint would fail
+    verbose: bool
+        If true, log every application of this constraint that fails.
+        Useful to identify specific streaming values that fail the constraint.
+
+    Returns
+    -------
         SummaryConstraint
     """
     if not isinstance(reference_distribution, (list, np.ndarray)):
@@ -1404,25 +1300,10 @@
 def columnChiSquaredTestPValueGreaterThanConstraint(
     reference_distribution: Union[List[Any], np.ndarray, Mapping[str, int]], p_value: float = 0.05, verbose: bool = False
 ):
-=======
-    SummaryConstraint
-    """
-
-    if not isinstance(expected_type, (InferredType, int)):
-        raise ValueError("The expected_type parameter should be of type whylogs.proto.InferredType or int")
-    if isinstance(expected_type, InferredType):
-        expected_type = expected_type.type
-
-    return SummaryConstraint("column_values_type", op=Op.EQ, value=expected_type, verbose=verbose)
-
-
-def columnValuesTypeInSetConstraint(type_set: Set[int], verbose: bool = False):
->>>>>>> 29b514df
     """
 
     Parameters
     ----------
-<<<<<<< HEAD
     reference_distribution: Array-like
         Represents the reference distribution for calculating the Chi-Squared test,
         should be an array-like object with integer, string or boolean values
@@ -1431,24 +1312,12 @@
     p_value: float
          Represents the reference p_value value to compare with the p_value of the test
          Should be between 0 and 1, inclusive
-=======
-    type_set: Set[int]
-        whylogs.proto.InferredType.Type - Enumeration of allowed inferred data types
-        If supplied as integer value, should be one of:
-            UNKNOWN = 0
-            NULL = 1
-            FRACTIONAL = 2
-            INTEGRAL = 3
-            BOOLEAN = 4
-            STRING = 5
->>>>>>> 29b514df
     verbose: bool
         If true, log every application of this constraint that fails.
         Useful to identify specific streaming values that fail the constraint.
 
     Returns
     -------
-<<<<<<< HEAD
         SummaryConstraint
     """
 
@@ -1476,18 +1345,4 @@
 
     ref_dist = ReferenceDistributionDiscreteMessage(frequent_items=frequent_items_sketch.to_summary(), total_count=frequency_sum)
 
-    return SummaryConstraint("chi_squared_test", op=Op.GT, reference_distribution=ref_dist, value=p_value, verbose=verbose)
-=======
-    SummaryConstraint
-    """
-
-    try:
-        type_set = set(type_set)
-    except Exception:
-        raise TypeError("The type_set parameter should be an iterable of int values")
-
-    if not all([isinstance(t, int) for t in type_set]):
-        raise TypeError("All of the elements of the type_set parameter should be of type int")
-
-    return SummaryConstraint("column_values_type", op=Op.IN, reference_set=type_set, verbose=verbose)
->>>>>>> 29b514df
+    return SummaryConstraint("chi_squared_test", op=Op.GT, reference_distribution=ref_dist, value=p_value, verbose=verbose)