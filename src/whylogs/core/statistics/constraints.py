import datetime
import json
import logging
import numbers
import re
from typing import Any, List, Mapping, Optional, Set, Tuple, Union

import datasketches
import jsonschema
import numpy as np
import pandas as pd
from datasketches import theta_a_not_b, update_theta_sketch
from dateutil.parser import parse
from google.protobuf.json_format import Parse
from google.protobuf.struct_pb2 import ListValue
from jsonschema import validate

from whylogs.core.statistics.hllsketch import HllSketch
from whylogs.core.statistics.numbertracker import DEFAULT_HIST_K
from whylogs.core.summaryconverters import (
    compute_chi_squared_test_p_value,
    compute_kl_divergence,
    ks_test_compute_p_value,
    single_quantile_from_sketch,
)
from whylogs.core.types import TypedDataConverter
from whylogs.proto import (
    ApplyFunctionMsg,
    DatasetConstraintMsg,
    DatasetProperties,
    InferredType,
    KllFloatsSketchMessage,
    MultiColumnValueConstraintMsg,
    Op,
    ReferenceDistributionContinuousMessage,
    ReferenceDistributionDiscreteMessage,
    SummaryBetweenConstraintMsg,
    SummaryConstraintMsg,
    SummaryConstraintMsgs,
    ValueBetweenConstraintMsg,
    ValueConstraintMsg,
    ValueConstraintMsgs,
)
from whylogs.util.dsketch import FrequentItemsSketch
from whylogs.util.protobuf import message_to_json

TYPES = InferredType.Type

logger = logging.getLogger(__name__)


def _try_parse_strftime_format(strftime_val: str, format: str) -> Optional[datetime.datetime]:
    """
    Return whether the string is in a strftime format.
    :param strftime_val: str, string to check for date
    :param format: format to check if strftime_val can be parsed
    :return None if not parseable, otherwise the parsed datetime.datetime object
    """
    parsed = None
    try:
        parsed = datetime.datetime.strptime(strftime_val, format)
    except (ValueError, TypeError):
        pass
    return parsed


def _try_parse_dateutil(dateutil_val: str, ref_val=None) -> Optional[datetime.datetime]:
    """
    Return whether the string can be interpreted as a date.
    :param dateutil_val: str, string to check for date
    :param ref_val: any, not used, interface design requirement
    :return None if not parseable, otherwise the parsed datetime.datetime object
    """
    parsed = None
    try:
        parsed = parse(dateutil_val)
    except (ValueError, TypeError):
        pass
    return parsed


def _try_parse_json(json_string: str, ref_val=None) -> Optional[dict]:
    """
    Return whether the string can be interpreted as json.
    :param json_string: str, string to check for json
    :param ref_val: any, not used, interface design requirement
    :return None if not parseable, otherwise the parsed json object
    """
    parsed = None
    try:
        parsed = json.loads(json_string)
    except (ValueError, TypeError):
        pass
    return parsed


def _matches_json_schema(json_data: Union[str, dict], json_schema: Union[str, dict]) -> bool:
    """
    Return whether the provided json matches the provided schema.
    :param json_data: json object to check
    :param json_schema: schema to check if the json object matches it
    :return True if the json data matches the schema, False otherwise
    """
    if isinstance(json_schema, str):
        try:
            json_schema = json.loads(json_schema)
        except (ValueError, TypeError):
            return False

    if isinstance(json_data, str):
        try:
            json_data = json.loads(json_data)
        except (ValueError, TypeError):
            return False

    try:
        validate(instance=json_data, schema=json_schema)
    except (jsonschema.exceptions.ValidationError, jsonschema.exceptions.SchemaError):
        return False
    return True


# restrict the set length for printing the name of the constraint which contains a reference set
MAX_SET_DISPLAY_MESSAGE_LENGTH = 20


"""
Dict indexed by constraint operator.

These help translate from constraint schema to language-specific functions that are faster to evaluate.
This is just a form of currying, and I chose to bind the boolean comparison operator first.
"""
_value_funcs = {
    # functions that compare an incoming feature value to a literal value.
    Op.LT: lambda x: lambda v: v < x,  # assert incoming value 'v' is less than some fixed value 'x'
    Op.LE: lambda x: lambda v: v <= x,
    Op.EQ: lambda x: lambda v: v == x,
    Op.NE: lambda x: lambda v: v != x,
    Op.GE: lambda x: lambda v: v >= x,
    Op.GT: lambda x: lambda v: v > x,  # assert incoming value 'v' is greater than some fixed value 'x'
    Op.MATCH: lambda x: lambda v: x.match(v) is not None,
    Op.NOMATCH: lambda x: lambda v: x.match(v) is None,
    Op.IN: lambda x: lambda v: v in x,
    Op.APPLY_FUNC: lambda apply_function, reference_value: lambda v: apply_function(v, reference_value),
    Op.BTWN: lambda x, y: lambda v: x <= v <= y,
}

_summary_funcs1 = {
    # functions that compare a summary field to a literal value.
    Op.LT: lambda f, v: lambda s: getattr(s, f) < v,
    Op.LE: lambda f, v: lambda s: getattr(s, f) <= v,
    Op.EQ: lambda f, v: lambda s: getattr(s, f) == v,
    Op.NE: lambda f, v: lambda s: getattr(s, f) != v,
    Op.GE: lambda f, v: lambda s: getattr(s, f) >= v,
    Op.GT: lambda f, v: lambda s: getattr(s, f) > v,
    Op.BTWN: lambda f, v1, v2: lambda s: v1 <= getattr(s, f) <= v2,
    Op.IN_SET: lambda f, ref_str_sketch, ref_num_sketch: lambda update_obj: round(
        theta_a_not_b().compute(getattr(update_obj, f)["string_theta"], ref_str_sketch).get_estimate(), 1
    )
    == round(theta_a_not_b().compute(getattr(update_obj, f)["number_theta"], ref_num_sketch).get_estimate(), 1)
    == 0.0,
    Op.CONTAIN_SET: lambda f, ref_str_sketch, ref_num_sketch: lambda update_obj: round(
        theta_a_not_b().compute(ref_str_sketch, getattr(update_obj, f)["string_theta"]).get_estimate(), 1
    )
    == round(theta_a_not_b().compute(ref_num_sketch, getattr(update_obj, f)["number_theta"]).get_estimate(), 1)
    == 0.0,
    Op.EQ_SET: lambda f, ref_str_sketch, ref_num_sketch: lambda update_obj: round(
        theta_a_not_b().compute(getattr(update_obj, f)["string_theta"], ref_str_sketch).get_estimate(), 1
    )
    == round(theta_a_not_b().compute(getattr(update_obj, f)["number_theta"], ref_num_sketch).get_estimate(), 1)
    == round(theta_a_not_b().compute(ref_str_sketch, getattr(update_obj, f)["string_theta"]).get_estimate(), 1)
    == round(theta_a_not_b().compute(ref_num_sketch, getattr(update_obj, f)["number_theta"]).get_estimate(), 1)
    == 0.0,
    Op.IN: lambda f, v: lambda s: getattr(s, f) in v,
    Op.CONTAIN: lambda f, v: lambda s: v in getattr(s, f),
}

_summary_funcs2 = {
    # functions that compare two summary fields.
    Op.LT: lambda f, f2: lambda s: getattr(s, f) < getattr(s, f2),
    Op.LE: lambda f, f2: lambda s: getattr(s, f) <= getattr(s, f2),
    Op.EQ: lambda f, f2: lambda s: getattr(s, f) == getattr(s, f2),
    Op.NE: lambda f, f2: lambda s: getattr(s, f) != getattr(s, f2),
    Op.GE: lambda f, f2: lambda s: getattr(s, f) >= getattr(s, f2),
    Op.GT: lambda f, f2: lambda s: getattr(s, f) > getattr(s, f2),
    Op.BTWN: lambda f, f2, f3: lambda s: getattr(s, f2) <= getattr(s, f) <= getattr(s, f3),
}

_multi_column_value_funcs = {
    Op.LT: lambda v2: lambda v1: v1 < v2,
    Op.LE: lambda v2: lambda v1: v1 <= v2,
    Op.EQ: lambda v2: lambda v1: v1 == v2,
    Op.NE: lambda v2: lambda v1: v1 != v2,
    Op.GE: lambda v2: lambda v1: v1 >= v2,
    Op.GT: lambda v2: lambda v1: v1 > v2,  # assert incoming value 'v' is greater than some fixed value 'x'
    Op.IN: lambda v2: lambda v1: v1 in v2,
    Op.NOT_IN: lambda v2: lambda v1: v1 not in v2,
    Op.SUM: lambda v: sum(v),
}


class ValueConstraint:
    """
    ValueConstraints express a binary boolean relationship between an implied numeric value and a literal.
    When associated with a ColumnProfile, the relation is evaluated for every incoming value that is processed by whylogs.

    Parameters
    ----------
    op : whylogs.proto.Op (required)
        Enumeration of binary comparison operator applied between static value and incoming stream.
        Enum values are mapped to operators like '==', '<', and '<=', etc.
    value : (one-of)
        When value is provided, regex_pattern must be None.
        Static value to compare against incoming stream using operator specified in `op`.
    upper_value :
        Upper_value must be provided if and only if using the between operation. Used as upper limit.
    regex_pattern : (one-of)
        When regex_pattern is provided, value must be None.
        Regex pattern to use when MATCH or NOMATCH operations are used.
    apply_function:
        To be supplied only when using APPLY_FUNC operation.
        In case when the apply_function requires argument, to be supplied in the value param.
    name : str
        Name of the constraint used for reporting
    verbose : bool
        If true, log every application of this constraint that fails.
        Useful to identify specific streaming values that fail the constraint.

    """

    def __init__(self, op: Op, value=None, upper_value=None, regex_pattern: str = None, apply_function=None, name: str = None, verbose=False):
        self._name = name
        self._verbose = verbose
        self.op = op
        self.apply_function = apply_function
        self.total = 0
        self.failures = 0

        if (apply_function is not None) != (self.op == Op.APPLY_FUNC):
            raise ValueError("A function must be provided if and only if using the APPLY_FUNC operator")

        if isinstance(value, set) != (op == Op.IN):
            raise ValueError("Value constraint must provide a set of values for using the IN operator!")

<<<<<<< HEAD
        if self._check_and_init_between_constraint(value=value, upper_value=upper_value, regex_pattern=regex_pattern, apply_function=apply_function):
            return

        elif self.op == Op.APPLY_FUNC:
=======
        if self.op == Op.APPLY_FUNC:
            if apply_function.__name__ not in globals() or "lambda" in apply_function.__name__:
                raise ValueError("Cannot initialize constraint with APPLY_FUNC using an unknown function!")
>>>>>>> e8819967
            if value is not None:
                value = self.apply_func_validate(value)
                self.value = value
            self.func = _value_funcs[op](apply_function, value)

        elif value is not None and regex_pattern is None:
            # numeric value
            self.value = value
            self.func = _value_funcs[op](value)

        elif regex_pattern is not None and value is None:
            # Regex pattern
            self.regex_pattern = regex_pattern
            self.func = _value_funcs[op](re.compile(self.regex_pattern))
        else:
            raise ValueError("Value constraint must specify a numeric value or regex pattern, but not both")

    @property
    def name(self):
<<<<<<< HEAD
        if self.op == Op.BTWN:
            val_or_funct = f"{self.value} and {self.upper_value}"
        elif self.op == Op.APPLY_FUNC:
=======
        if self._name:
            return self._name
        if self.op == Op.APPLY_FUNC:
>>>>>>> e8819967
            val_or_funct = self.apply_function.__name__
        elif getattr(self, "value", None) is not None:
            val_or_funct = self.value
        else:
            val_or_funct = self.regex_pattern

        return f"value {Op.Name(self.op)} {val_or_funct}"

    def _check_and_init_between_constraint(self, value, upper_value, regex_pattern, apply_function):
        if self.op == Op.BTWN:
            if any([value is None, upper_value is None]):
                raise ValueError("When using the between operation lower and upper limit values must be provided!")
            if any([regex_pattern, apply_function]):
                raise ValueError("When using the between operation no other parameters are allowed except lower and upper limit values!")
            if not all([isinstance(value, (int, float)), isinstance(upper_value, (int, float))]):
                raise TypeError("When creating Value constraint with BETWEEN operation, limit values must be of type (int, float)")
            if value >= upper_value:
                raise ValueError("Value constraint with BETWEEN operation must specify lower value to be less than upper value")

            self.value = float(value)
            self.upper_value = float(upper_value)
            self.func = _value_funcs[self.op](self.value, self.upper_value)

            return True
        return False

    def update(self, v) -> bool:
        self.total += 1
        if self.op in [Op.MATCH, Op.NOMATCH] and not isinstance(v, str):
            self.failures += 1
            if self._verbose:
                logger.info(f"value constraint {self.name} failed: value {v} not a string")
        elif not self.func(v):
            self.failures += 1
            if self._verbose:
                logger.info(f"value constraint {self.name} failed on value {v}")

    def apply_func_validate(self, value) -> str:
        if not isinstance(value, str):
            if self.apply_function == _matches_json_schema:
                try:
                    value = json.dumps(value)
                except (ValueError, TypeError):
                    raise ValueError("Json schema invalid. When matching json schema, the schema provided must be valid.")
            else:
                value = str(value)
        return value

    def merge(self, other) -> "ValueConstraint":
        if not other:
            return self

        val = None
        upper_val = None
        pattern = None

        assert self.name == other.name, f"Cannot merge constraints with different names: ({self.name}) and ({other.name})"
        assert self.op == other.op, f"Cannot merge constraints with different ops: {self.op} and {other.op}"
        assert (
            self.apply_function == other.apply_function
        ), f"Cannot merge constraints with different apply_function: {self.apply_function} and {other.apply_function}"

        if self.apply_function is not None:
            if hasattr(self, "value") != hasattr(other, "value"):
                raise TypeError("Cannot merge one constraint with provided value and one without")
            elif hasattr(self, "value") and hasattr(other, "value"):
                val = self.value
                assert self.value == other.value, f"Cannot merge value constraints with different values: {self.value} and {other.value}"
        elif all([getattr(v, "value", None) is not None for v in (self, other)]):
            val = self.value
            assert self.value == other.value, f"Cannot merge value constraints with different values: {self.value} and {other.value}"
            if self.op == Op.BTWN:
                assert all([hasattr(v, "upper_value") for v in (self, other)]), "Cannot merge value between constraints without upper value!"
                assert (
                    self.upper_value == other.upper_value
                ), f"Cannot merge constraints with different upper values: {self.upper_value} and {other.upper_value}"
                upper_val = self.upper_value
        elif all([getattr(v, "regex_pattern", None) for v in (self, other)]):
            pattern = self.regex_pattern
            assert (
                self.regex_pattern == other.regex_pattern
            ), f"Cannot merge value constraints with different values: {self.regex_pattern} and {other.regex_pattern}"
        else:
            raise TypeError("Cannot merge a numeric value constraint with a string value constraint")

        merged_value_constraint = ValueConstraint(
            op=self.op, value=val, upper_value=upper_val, regex_pattern=pattern, apply_function=self.apply_function, name=self.name, verbose=self._verbose
        )

        merged_value_constraint.total = self.total + other.total
        merged_value_constraint.failures = self.failures + other.failures
        return merged_value_constraint

    @staticmethod
    def from_protobuf(msg: ValueConstraintMsg) -> "ValueConstraint":
        val = None
        upper_val = None
        regex_pattern = None
        apply_function = None
        name = msg.name if msg.name else None

        if msg.HasField("function"):
            val = None if msg.function.reference_value == "" else msg.function.reference_value
            apply_function = globals()[msg.function.function]
        elif msg.regex_pattern != "":
            regex_pattern = msg.regex_pattern
        elif len(msg.value_set.values) != 0:
            val = set(msg.value_set.values[0].list_value)
        else:
            if msg.HasField("between"):
                val = msg.between.lower_value
                upper_val = msg.between.upper_value
            else:
                val = msg.value

<<<<<<< HEAD
        return ValueConstraint(
            msg.op, value=val, upper_value=upper_val, regex_pattern=regex_pattern, apply_function=apply_function, name=msg.name, verbose=msg.verbose
        )
=======
        return ValueConstraint(msg.op, value=val, regex_pattern=regex_pattern, apply_function=apply_function, name=name, verbose=msg.verbose)
>>>>>>> e8819967

    def to_protobuf(self) -> ValueConstraintMsg:
        set_vals_message = None
        regex_pattern = None
        value = None
        between_msg = None
        apply_func = None

        if self.op == Op.APPLY_FUNC:
            if hasattr(self, "value"):
                apply_func = ApplyFunctionMsg(function=self.apply_function.__name__, reference_value=self.value)
            else:
                apply_func = ApplyFunctionMsg(function=self.apply_function.__name__)

        elif hasattr(self, "value"):
            if isinstance(self.value, set):
                set_vals_message = ListValue()
                set_vals_message.append(list(self.value))
            else:
                if self.op == Op.BTWN:
                    between_msg = ValueBetweenConstraintMsg(lower_value=self.value, upper_value=self.upper_value)
                else:
                    value = self.value

        elif hasattr(self, "regex_pattern"):
            regex_pattern = self.regex_pattern

        return ValueConstraintMsg(
            name=self.name,
            op=self.op,
            value=value,
            value_set=set_vals_message,
            regex_pattern=regex_pattern,
            function=apply_func,
            between=between_msg,
            verbose=self._verbose,
        )

    def report(self):
        return (self.name, self.total, self.failures)


class SummaryConstraint:
    """
    Summary constraints specify a relationship between a summary field and a static value,
    or between two summary fields.
    e.g.     'min' < 6
             'std_dev' < 2.17
             'min' > 'avg'

    Parameters
    ----------
    first_field : str
        Name of field in NumberSummary that will be compared against either a second field or a static value.
    op : whylogs.proto.Op (required)
        Enumeration of binary comparison operator applied between summary values.
        Enum values are mapped to operators like '==', '<', and '<=', etc.
    value :  (one-of)
        Static value to be compared against summary field specified in `first_field`.
        Only one of `value` or `second_field` should be supplied.
    upper_value :  (one-of)
        Only to be supplied when using Op.BTWN.
        Static upper boundary value to be compared against summary field specified in `first_field`.
        Only one of `upper_value` or `third_field` should be supplied.
    second_field :  (one-of)
        Name of second field in NumberSummary to be compared against summary field specified in `first_field`.
        Only one of `value` or `second_field` should be supplied.
    third_field :  (one-of)
        Only to be supplied when op == Op.BTWN. Name of third field in NumberSummary, used as an upper boundary,
         to be compared against summary field specified in `first_field`.
        Only one of `upper_value` or `third_field` should be supplied.
    reference_set : (one-of)
        Only to be supplied when using set operations or distributional measures.
        Used as a reference set to be compared with the column distinct values.
        Or is instance of datasketches.kll_floats_sketch or ReferenceDistributionDiscreteMessage.
        Only to be supplied for constraints on distributional measures, such as KS test, KL divergence and Chi-Squared test.
    name : str
        Name of the constraint used for reporting
    verbose : bool
        If true, log every application of this constraint that fails.
        Useful to identify specific streaming values that fail the constraint.


    """

    def __init__(
        self,
        first_field: str,
        op: Op,
        value=None,
        upper_value=None,
        quantile_value: Union[int, float] = None,
        second_field: str = None,
        third_field: str = None,
        reference_set: Union[List[Any], Set[Any], datasketches.kll_floats_sketch, ReferenceDistributionDiscreteMessage] = None,
        name: str = None,
        verbose=False,
    ):
        self._verbose = verbose
        self._name = name
        self.op = op
        self.first_field = first_field
        self.second_field = second_field
        self.third_field = third_field
        self.total = 0
        self.failures = 0

        self.value = value
        self.upper_value = upper_value
        self.quantile_value = quantile_value

        if self.first_field == "quantile" and not self.quantile_value:
            raise ValueError("Summary quantile constraint must specify quantile value")

        if self.first_field != "quantile" and self.quantile_value is not None:
            raise ValueError("Summary constraint applied on non-quantile field should not specify quantile value")

        table_shape_constraint = self._check_and_init_table_shape_constraint(reference_set)
        set_constraint = False
        distributional_measure_constraint = False
        between_constraint = False

        if not table_shape_constraint:
            set_constraint = self._check_and_init_valid_set_constraint(reference_set)
        if not any([table_shape_constraint, set_constraint]):
            distributional_measure_constraint = self._check_and_init_distributional_measure_constraint(reference_set)
        if not any([table_shape_constraint, set_constraint, distributional_measure_constraint]):
            between_constraint = self._check_and_init_between_constraint()
        if not any([table_shape_constraint, set_constraint, distributional_measure_constraint, between_constraint]):
            if upper_value is not None or third_field is not None:
                raise ValueError("Summary constraint with other than BETWEEN operation must NOT specify upper value NOR third field name")
            if value is not None and second_field is None:
                # field-value summary comparison
                self.func = _summary_funcs1[op](first_field, value)
            elif second_field is not None and value is None:
                # field-field summary comparison
                self.func = _summary_funcs2[op](first_field, second_field)
            else:
                raise ValueError("Summary constraint must specify a second value or field name, but not both")

    @property
    def name(self):
        if self._name:
            return self._name
        constraint_type_str = self._get_constraint_type()
        field_name = self._get_field_name()
        value_or_field = self._get_value_or_field()

        return f"{constraint_type_str} {field_name} {Op.Name(self.op)} {value_or_field}"

    def _get_field_name(self):
        if self.first_field == "quantile":
            return f"{self.first_field} {self.quantile_value}"
        elif hasattr(self, "reference_distribution"):
            if self.first_field == "kl_divergence":
                return f"{self.first_field} threshold"
            else:
                return f"{self.first_field} p-value"
        else:
            return self.first_field

    def _get_value_or_field(self):
        if self.first_field == "column_values_type":
            if self.value is not None:
                return InferredType.Type.Name(self.value)
            else:
                return {InferredType.Type.Name(element) for element in list(self.reference_set)[:MAX_SET_DISPLAY_MESSAGE_LENGTH]}
        elif hasattr(self, "reference_set"):
            return self._get_str_from_ref_set()
        elif self.op == Op.BTWN:
            lower_target = self.value if self.value is not None else self.second_field
            upper_target = self.upper_value if self.upper_value is not None else self.third_field
            return f"{lower_target} and {upper_target}"
        elif self.first_field in ("columns", "total_row_number"):
            return str(self.value)
        else:
            return f"{self.value if self.value is not None else self.second_field}"

    def _get_constraint_type(self):
        return "table" if self.first_field in ("columns", "total_row_number") else "summary"

    def _check_and_init_table_shape_constraint(self, reference_set):
        if self.first_field in ("columns", "total_row_number"):  # table shape constraint

            if self.first_field == "columns":
                if self.op == Op.EQ:
                    if any([self.value, self.upper_value, self.second_field, self.third_field, not reference_set]):
                        raise ValueError("When using set operations only set should be provided and not values or field names!")
                    self.reference_set = reference_set
                    reference_set = self._try_cast_set()
                else:
                    if any([not self.value, self.upper_value, self.second_field, self.third_field, reference_set]):
                        raise ValueError("When using table shape columns constraint only value should be provided and no fields or reference set!")

            if isinstance(self.value, (float)):
                self.value = int(self.value)

            if (self.op == Op.CONTAIN and not isinstance(self.value, str)) or all(
                [self.op == Op.EQ, not isinstance(self.value, int), not isinstance(reference_set, set)]
            ):

                raise ValueError("Table shape constraints require value of type string or string set for columns and type int for number of rows!")

            target_val = self.value if self.value is not None else self.reference_set
            self.func = _summary_funcs1[self.op](self.first_field, target_val)
            return True
        return False

    def _check_and_init_valid_set_constraint(self, reference_set):
        if self.op in (Op.IN_SET, Op.CONTAIN_SET, Op.EQ_SET, Op.IN):
            if any([self.value, self.upper_value, self.second_field, self.third_field, not reference_set]):
                raise ValueError("When using set operations only set should be provided and not values or field names!")

            self.reference_set = reference_set
            reference_set = self._try_cast_set()

            if self.op != Op.IN:
                self.ref_string_set, self.ref_numbers_set = self._get_string_and_numbers_sets()
                self.string_theta_sketch = self._create_theta_sketch(self.ref_string_set)
                self.numbers_theta_sketch = self._create_theta_sketch(self.ref_numbers_set)

                self.func = _summary_funcs1[self.op](self.first_field, self.string_theta_sketch, self.numbers_theta_sketch)
            else:
                self.func = _summary_funcs1[self.op](self.first_field, reference_set)
            return True
        return False

    def _check_and_init_distributional_measure_constraint(self, reference_set):
        if reference_set and self.op not in (Op.IN_SET, Op.CONTAIN_SET, Op.EQ_SET, Op.IN):
            if not isinstance(reference_set, (datasketches.kll_floats_sketch, ReferenceDistributionDiscreteMessage)):
                raise TypeError("The reference distribution should be an object of type datasketches.kll_floats_sketch or ReferenceDistributionDiscreteMessage")
            if self.value is None or any([v is not None for v in (self.upper_value, self.second_field, self.third_field)]):
                raise ValueError(
                    "Summary constraint with reference_distribution must specify value for comparing with the p_value or threshold,"
                    " and must not specify lower_value, second_field or third_field"
                )
            self.reference_distribution = reference_set
            self.func = _summary_funcs1[self.op](self.first_field, self.value)
            return True
        return False

    def _check_and_init_between_constraint(self):
        if self.op == Op.BTWN:
            if all([v is not None for v in (self.value, self.upper_value)]) and all([v is None for v in (self.second_field, self.third_field)]):
                # field-value summary comparison
                if not isinstance(self.value, (int, float)) or not isinstance(self.upper_value, (int, float)):
                    raise TypeError("When creating Summary constraint with BETWEEN operation, upper and lower value must be of type (int, float)")
                if self.value >= self.upper_value:
                    raise ValueError("Summary constraint with BETWEEN operation must specify lower value to be less than upper value")

                self.func = _summary_funcs1[self.op](self.first_field, self.value, self.upper_value)
                return True
            elif all([v is not None for v in (self.second_field, self.third_field)]) and all([v is None for v in (self.value, self.upper_value)]):
                # field-field summary comparison
                if not isinstance(self.second_field, str) or not isinstance(self.third_field, str):
                    raise TypeError("When creating Summary constraint with BETWEEN operation, upper and lower field must be of type string")
                self.func = _summary_funcs2[self.op](self.first_field, self.second_field, self.third_field)
                return True
            else:
                raise ValueError("Summary constraint with BETWEEN operation must specify lower and upper value OR lower and third field name, but not both")
        return False

    def _get_str_from_ref_set(self) -> str:
        reference_set_str = ""
        if len(self.reference_set) > MAX_SET_DISPLAY_MESSAGE_LENGTH:
            tmp_set = set(list(self.reference_set)[:MAX_SET_DISPLAY_MESSAGE_LENGTH])
            reference_set_str = f"{str(tmp_set)[:-1]}, ...}}"
        else:
            reference_set_str = str(self.reference_set)

        return reference_set_str

    def _try_cast_set(self) -> Set[Any]:
        if not isinstance(self.reference_set, set):
            try:
                logger.warning(f"Trying to cast provided value of {type(self.reference_set)} to type set!")
                self.reference_set = set(self.reference_set)
            except TypeError:
                provided_type_name = self.reference_set.__class__.__name__
                raise TypeError(f"When using set operations, provided value must be set or set castable, instead type: '{provided_type_name}' was provided!")
        return self.reference_set

    def _get_string_and_numbers_sets(self):
        string_set = set()
        numbers_set = set()
        for item in self.reference_set:
            if isinstance(item, str):
                string_set.add(item)
            elif isinstance(item, numbers.Real) and not isinstance(item, bool):
                numbers_set.add(item)

        return string_set, numbers_set

    def _create_theta_sketch(self, ref_set: set = None):
        theta = update_theta_sketch()
        target_set = self.reference_set if ref_set is None else ref_set

        for item in target_set:
            theta.update(item)
        return theta

    def update(self, update_summary: object) -> bool:
        constraint_type_str = "table shape" if self.first_field in ("columns", "total_row_number") else "summary"

        self.total += 1

        if self.first_field == "quantile":
            kll_sketch = update_summary.quantile
            update_summary = single_quantile_from_sketch(kll_sketch, self.quantile_value)
        elif self.first_field == "ks_test":
            update_summary = ks_test_compute_p_value(update_summary.ks_test, self.reference_distribution)
        elif self.first_field == "kl_divergence":
            update_summary = compute_kl_divergence(update_summary.kl_divergence, self.reference_distribution)
        elif self.first_field == "chi_squared_test":
            update_summary = compute_chi_squared_test_p_value(update_summary.chi_squared_test, self.reference_distribution)

        if not self.func(update_summary):
            self.failures += 1
            if self._verbose:
                logger.info(f"{constraint_type_str} constraint {self.name} failed")

    def merge(self, other) -> "SummaryConstraint":
        if not other:
            return self

        second_field = None
        third_field = None
        upper_value = None
        quantile = None
        reference_dist = None

        assert self.name == other.name, f"Cannot merge constraints with different names: ({self.name}) and ({other.name})"
        assert self.op == other.op, f"Cannot merge constraints with different ops: {self.op} and {other.op}"
        assert self.value == other.value, f"Cannot merge constraints with different values: {self.value} and {other.value}"
        assert self.first_field == other.first_field, f"Cannot merge constraints with different first_field: {self.first_field} and {other.first_field}"
        assert self.second_field == other.second_field, f"Cannot merge constraints with different second_field: {self.second_field} and {other.second_field}"
        assert (
            self.quantile_value == other.quantile_value
        ), f"Cannot merge constraints with different quantile_value: {self.quantile_value} and {other.quantile_value}"
        if self.quantile_value is not None:
            quantile = self.quantile_value
        elif hasattr(self, "reference_distribution") and hasattr(other, "reference_distribution"):
            reference_dist = self.reference_distribution
            if all([isinstance(dist, ReferenceDistributionDiscreteMessage) for dist in (self.reference_distribution, other.reference_distribution)]):
                assert self.reference_distribution == other.reference_distribution, "Cannot merge constraints with different reference_distribution"
            elif all([isinstance(dist, datasketches.kll_floats_sketch)] for dist in (self.reference_distribution, other.reference_distribution)):
                assert (
                    self.reference_distribution.serialize() == other.reference_distribution.serialize()
                ), "Cannot merge constraints with different reference_distribution"
            else:
                raise AssertionError("Cannot merge constraints with different reference_distribution")

        if hasattr(self, "reference_set"):
            assert hasattr(other, "reference_set"), "Cannot merge constraint that doesn't have reference set with one that does."
            assert (
                self.reference_set == other.reference_set
            ), f"Cannot merge constraints with different reference sets: {self._get_str_from_ref_set()} and {other._get_str_from_ref_set()}"
            reference_dist = self.reference_set
        elif self.op == Op.BTWN:
            assert self.upper_value == other.upper_value, f"Cannot merge constraints with different upper values: {self.upper_value} and {other.upper_value}"
            assert self.third_field == other.third_field, f"Cannot merge constraints with different third_field: {self.third_field} and {other.third_field}"
            third_field = self.third_field
            upper_value = self.upper_value

        merged_constraint = SummaryConstraint(
            first_field=self.first_field,
            op=self.op,
            value=self.value,
            upper_value=upper_value,
            second_field=second_field,
            third_field=third_field,
            reference_set=reference_dist,
            quantile_value=quantile,
            name=self.name,
            verbose=self._verbose,
        )

        merged_constraint.total = self.total + other.total
        merged_constraint.failures = self.failures + other.failures
        return merged_constraint

    def _check_if_summary_constraint_message_is_valid(msg: SummaryConstraintMsg):
        if msg.HasField("reference_set") and not any([msg.HasField(f) for f in ("value", "value_str", "second_field", "between")]):
            return True
        elif msg.HasField("value") and not any([msg.HasField(f) for f in ("value_str", "second_field", "between", "reference_set")]):
            return True
        elif msg.HasField("value_str") and not any([msg.HasField(f) for f in ("second_field", "between", "reference_set")]):
            return True
        elif msg.HasField("second_field") and not any([msg.HasField(f) for f in ("value", "value_str", "between", "reference_set")]):
            return True
        elif msg.HasField("between") and not any([msg.HasField(f) for f in ("value", "value_str", "second_field", "reference_set")]):
            if all([msg.between.HasField(f) for f in ("lower_value", "upper_value")]) and not any(
                [msg.between.HasField(f) for f in ("second_field", "third_field")]
            ):
                return True
        elif all([msg.between.HasField(f) for f in ("second_field", "third_field")]) and not any(
            [msg.between.HasField(f) for f in ("lower_value", "upper_value")]
        ):
            return True
        elif (
            ((msg.HasField("continuous_distribution") and msg.continuous_distribution.HasField("sketch")) or msg.HasField("discrete_distribution"))
            and msg.HasField("value")
            and not any([msg.HasField(f) for f in ("second_field", "between")])
        ):
            return True

        return False

    @staticmethod
    def from_protobuf(msg: SummaryConstraintMsg) -> "SummaryConstraint":
        if not SummaryConstraint._check_if_summary_constraint_message_is_valid(msg):
            raise ValueError("SummaryConstraintMsg must specify a value OR second field name OR SummaryBetweenConstraintMsg, but only one of them")

        value = None
        second_field = None
        lower_value = None
        upper_value = None
        third_field = None
        quantile_value = None
        ref_distribution = None
        name = msg.name if msg.name else None

        if msg.first_field == "quantile":
            quantile_value = msg.quantile_value

        if msg.HasField("continuous_distribution") and msg.continuous_distribution.HasField("sketch"):
            ref_distribution = datasketches.kll_floats_sketch.deserialize(msg.continuous_distribution.sketch.sketch)
        elif msg.HasField("discrete_distribution"):
            ref_distribution = msg.discrete_distribution

        if msg.HasField("reference_set"):
            ref_distribution = set(msg.reference_set)
        elif msg.HasField("value"):
            value = msg.value
        elif msg.HasField("value_str"):
            value = msg.value_str
        elif msg.HasField("second_field"):
            second_field = msg.second_field
        elif msg.HasField("between"):
            if all([msg.between.HasField(f) for f in ("lower_value", "upper_value")]):
                lower_value = msg.between.lower_value
                upper_value = msg.between.upper_value
            elif all([msg.between.HasField(f) for f in ("second_field", "third_field")]):
                second_field = msg.between.second_field
                third_field = msg.between.third_field

        return SummaryConstraint(
            msg.first_field,
            msg.op,
            value=value if value is not None else lower_value,
            upper_value=upper_value,
            second_field=second_field,
            quantile_value=quantile_value,
            third_field=third_field,
            reference_set=ref_distribution,
            name=name,
            verbose=msg.verbose,
        )

    def to_protobuf(self) -> SummaryConstraintMsg:
        reference_set_msg = None
        summary_between_constraint_msg = None
        quantile_value = None
        value = None
        value_str = None
        second_field = None
        continuous_dist = None
        discrete_dist = None

        if hasattr(self, "reference_distribution"):
            if isinstance(self.reference_distribution, datasketches.kll_floats_sketch):
                kll_floats_sketch = KllFloatsSketchMessage(sketch=self.reference_distribution.serialize())
                continuous_dist = ReferenceDistributionContinuousMessage(sketch=kll_floats_sketch)
            elif isinstance(self.reference_distribution, ReferenceDistributionDiscreteMessage):
                discrete_dist = self.reference_distribution

        elif self.quantile_value is not None:
            quantile_value = self.quantile_value

        if hasattr(self, "reference_set"):
            reference_set_msg = ListValue()
            reference_set_msg.extend(self.reference_set)

        elif self.op == Op.BTWN:
            if self.second_field is None and self.third_field is None:
                summary_between_constraint_msg = SummaryBetweenConstraintMsg(lower_value=self.value, upper_value=self.upper_value)
            else:
                summary_between_constraint_msg = SummaryBetweenConstraintMsg(second_field=self.second_field, third_field=self.third_field)
        elif self.second_field:
            second_field = self.second_field
        elif self.value is not None:
            if isinstance(self.value, str):
                value_str = self.value
            else:
                value = self.value

        return SummaryConstraintMsg(
            name=self.name,
            first_field=self.first_field,
            second_field=second_field,
            value=value,
            value_str=value_str,
            between=summary_between_constraint_msg,
            reference_set=reference_set_msg,
            quantile_value=quantile_value,
            continuous_distribution=continuous_dist,
            discrete_distribution=discrete_dist,
            op=self.op,
            verbose=self._verbose,
        )

    def report(self):
        return (self.name, self.total, self.failures)


class ValueConstraints:
    def __init__(self, constraints: Mapping[str, ValueConstraint] = None):
        if constraints is None:
            constraints = dict()

        raw_values_operators = (Op.MATCH, Op.NOMATCH, Op.APPLY_FUNC)
        self.raw_value_constraints = {}
        self.coerced_type_constraints = {}

        if isinstance(constraints, list):
            constraints = {constraint.name: constraint for constraint in constraints}

        for name, constraint in constraints.items():
            if constraint.op in raw_values_operators:
                self.raw_value_constraints.update({name: constraint})
            else:
                self.coerced_type_constraints.update({name: constraint})

    @staticmethod
    def from_protobuf(msg: ValueConstraintMsgs) -> "ValueConstraints":
        value_constraints = [ValueConstraint.from_protobuf(c) for c in msg.constraints]
        if len(value_constraints) > 0:
            return ValueConstraints({v.name: v for v in value_constraints})
        return None

    def __getitem__(self, name: str) -> Optional[ValueConstraint]:
        if self.raw_value_constraints:
            constraint = self.raw_value_constraints.get(name)
            if constraint:
                return constraint
        if self.coerced_type_constraints:
            return self.coerced_type_constraints.get(name)
        return None

    def to_protobuf(self) -> ValueConstraintMsgs:
        v = [c.to_protobuf() for c in self.raw_value_constraints.values()]
        v.extend([c.to_protobuf() for c in self.coerced_type_constraints.values()])
        if len(v) > 0:
            vcmsg = ValueConstraintMsgs()
            vcmsg.constraints.extend(v)
            return vcmsg
        return None

    def update(self, v):
        for c in self.raw_value_constraints.values():
            c.update(v)

    def update_typed(self, v):
        for c in self.coerced_type_constraints.values():
            c.update(v)

    def merge(self, other) -> "ValueConstraints":
        if not other or not other.raw_value_constraints and not other.coerced_type_constraints:
            return self

        merged_constraints = other.raw_value_constraints.copy()
        merged_constraints.update(other.coerced_type_constraints.copy())
        for name, constraint in self.raw_value_constraints.items():
            merged_constraints[name] = constraint.merge(other.raw_value_constraints.get(name))
        for name, constraint in self.coerced_type_constraints.items():
            merged_constraints[name] = constraint.merge(other.coerced_type_constraints.get(name))

        return ValueConstraints(merged_constraints)

    def report(self) -> List[tuple]:
        v = [c.report() for c in self.raw_value_constraints.values()]
        v.extend([c.report() for c in self.coerced_type_constraints.values()])
        if len(v) > 0:
            return v
        return None


class SummaryConstraints:
    def __init__(self, constraints: Mapping[str, SummaryConstraint] = None):
        if constraints is None:
            constraints = dict()

        # Support list of constraints for back compat with previous version.
        if isinstance(constraints, list):
            self.constraints = {constraint.name: constraint for constraint in constraints}
        else:
            self.constraints = constraints

    @staticmethod
    def from_protobuf(msg: SummaryConstraintMsgs) -> "SummaryConstraints":
        constraints = [SummaryConstraint.from_protobuf(c) for c in msg.constraints]
        if len(constraints) > 0:
            return SummaryConstraints({v.name: v for v in constraints})
        return None

    def __getitem__(self, name: str) -> Optional[SummaryConstraint]:
        if self.contraints:
            return self.constraints.get(name)
        return None

    def to_protobuf(self) -> SummaryConstraintMsgs:
        v = [c.to_protobuf() for c in self.constraints.values()]
        if len(v) > 0:
            scmsg = SummaryConstraintMsgs()
            scmsg.constraints.extend(v)
            return scmsg
        return None

    def update(self, v):
        for c in self.constraints.values():
            c.update(v)

    def merge(self, other) -> "SummaryConstraints":

        if not other or not other.constraints:
            return self

        merged_constraints = other.constraints.copy()
        for name, constraint in self.constraints:
            merged_constraints[name] = constraint.merge(other.constraints.get(name))

        return SummaryConstraints(merged_constraints)

    def report(self) -> List[tuple]:
        v = [c.report() for c in self.constraints.values()]
        if len(v) > 0:
            return v
        return None


class MultiColumnValueConstraint(ValueConstraint):
    def __init__(
        self,
        dependent_columns: Union[str, List[str], Tuple[str], np.ndarray],
        op: Op,
        reference_columns: Union[str, List[str], Tuple[str], np.ndarray] = None,
        internal_dependent_cols_op: Op = None,
        value=None,
        name: str = None,
        verbose=False,
    ):
        self._name = name
        self._verbose = verbose
        self.op = op
        self.total = 0
        self.failures = 0

        if dependent_columns is None:
            raise ValueError("The dependent_columns attribute must be provided when creating a MultiColumnValueConstraint")
        if not isinstance(dependent_columns, (str, list, tuple, np.ndarray)):
            raise TypeError(
                "The dependent_columns attribute should be a str indicating a column name in the dataframe, or an array-like object of column names"
            )

        self.dependent_columns = dependent_columns
        self.func = _multi_column_value_funcs[op]

        if (reference_columns is None) == (value is None):
            raise ValueError("One of value and reference_columns attributes should be provided when creating a MultiColumnValueConstraint," " but not both")

        if reference_columns:
            if not isinstance(reference_columns, (str, list, tuple, np.ndarray)):
                raise TypeError("The reference_columns attribute should be a str indicating a column name in the dataframe," " or a list of column names")
            else:
                self.reference_columns = reference_columns
        elif value is not None:
            self.value = value

        if internal_dependent_cols_op:
            self.internal_op = internal_dependent_cols_op
            self.internal_dependent_cols_func = _multi_column_value_funcs[internal_dependent_cols_op]

    @property
    def name(self):
        if self._name:
            return self._name

        dependent_cols = str(self.dependent_columns)
        if hasattr(self, "value"):
            val_or_ref_columns = self.value
        else:
            val_or_ref_columns = self.reference_columns
        if hasattr(self, "internal_op"):
            dependent_cols = Op.Name(self.internal_op) + " " + dependent_cols
        return f"multi column value {dependent_cols} {Op.Name(self.op)} {val_or_ref_columns}"

    def update(self, columns):
        self.total += 1
        if isinstance(self.dependent_columns, str):
            v1 = columns[self.dependent_columns]
        else:
            if hasattr(self, "internal_dependent_cols_func"):
                v1 = self.internal_dependent_cols_func([columns[col] for col in self.dependent_columns])
            else:
                v1 = tuple([columns[col] for col in self.dependent_columns])
        if hasattr(self, "reference_columns"):
            if isinstance(self.reference_columns, str):
                if self.reference_columns == "all":
                    columns.pop(self.dependent_columns)
                    v2 = columns.values()
                else:
                    v2 = columns[self.reference_columns]
            else:
                v2 = tuple([columns[col] for col in self.reference_columns])
        else:
            v2 = self.value

        if not self.func(v2)(v1):
            self.failures += 1
            if self._verbose:
                logger.info(f"multi column value constraint {self.name} failed on values: {v1}, {v2}")

    def merge(self, other) -> "MultiColumnValueConstraint":
        if not other:
            return self

        val = None
        reference_columns = None
        internal_op = None

        assert (
            self.dependent_columns == other.dependent_columns
        ), f"Cannot merge multicolumn constraints with different dependent columns: ({self.dependent_columns}) and ({other.dependent_columns})"
        assert self.name == other.name, f"Cannot merge multicolumn constraints with different names: ({self.name}) and ({other.name})"
        assert self.op == other.op, f"Cannot merge multicolumn constraints with different ops: {self.op} and {other.op}"

        if all([hasattr(obj, "value") for obj in (self, other)]):
            val = self.value
            assert self.value == other.value, f"Cannot merge multicolumn value constraints with different values: {self.value} and {other.value}"
        elif all([hasattr(obj, "reference_columns") for obj in (self, other)]):
            reference_columns = self.reference_columns
            assert (
                self.reference_columns == other.reference_columns
            ), f"Cannot merge multicolumn value constraints with different reference_columns: {self.reference_columns} and {other.reference_columns}"
        else:
            raise AssertionError(
                "Cannot merge multicolumn value constraints from which one has a value attribute and the other has a reference_columns attribute"
            )
        if hasattr(self, "internal_op") != hasattr(other, "internal_op"):
            raise AssertionError("Cannot merge multicolumn value constraint that has an internal op, with one that does not")
        elif hasattr(self, "internal_op"):
            assert self.internal_op == other.internal_op, "Cannot merge multicolumn value constraints with different internal ops"
            internal_op = self.internal_op

        merged_value_constraint = MultiColumnValueConstraint(
            dependent_columns=self.dependent_columns,
            op=self.op,
            value=val,
            name=self.name,
            reference_columns=reference_columns,
            internal_dependent_cols_op=internal_op,
            verbose=self._verbose,
        )

        merged_value_constraint.total = self.total + other.total
        merged_value_constraint.failures = self.failures + other.failures
        return merged_value_constraint

    @staticmethod
    def from_protobuf(msg: MultiColumnValueConstraintMsg) -> "MultiColumnValueConstraint":
        internal_op = None
        value = None
        ref_cols = None
        name = msg.name if msg.name else None

        if msg.HasField("dependent_columns"):
            dependent_cols = list(msg.dependent_columns)
        else:
            dependent_cols = msg.dependent_column

        if msg.internal_dependent_columns_op:
            internal_op = msg.internal_dependent_columns_op

        if len(msg.value_set.values) != 0:
            value = {TypedDataConverter.convert(tuple(v)) if hasattr(v, "values") else TypedDataConverter.convert(v) for v in msg.value_set}

        elif msg.value:
            value = msg.value

        elif msg.reference_columns:
            ref_cols = list(msg.reference_columns)
            if ref_cols == ["all"]:
                ref_cols = "all"
        else:
            raise ValueError("MultiColumnValueConstraintMsg should contain one of the attributes: value_set, value or reference_columns, but none were found")
        return MultiColumnValueConstraint(
            dependent_cols, msg.op, value=value, reference_columns=ref_cols, name=name, internal_dependent_cols_op=internal_op, verbose=msg.verbose
        )

    def to_protobuf(self) -> MultiColumnValueConstraintMsg:
        value = None
        set_vals_message = None
        ref_cols = None
        dependent_single_col = None
        dependent_multiple_cols = None
        internal_op = None

        if isinstance(self.dependent_columns, str):
            dependent_single_col = self.dependent_columns
        else:
            dependent_multiple_cols = ListValue()
            dependent_multiple_cols.extend(self.dependent_columns)

        if hasattr(self, "value"):
            if isinstance(self.value, (set, list, np.ndarray, pd.Series)):
                set_vals_message = ListValue()
                for val in self.value:
                    if isinstance(val, (set, list, tuple)):
                        internal_list_value = ListValue()
                        internal_list_value.extend(list(val))
                        set_vals_message.append(internal_list_value)
                    else:
                        set_vals_message.append(val)
            else:
                value = self.value
        else:
            ref_cols = ListValue()
            if isinstance(self.reference_columns, str):
                ref_cols.append(self.reference_columns)
            else:
                ref_cols.extend(self.reference_columns)

        if hasattr(self, "internal_op"):
            internal_op = self.internal_op

        return MultiColumnValueConstraintMsg(
            dependent_columns=dependent_multiple_cols,
            dependent_column=dependent_single_col,
            name=self.name,
            op=self.op,
            value=value,
            value_set=set_vals_message,
            reference_columns=ref_cols,
            internal_dependent_columns_op=internal_op,
            verbose=self._verbose,
        )


class MultiColumnValueConstraints(ValueConstraints):
    def __init__(self, constraints: Mapping[str, MultiColumnValueConstraint] = None):
        super().__init__(constraints=constraints)

    @staticmethod
    def from_protobuf(msg: ValueConstraintMsgs) -> "MultiColumnValueConstraints":
        value_constraints = [MultiColumnValueConstraint.from_protobuf(c) for c in msg.multi_column_constraints]
        if len(value_constraints) > 0:
            return MultiColumnValueConstraints({v.name: v for v in value_constraints})
        return None

    def to_protobuf(self) -> ValueConstraintMsgs:
        v = [c.to_protobuf() for c in self.raw_value_constraints.values()]
        v.extend([c.to_protobuf() for c in self.coerced_type_constraints.values()])
        if len(v) > 0:
            vcmsg = ValueConstraintMsgs()
            vcmsg.multi_column_constraints.extend(v)
            return vcmsg
        return None


class DatasetConstraints:
    def __init__(
        self,
        props: DatasetProperties,
        value_constraints: Optional[ValueConstraints] = None,
        summary_constraints: Optional[SummaryConstraints] = None,
        table_shape_constraints: Optional[SummaryConstraints] = None,
        multi_column_value_constraints: Optional[MultiColumnValueConstraints] = None,
    ):
        self.dataset_properties = props
        # repackage lists of constraints if necessary
        if value_constraints is None:
            value_constraints = dict()
        for k, v in value_constraints.items():
            if isinstance(v, list):
                value_constraints[k] = ValueConstraints(v)
        self.value_constraint_map = value_constraints

        if summary_constraints is None:
            summary_constraints = dict()
        for k, v in summary_constraints.items():
            if isinstance(v, list):
                summary_constraints[k] = SummaryConstraints(v)
        self.summary_constraint_map = summary_constraints

        if table_shape_constraints is None:
            table_shape_constraints = SummaryConstraints()
        if isinstance(table_shape_constraints, list):
            table_shape_constraints = SummaryConstraints(table_shape_constraints)

        self.table_shape_constraints = table_shape_constraints

        if multi_column_value_constraints is None:
            multi_column_value_constraints = list()
        for i, v in enumerate(multi_column_value_constraints):
            if isinstance(v, list):
                multi_column_value_constraints[i] = MultiColumnValueConstraints(v)

        self.multi_column_value_constraints = multi_column_value_constraints

    def __getitem__(self, key):
        if key in self.value_constraint_map:
            return self.value_constraint_map[key]
        return None

    @staticmethod
    def from_protobuf(msg: DatasetConstraintMsg) -> "DatasetConstraints":
        vm = dict([(k, ValueConstraints.from_protobuf(v)) for k, v in msg.value_constraints.items()])
        sm = dict([(k, SummaryConstraints.from_protobuf(v)) for k, v in msg.summary_constraints.items()])
        table_shape_m = SummaryConstraints.from_protobuf(msg.table_shape_constraints)
        multi_column_value_m = dict([(k, MultiColumnValueConstraints.from_protobuf(v)) for k, v in msg.multi_column_value_constraints.items()])
        return DatasetConstraints(msg.properties, vm, sm, table_shape_m, multi_column_value_m)

    @staticmethod
    def from_json(data: str) -> "DatasetConstraints":
        msg = Parse(data, DatasetConstraintMsg())
        return DatasetConstraints.from_protobuf(msg)

    def to_protobuf(self) -> DatasetConstraintMsg:
        # construct tuple for each column, (name, [constraints,...])
        # turn that into a map indexed by column name
        vm = dict([(k, v.to_protobuf()) for k, v in self.value_constraint_map.items()])
        sm = dict([(k, s.to_protobuf()) for k, s in self.summary_constraint_map.items()])
        table_shape_constraints_message = self.table_shape_constraints.to_protobuf()
        multi_column_value_m = [v.to_protobuf() for v in self.multi_column_value_constraints]
        return DatasetConstraintMsg(
            properties=self.dataset_properties,
            value_constraints=vm,
            summary_constraints=sm,
            table_shape_constraints=table_shape_constraints_message,
            multi_column_value_constraints=multi_column_value_m,
        )

    def to_json(self) -> str:
        return message_to_json(self.to_protobuf())

    def report(self):
        l1 = [(k, v.report()) for k, v in self.value_constraint_map.items()]
        l2 = [(k, s.report()) for k, s in self.summary_constraint_map.items()]
        l3 = self.table_shape_constraints.report() if self.table_shape_constraints.report() else []
        l4 = [mc.report() for mc in self.multi_column_value_constraints]
        return l1 + l2 + l3 + l4


def _check_between_constraint_valid_initialization(lower_value, upper_value, lower_field, upper_field):
    if (
        (lower_value is not None and upper_field is not None)
        or (lower_value is None and upper_value is not None)
        or (upper_value is None and lower_field is None)
        or (lower_field is not None and upper_field is None)
    ):
        raise ValueError("Summary constraint with BETWEEN operation must specify lower and upper value OR lower and upper field name, but not both")


def _set_between_constraint_default_name(field, lower_value, upper_value, lower_field, upper_field):
    if all([v is not None for v in (lower_value, upper_value)]):
        return f"{field} is between {lower_value} and {upper_value}"
    else:
        return f"{field} is between {lower_field} and {upper_field}"


def _format_set_values_for_display(reference_set):
    if len(reference_set) > MAX_SET_DISPLAY_MESSAGE_LENGTH:
        tmp_set = set(list(reference_set)[:MAX_SET_DISPLAY_MESSAGE_LENGTH])
        return f"{str(tmp_set)[:-1]}, ...}}"
    else:
        return str(reference_set)


def stddevBetweenConstraint(lower_value=None, upper_value=None, lower_field=None, upper_field=None, name=None, verbose=False):
    _check_between_constraint_valid_initialization(lower_value, upper_value, lower_field, upper_field)
    if name is None:
        name = _set_between_constraint_default_name("standard deviation", lower_value, upper_value, lower_field, upper_field)
    return SummaryConstraint(
        "stddev", Op.BTWN, value=lower_value, upper_value=upper_value, second_field=lower_field, third_field=upper_field, name=name, verbose=verbose
    )


def meanBetweenConstraint(lower_value=None, upper_value=None, lower_field=None, upper_field=None, name=None, verbose=False):
    _check_between_constraint_valid_initialization(lower_value, upper_value, lower_field, upper_field)
    if name is None:
        name = _set_between_constraint_default_name("mean", lower_value, upper_value, lower_field, upper_field)
    return SummaryConstraint(
        "mean", Op.BTWN, value=lower_value, upper_value=upper_value, second_field=lower_field, third_field=upper_field, name=name, verbose=verbose
    )


def minBetweenConstraint(lower_value=None, upper_value=None, lower_field=None, upper_field=None, name=None, verbose=False):
    _check_between_constraint_valid_initialization(lower_value, upper_value, lower_field, upper_field)
    if name is None:
        name = _set_between_constraint_default_name("minimum", lower_value, upper_value, lower_field, upper_field)
    return SummaryConstraint(
        "min", Op.BTWN, value=lower_value, upper_value=upper_value, second_field=lower_field, third_field=upper_field, name=name, verbose=verbose
    )


def minGreaterThanEqualConstraint(value=None, field=None, name=None, verbose=False):
    if name is None:
        name = f"minimum is greater than or equal to {value}"
    return SummaryConstraint("min", Op.GE, value=value, second_field=field, name=name, verbose=verbose)


def maxBetweenConstraint(lower_value=None, upper_value=None, lower_field=None, upper_field=None, name=None, verbose=False):
    _check_between_constraint_valid_initialization(lower_value, upper_value, lower_field, upper_field)
    if name is None:
        name = _set_between_constraint_default_name("maximum", lower_value, upper_value, lower_field, upper_field)
    return SummaryConstraint(
        "max", Op.BTWN, value=lower_value, upper_value=upper_value, second_field=lower_field, third_field=upper_field, name=name, verbose=verbose
    )


def maxLessThanEqualConstraint(value=None, field=None, name=None, verbose=False):
    if name is None:
        name = f"maximum is less than or equal to {value}"
    return SummaryConstraint("max", Op.LE, value=value, second_field=field, name=name, verbose=verbose)


def distinctValuesInSetConstraint(reference_set: Set[Any], name=None, verbose=False):
    if name is None:
        ref_name = _format_set_values_for_display(reference_set)
        name = f"distinct values are in {ref_name}"
    return SummaryConstraint("distinct_column_values", Op.IN_SET, reference_set=reference_set, name=name, verbose=verbose)


def distinctValuesEqualSetConstraint(reference_set: Set[Any], name=None, verbose=False):
    if name is None:
        ref_name = _format_set_values_for_display(reference_set)
        name = f"distinct values are equal to the set {ref_name}"
    return SummaryConstraint("distinct_column_values", Op.EQ_SET, reference_set=reference_set, name=name, verbose=verbose)


def distinctValuesContainSetConstraint(reference_set: Set[Any], name=None, verbose=False):
    if name is None:
        ref_name = _format_set_values_for_display(reference_set)
        name = f"distinct values contain the set {ref_name}"
    return SummaryConstraint("distinct_column_values", Op.CONTAIN_SET, reference_set=reference_set, name=name, verbose=verbose)


def columnValuesInSetConstraint(value_set: Set[Any], name=None, verbose=False):
    try:
        value_set = set(value_set)
    except Exception:
        raise TypeError("The value set should be an iterable data type")

    if name is None:
        val_name = _format_set_values_for_display(value_set)
        name = f"values are in {val_name}"

    return ValueConstraint(Op.IN, value=value_set, name=name, verbose=verbose)


def containsEmailConstraint(regex_pattern: "str" = None, name=None, verbose=False):
    if regex_pattern is not None:
        logger.warning("Warning: supplying your own regex pattern might cause slower evaluation of the containsEmailConstraint, depending on its complexity.")
        email_pattern = regex_pattern
    else:
        email_pattern = (
            r"^(?i)(?:[a-z0-9!#$%&\'*+/=?^_`{|}~-]+(?:\.[a-z0-9!#$%&\'*+/=?^_`{|}~-]+)*"
            r'|"(?:[\x01-\x08\x0b\x0c\x0e-\x1f\x21\x23-\x5b\x5d-\x7f]|[\x01-\x09\x0b\x0c\x0e-\x7f])*")'
            r"@"
            r"(?:(?:[a-z0-9](?:[a-z0-9-]*[a-z0-9])?\.)+[a-z0-9](?:[a-z0-9-]*[a-z0-9])?)$"
        )

    if name is None:
        name = "column values match the email regex pattern"

    return ValueConstraint(Op.MATCH, regex_pattern=email_pattern, name=name, verbose=verbose)


def containsCreditCardConstraint(regex_pattern: "str" = None, name=None, verbose=False):
    if regex_pattern is not None:
        logger.warning(
            "Warning: supplying your own regex pattern might cause slower evaluation of the containsCreditCardConstraint, depending on its complexity."
        )
        credit_card_pattern = regex_pattern
    else:
        credit_card_pattern = (
            r"^(?:(4[0-9]{3}([\s-]?[0-9]{4}){2}[\s-]?[0-9]{1,4})"
            r"|(?:(5[1-5][0-9]{2}([\s-]?[0-9]{4}){3}))"
            r"|(?:(6(?:011|5[0-9]{2})([\s-]?[0-9]{4}){3}))"
            r"|(?:(3[47][0-9]{2}[\s-]?[0-9]{6}[\s-]?[0-9]{5}))"
            r"|(?:(3(?:0[0-5]|[68][0-9])[0-9][\s-]?[0-9]{6}[\s-]?[0-9]{4}))"
            r"|(?:2131|1800|35[0-9]{2,3}([\s-]?[0-9]{4}){3}))$"
        )

    if name is None:
        name = "column values match the credit card regex pattern"

    return ValueConstraint(Op.MATCH, regex_pattern=credit_card_pattern, name=name, verbose=verbose)


def dateUtilParseableConstraint(name=None, verbose=False):
    if name is None:
        name = "column values are dateutil parseable"
    return ValueConstraint(Op.APPLY_FUNC, apply_function=_try_parse_dateutil, name=name, verbose=verbose)


def jsonParseableConstraint(name=None, verbose=False):
    if name is None:
        name = "column values are JSON parseable"
    return ValueConstraint(Op.APPLY_FUNC, apply_function=_try_parse_json, name=name, verbose=verbose)


def matchesJsonSchemaConstraint(json_schema, name=None, verbose=False):
    if name is None:
        name = f"column values match the provided JSON schema {json_schema}"
    return ValueConstraint(Op.APPLY_FUNC, json_schema, apply_function=_matches_json_schema, name=name, verbose=verbose)


def strftimeFormatConstraint(format, name=None, verbose=False):
    if name is None:
        name = "column values are strftime parseable"
    return ValueConstraint(Op.APPLY_FUNC, format, apply_function=_try_parse_strftime_format, name=name, verbose=verbose)


def containsSSNConstraint(regex_pattern: "str" = None, name=None, verbose=False):
    if regex_pattern is not None:
        logger.warning("Warning: supplying your own regex pattern might cause slower evaluation of the containsSSNConstraint, depending on its complexity.")
        ssn_pattern = regex_pattern
    else:
        ssn_pattern = r"^(?!000|666|9[0-9]{2})[0-9]{3}[\s-]?(?!00)[0-9]{2}[\s-]?(?!0000)[0-9]{4}$"

    if name is None:
        name = "column values match the SSN regex pattern"

    return ValueConstraint(Op.MATCH, regex_pattern=ssn_pattern, name=name, verbose=verbose)


def containsURLConstraint(regex_pattern: "str" = None, name=None, verbose=False):
    if regex_pattern is not None:
        logger.warning("Warning: supplying your own regex pattern might cause slower evaluation of the containsURLConstraint, depending on its complexity.")
        url_pattern = regex_pattern
    else:
        url_pattern = (
            r"^(?:http(s)?:\/\/)?((www)|(?:[a-zA-z0-9-]+)\.)"
            r"(?:[-a-zA-Z0-9@:%._\+~#=]{1,256}\."
            r"(?:[a-zA-Z0-9]{1,6})\b"
            r"(?:[-a-zA-Z0-9@:%_\+.~#?&//=]*))$"
        )

    if name is None:
        name = "column values match the URL regex pattern"

    return ValueConstraint(Op.MATCH, regex_pattern=url_pattern, name=name, verbose=verbose)


def stringLengthEqualConstraint(length: int, name=None, verbose=False):
    length_pattern = f"^.{{{length}}}$"
    if name is None:
        name = f"length of the string values is equal to {length}"
    return ValueConstraint(Op.MATCH, regex_pattern=length_pattern, name=name, verbose=verbose)


def stringLengthBetweenConstraint(lower_value: int, upper_value: int, name=None, verbose=False):
    length_pattern = rf"^.{{{lower_value},{upper_value}}}$"
    if name is None:
        name = f"length of the string values is between {lower_value} and {upper_value}"
    return ValueConstraint(Op.MATCH, regex_pattern=length_pattern, name=name, verbose=verbose)


def quantileBetweenConstraint(
    quantile_value: Union[int, float], lower_value: Union[int, float], upper_value: Union[int, float], name=None, verbose: "bool" = False
):
    if not all([isinstance(v, (int, float)) for v in (quantile_value, upper_value, lower_value)]):
        raise TypeError("The quantile, lower and upper values must be of type int or float")

    if lower_value > upper_value:
        raise ValueError("The lower value must be less than or equal to the upper value")

    if name is None:
        name = f"{quantile_value}-th quantile value is between {lower_value} and {upper_value}"
    return SummaryConstraint("quantile", value=lower_value, upper_value=upper_value, quantile_value=quantile_value, op=Op.BTWN, name=name, verbose=verbose)


def columnUniqueValueCountBetweenConstraint(lower_value: int, upper_value: int, name=None, verbose: bool = False):
    if not all([isinstance(v, int) and v >= 0 for v in (lower_value, upper_value)]):
        raise ValueError("The lower and upper values should be non-negative integers")

    if lower_value > upper_value:
        raise ValueError("The lower value should be less than or equal to the upper value")

    if name is None:
        name = f"number of unique values is between {lower_value} and {upper_value}"
    return SummaryConstraint("unique_count", op=Op.BTWN, value=lower_value, upper_value=upper_value, name=name, verbose=verbose)


def columnUniqueValueProportionBetweenConstraint(lower_fraction: float, upper_fraction: float, name=None, verbose: bool = False):
    if not all([isinstance(v, float) and 0 <= v <= 1 for v in (lower_fraction, upper_fraction)]):
        raise ValueError("The lower and upper fractions should be between 0 and 1")

    if lower_fraction > upper_fraction:
        raise ValueError("The lower fraction should be decimal values less than or equal to the upper fraction")

    if name is None:
        name = f"proportion of unique values is between {lower_fraction} and {upper_fraction}"
    return SummaryConstraint("unique_proportion", op=Op.BTWN, value=lower_fraction, upper_value=upper_fraction, name=name, verbose=verbose)


def columnExistsConstraint(column: str, name=None, verbose=False):
    if name is None:
        name = f"The column {column} exists in the table"
    return SummaryConstraint("columns", Op.CONTAIN, value=column, name=name, verbose=verbose)


def numberOfRowsConstraint(n_rows: int, name=None, verbose=False):
    if name is None:
        name = f"The number of rows in the table equals {n_rows}"
    return SummaryConstraint("total_row_number", Op.EQ, value=n_rows, name=name, verbose=verbose)


def columnsMatchSetConstraint(reference_set: Set[str], name=None, verbose=False):
    if name is None:
        ref_name = _format_set_values_for_display(reference_set)
        name = f"The columns of the table are equal to the set {ref_name}"
    return SummaryConstraint("columns", Op.EQ, reference_set=reference_set, name=name, verbose=verbose)


def columnMostCommonValueInSetConstraint(value_set: Set[Any], name=None, verbose=False):
    try:
        value_set = set(value_set)
    except Exception:
        raise TypeError("The value set should be an iterable data type")

    if name is None:
        val_name = _format_set_values_for_display(value_set)
        name = f"most common value is in {val_name}"

    return SummaryConstraint("most_common_value", op=Op.IN, reference_set=value_set, name=name, verbose=verbose)


def columnValuesNotNullConstraint(name=None, verbose=False):
    if name is None:
        name = "does not contain missing values"
    return SummaryConstraint("null_count", value=0, op=Op.EQ, name=name, verbose=verbose)


def columnValuesTypeEqualsConstraint(expected_type: Union[InferredType, int], name=None, verbose: bool = False):
    """

    Parameters
    ----------
    expected_type: Union[InferredType, int]
        whylogs.proto.InferredType.Type - Enumeration of allowed inferred data types
        If supplied as integer value, should be one of:
            UNKNOWN = 0
            NULL = 1
            FRACTIONAL = 2
            INTEGRAL = 3
            BOOLEAN = 4
            STRING = 5
    name: str
        Name of the constraint
    verbose: bool
        If true, log every application of this constraint that fails.
        Useful to identify specific streaming values that fail the constraint.

    Returns
    -------
    SummaryConstraint
    """

    if not isinstance(expected_type, (InferredType, int)):
        raise ValueError("The expected_type parameter should be of type whylogs.proto.InferredType or int")
    if isinstance(expected_type, InferredType):
        expected_type = expected_type.type

    if name is None:
        name = f"type of the column values is {InferredType.Type.Name(expected_type)}"

    return SummaryConstraint("column_values_type", op=Op.EQ, value=expected_type, name=name, verbose=verbose)


def columnValuesTypeInSetConstraint(type_set: Set[int], name=None, verbose: bool = False):
    """

    Parameters
    ----------
    type_set: Set[int]
        whylogs.proto.InferredType.Type - Enumeration of allowed inferred data types
        If supplied as integer value, should be one of:
            UNKNOWN = 0
            NULL = 1
            FRACTIONAL = 2
            INTEGRAL = 3
            BOOLEAN = 4
            STRING = 5
    name: str
        The name of the constraint
    verbose: bool
        If true, log every application of this constraint that fails.
        Useful to identify specific streaming values that fail the constraint.

    Returns
    -------
    SummaryConstraint
    """

    try:
        type_set = set(type_set)
    except Exception:
        raise TypeError("The type_set parameter should be an iterable of int values")

    if not all([isinstance(t, int) for t in type_set]):
        raise TypeError("All of the elements of the type_set parameter should be of type int")

    if name is None:
        type_names = {InferredType.Type.Name(t) if isinstance(t, int) else InferredType.Type.Name(t.type) for t in type_set}
        type_names = _format_set_values_for_display(type_names)
        name = f"type of the column values is in {type_names}"

    return SummaryConstraint("column_values_type", op=Op.IN, reference_set=type_set, name=name, verbose=verbose)


def approximateEntropyBetweenConstraint(lower_value: Union[int, float], upper_value: float, name=None, verbose=False):
    if not all([isinstance(v, (int, float)) for v in (lower_value, upper_value)]):
        raise TypeError("The lower and upper values should be of type int or float")
    if not all([v >= 0 for v in (lower_value, upper_value)]):
        raise ValueError("The value of the entropy cannot be a negative number")
    if lower_value > upper_value:
        raise ValueError("The supplied lower bound should be less than or equal to the supplied upper bound")

    if name is None:
        name = f"approximate entropy is between {lower_value} and {upper_value}"

    return SummaryConstraint("entropy", op=Op.BTWN, value=lower_value, upper_value=upper_value, name=name, verbose=verbose)


def parametrizedKSTestPValueGreaterThanConstraint(reference_distribution: Union[List[float], np.ndarray], p_value=0.05, name=None, verbose=False):
    """

    Parameters
    ----------
    reference_distribution: Array-like
        Represents the reference distribution for calculating the KS Test p_value of the column,
        should be an array-like object with floating point numbers,
        Only numeric distributions are accepted
    p_value: float
        Represents the reference p_value value to compare with the p_value of the test
        Should be between 0 and 1, inclusive
    name: str
        The name of the constraint
    verbose: bool
        If true, log every application of this constraint that fails.
        Useful to identify specific streaming values that fail the constraint.

    Returns
    -------
        SummaryConstraint
    """

    if not isinstance(p_value, float):
        raise TypeError("The p_value should be a of type float")

    if not 0 <= p_value <= 1:
        raise ValueError("The p_value should be a float value between 0 and 1 inclusive")

    if not isinstance(reference_distribution, (list, np.ndarray)):
        raise TypeError("The reference distribution must be a list or numpy array with float values")

    kll_floats = datasketches.kll_floats_sketch(DEFAULT_HIST_K)
    for value in reference_distribution:
        if TypedDataConverter.get_type(value) != TYPES.FRACTIONAL:
            raise ValueError("The reference distribution should be a continuous distribution")
        kll_floats.update(value)

    if name is None:
        name = f"parametrized KS test p-value is greater than {p_value}"

    return SummaryConstraint("ks_test", op=Op.GT, reference_set=kll_floats, value=p_value, name=name, verbose=verbose)


def columnKLDivergenceLessThanConstraint(reference_distribution: Union[List[Any], np.ndarray], threshold: float = 0.5, name=None, verbose: bool = False):
    """

    Parameters
    ----------
    reference_distribution: Array-like
        Represents the reference distribution for calculating the KL Divergence of the column,
        should be an array-like object with floating point numbers, or integers, strings and booleans, but not both
        Both numeric and categorical distributions are accepted
    threshold: float
        Represents the threshold value which if exceeded from the KL Divergence, the constraint would fail
    name: str
        The name of the constraint
    verbose: bool
        If true, log every application of this constraint that fails.
        Useful to identify specific streaming values that fail the constraint.

    Returns
    -------
        SummaryConstraint
    """
    if not isinstance(reference_distribution, (list, np.ndarray)):
        raise TypeError("The reference distribution should be an array-like instance of values")
    if not isinstance(threshold, float):
        raise TypeError("The threshold value should be of type float")

    type_error_message = (
        "The provided reference distribution should have only categorical (int, string, bool) or only numeric types (float, double) of values, but not both"
    )

    cardinality_sketch = HllSketch()
    frequent_items_sketch = FrequentItemsSketch()
    quantiles_sketch = datasketches.kll_floats_sketch(DEFAULT_HIST_K)
    data_type = TYPES.UNKNOWN
    categorical_types = (TYPES.INTEGRAL, TYPES.STRING, TYPES.BOOLEAN)
    numeric_types = (TYPES.FRACTIONAL,)
    total_count = 0

    for value in reference_distribution:
        value_type = TypedDataConverter.get_type(value)
        if value_type in numeric_types:
            if data_type not in (TYPES.UNKNOWN,) + numeric_types:
                raise TypeError(type_error_message)
            quantiles_sketch.update(value)
            data_type = value_type
        elif value_type in categorical_types:
            if data_type not in (TYPES.UNKNOWN,) + categorical_types:
                raise TypeError(type_error_message)
            cardinality_sketch.update(value)
            frequent_items_sketch.update(value)
            total_count += 1
            data_type = value_type
        else:
            raise TypeError(type_error_message)

    if data_type in numeric_types:
        ref_summary = quantiles_sketch
    else:
        ref_summary = ReferenceDistributionDiscreteMessage(
            frequent_items=frequent_items_sketch.to_summary(), unique_count=cardinality_sketch.to_summary(), total_count=total_count
        )

    if name is None:
        name = f"KL Divergence is less than {threshold}"

    return SummaryConstraint("kl_divergence", op=Op.LT, reference_set=ref_summary, value=threshold, name=name, verbose=verbose)


def columnChiSquaredTestPValueGreaterThanConstraint(
    reference_distribution: Union[List[Any], np.ndarray, Mapping[str, int]], p_value: float = 0.05, name=None, verbose: bool = False
):
    """

    Parameters
    ----------
    reference_distribution: Array-like
        Represents the reference distribution for calculating the Chi-Squared test,
        should be an array-like object with integer, string or boolean values
        or a mapping of type key: value where the keys are the items and the values are the per-item counts
        Only categorical distributions are accepted
    p_value: float
        Represents the reference p_value value to compare with the p_value of the test
        Should be between 0 and 1, inclusive
    name: str
        The name of the constraint
    verbose: bool
        If true, log every application of this constraint that fails.
        Useful to identify specific streaming values that fail the constraint.

    Returns
    -------
        SummaryConstraint
    """

    if not isinstance(reference_distribution, (list, np.ndarray, dict)):
        raise TypeError("The reference distribution should be an array-like instance of float values, or a mapping of the counts of the expected items")
    if not isinstance(p_value, float) or not 0 <= p_value <= 1:
        raise TypeError("The p-value should be a float value between 0 and 1 inclusive")

    categorical_types = (TYPES.INTEGRAL, TYPES.STRING, TYPES.BOOLEAN)
    frequent_items_sketch = FrequentItemsSketch()

    if isinstance(reference_distribution, dict):
        frequency_sum = 0
        for item, frequency in reference_distribution.items():
            if TypedDataConverter.get_type(item) not in categorical_types or not isinstance(frequency, int):
                raise ValueError("The provided frequent items mapping should contain only str, int or bool values as items and int values as counts per item")
            frequent_items_sketch.update(item, frequency)
            frequency_sum += frequency
    else:
        frequency_sum = len(reference_distribution)
        for value in reference_distribution:
            if TypedDataConverter.get_type(value) not in categorical_types:
                raise ValueError("The provided values in the reference distribution should all be of categorical type (str, int or bool)")
            frequent_items_sketch.update(value)

    ref_dist = ReferenceDistributionDiscreteMessage(frequent_items=frequent_items_sketch.to_summary(), total_count=frequency_sum)

    if name is None:
        name = f"Chi-Squared test p-value is greater than {p_value}"

    return SummaryConstraint("chi_squared_test", op=Op.GT, reference_set=ref_dist, value=p_value, name=name, verbose=verbose)


def columnValuesAGreaterThanBConstraint(column_A: str, column_B: str, name=None, verbose: bool = False):
    if not all([isinstance(col, str)] for col in (column_A, column_B)):
        raise TypeError("The provided dependent_column and reference_column should be of type str, indicating the name of the columns to be compared")

    if name is None:
        name = f"The values of the column {column_A} are greater than the corresponding values of the column {column_B}"

    return MultiColumnValueConstraint(column_A, op=Op.GT, reference_columns=column_B, name=name, verbose=verbose)


def columnValuesAGreaterThanEqualBConstraint(column_A: str, column_B: str, name=None, verbose: bool = False):
    if not all([isinstance(col, str)] for col in (column_A, column_B)):
        raise TypeError("The provided dependent_column and reference_column should be of type str, indicating the name of the columns to be compared")

    if name is None:
        name = f"The values of the column {column_A} are greater than or equal to the corresponding values of the column {column_B}"

    return MultiColumnValueConstraint(column_A, op=Op.GE, reference_columns=column_B, name=name, verbose=verbose)


def columnValuesALessThanBConstraint(column_A: str, column_B: str, name=None, verbose: bool = False):
    if not all([isinstance(col, str)] for col in (column_A, column_B)):
        raise TypeError("The provided dependent_column and reference_column should be of type str, indicating the name of the columns to be compared")

    if name is None:
        name = f"The values of the column {column_A} are less than the corresponding values of the column {column_B}"

    return MultiColumnValueConstraint(column_A, op=Op.LT, reference_columns=column_B, name=name, verbose=verbose)


def columnValuesALessThanEqualBConstraint(column_A: str, column_B: str, name=None, verbose: bool = False):
    if not all([isinstance(col, str)] for col in (column_A, column_B)):
        raise TypeError("The provided dependent_column and reference_column should be of type str, indicating the name of the columns to be compared")

    if name is None:
        name = f"The values of the column {column_A} are less than or equal to the corresponding values of the column {column_B}"

    return MultiColumnValueConstraint(column_A, op=Op.LE, reference_columns=column_B, name=name, verbose=verbose)


def columnValuesAEqualBConstraint(column_A: str, column_B: str, name=None, verbose: bool = False):
    if not all([isinstance(col, str)] for col in (column_A, column_B)):
        raise TypeError("The provided dependent_column and reference_column should be of type str, indicating the name of the columns to be compared")

    if name is None:
        name = f"The values of the column {column_A} are equal to the corresponding values of the column {column_B}"

    return MultiColumnValueConstraint(column_A, op=Op.EQ, reference_columns=column_B, name=name, verbose=verbose)


def columnValuesANotEqualBConstraint(column_A: str, column_B: str, name=None, verbose: bool = False):
    if not all([isinstance(col, str)] for col in (column_A, column_B)):
        raise TypeError("The provided dependent_column and reference_column should be of type str, indicating the name of the columns to be compared")

    if name is None:
        name = f"The values of the column {column_A} are not equal to the corresponding values of the column {column_B}"

    return MultiColumnValueConstraint(column_A, op=Op.NE, reference_columns=column_B, name=name, verbose=verbose)


def sumOfRowValuesOfMultipleColumnsEqualsConstraint(
    columns: Union[List[str], Set[str], np.array], value: Union[float, int, str], name=None, verbose: bool = False
):
    """

    Parameters
    ----------
    columns : List[str]
        List of columns for which the sum of row values should equal some value
    value : Union[float, int, str]
        Numeric value to compare with the sum of the column row values,
        or a string indicating a column name for which the row value will be compared with the sum
    name: str
        The name of the constraint
    verbose : bool
        If true, log every application of this constraint that fails.
        Useful to identify specific streaming values that fail the constraint.

    Returns
    -------
        MultiColumnValueConstraint
    """

    if not isinstance(columns, (list, set, np.array)) or not all(isinstance(col, str) for col in columns):
        raise TypeError(
            "The column list should be an array-like data type of only string values, indicating the column names, for which the values are going to be summed"
        )

    if not isinstance(value, (float, int, str)):
        raise TypeError(
            "The value should be a numeric value equal to the expected sum,"
            " or a string indicating the column name for which the row value will be taken as the reference sum value"
        )

    reference_cols = None
    if isinstance(value, str):
        reference_cols = [value]
        value = None

    if name is None:
        coumn_names = ""
        for i in range(len(columns) - 1):
            if i == len(columns) - 2:
                coumn_names += columns[i] + " "
            else:
                coumn_names += columns[i] + ", "
        coumn_names += "and " + columns[-1]
        value_or_column_name = f"the corresponding value of the column {reference_cols[0]}" if reference_cols else value
        name = f"The sum of the values of {coumn_names} is equal to {value_or_column_name}"

    return MultiColumnValueConstraint(
        dependent_columns=columns, op=Op.EQ, value=value, reference_columns=reference_cols, internal_dependent_cols_op=Op.SUM, name=name, verbose=verbose
    )


def columnPairValuesInSetConstraint(column_A: str, column_B: str, value_set: Set[Tuple[Any, Any]], name=None, verbose: bool = False):
    if not all([isinstance(col, str) for col in (column_A, column_B)]):
        raise TypeError("The provided column_A and column_B should be of type str, indicating the name of the columns to be compared")
    if isinstance(value_set, str):
        raise TypeError("The value_set should be an array-like data type of tuple values")

    try:
        value_set = set(value_set)
    except Exception:
        raise TypeError("The value_set should be an array-like data type of tuple values")

    if name is None:
        val_name = _format_set_values_for_display(value_set)
        name = f"The pair of values of the columns {column_A} and {column_B} are in {val_name}"
    return MultiColumnValueConstraint(dependent_columns=[column_A, column_B], op=Op.IN, value=value_set, name=name, verbose=verbose)


def columnValuesUniqueWithinRow(column_A: str, name=None, verbose: bool = False):
    if not isinstance(column_A, str):
        raise TypeError("The provided column_A should be of type str, indicating the name of the column to be checked")

<<<<<<< HEAD
    return MultiColumnValueConstraint(dependent_columns=column_A, op=Op.NOT_IN, reference_columns="all", verbose=verbose)


def valueBetweenConstraint(lower_value: Union[int, float], upper_value: Union[int, float], name: str = None, verbose: bool = False):
    if name is None:
        name = f"column values are between {lower_value} and {upper_value}"
    return ValueConstraint(Op.BTWN, value=lower_value, upper_value=upper_value, name=name, verbose=verbose)
=======
    if name is None:
        name = f"The values of the column {column_A} are unique within each row"
    return MultiColumnValueConstraint(dependent_columns=column_A, op=Op.NOT_IN, reference_columns="all", name=name, verbose=verbose)
>>>>>>> e8819967
<|MERGE_RESOLUTION|>--- conflicted
+++ resolved
@@ -242,16 +242,12 @@
         if isinstance(value, set) != (op == Op.IN):
             raise ValueError("Value constraint must provide a set of values for using the IN operator!")
 
-<<<<<<< HEAD
         if self._check_and_init_between_constraint(value=value, upper_value=upper_value, regex_pattern=regex_pattern, apply_function=apply_function):
             return
 
         elif self.op == Op.APPLY_FUNC:
-=======
-        if self.op == Op.APPLY_FUNC:
             if apply_function.__name__ not in globals() or "lambda" in apply_function.__name__:
                 raise ValueError("Cannot initialize constraint with APPLY_FUNC using an unknown function!")
->>>>>>> e8819967
             if value is not None:
                 value = self.apply_func_validate(value)
                 self.value = value
@@ -271,15 +267,11 @@
 
     @property
     def name(self):
-<<<<<<< HEAD
+        if self._name:
+            return self._name
         if self.op == Op.BTWN:
             val_or_funct = f"{self.value} and {self.upper_value}"
         elif self.op == Op.APPLY_FUNC:
-=======
-        if self._name:
-            return self._name
-        if self.op == Op.APPLY_FUNC:
->>>>>>> e8819967
             val_or_funct = self.apply_function.__name__
         elif getattr(self, "value", None) is not None:
             val_or_funct = self.value
@@ -379,7 +371,7 @@
         upper_val = None
         regex_pattern = None
         apply_function = None
-        name = msg.name if msg.name else None
+        msg.name if msg.name else None
 
         if msg.HasField("function"):
             val = None if msg.function.reference_value == "" else msg.function.reference_value
@@ -395,13 +387,9 @@
             else:
                 val = msg.value
 
-<<<<<<< HEAD
         return ValueConstraint(
             msg.op, value=val, upper_value=upper_val, regex_pattern=regex_pattern, apply_function=apply_function, name=msg.name, verbose=msg.verbose
         )
-=======
-        return ValueConstraint(msg.op, value=val, regex_pattern=regex_pattern, apply_function=apply_function, name=name, verbose=msg.verbose)
->>>>>>> e8819967
 
     def to_protobuf(self) -> ValueConstraintMsg:
         set_vals_message = None
@@ -2042,16 +2030,12 @@
     if not isinstance(column_A, str):
         raise TypeError("The provided column_A should be of type str, indicating the name of the column to be checked")
 
-<<<<<<< HEAD
-    return MultiColumnValueConstraint(dependent_columns=column_A, op=Op.NOT_IN, reference_columns="all", verbose=verbose)
-
-
-def valueBetweenConstraint(lower_value: Union[int, float], upper_value: Union[int, float], name: str = None, verbose: bool = False):
-    if name is None:
-        name = f"column values are between {lower_value} and {upper_value}"
-    return ValueConstraint(Op.BTWN, value=lower_value, upper_value=upper_value, name=name, verbose=verbose)
-=======
     if name is None:
         name = f"The values of the column {column_A} are unique within each row"
     return MultiColumnValueConstraint(dependent_columns=column_A, op=Op.NOT_IN, reference_columns="all", name=name, verbose=verbose)
->>>>>>> e8819967
+
+
+def valueBetweenConstraint(lower_value: Union[int, float], upper_value: Union[int, float], name: str = None, verbose: bool = False):
+    if name is None:
+        name = f"column values are between {lower_value} and {upper_value}"
+    return ValueConstraint(Op.BTWN, value=lower_value, upper_value=upper_value, name=name, verbose=verbose)