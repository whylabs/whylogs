--- conflicted
+++ resolved
@@ -588,9 +588,6 @@
 
 
 def maxLessThanEqualConstraint(value=None, field=None, verbose=False):
-<<<<<<< HEAD
-    return SummaryConstraint("max", Op.LE, value=value, second_field=field, verbose=verbose)
-=======
     return SummaryConstraint("max", Op.LE, value=value, second_field=field, verbose=verbose)
 
 
@@ -600,5 +597,4 @@
     except Exception:
         raise TypeError("The value set should be an iterable data type")
 
-    return ValueConstraint(Op.IN_SET, value=value_set, verbose=verbose)
->>>>>>> 91c9a585
+    return ValueConstraint(Op.IN_SET, value=value_set, verbose=verbose)