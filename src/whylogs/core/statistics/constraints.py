--- conflicted
+++ resolved
@@ -158,7 +158,6 @@
     == round(theta_a_not_b().compute(ref_str_sketch, getattr(update_obj, f)["string_theta"]).get_estimate(), 1)
     == round(theta_a_not_b().compute(ref_num_sketch, getattr(update_obj, f)["number_theta"]).get_estimate(), 1)
     == 0.0,
-    Op.IN: lambda f, v: lambda s: getattr(s, f) in v,
 }
 
 _summary_funcs2 = {
@@ -213,10 +212,7 @@
 
         if (apply_function is not None) != (self.op == Op.APPLY_FUNC):
             raise ValueError("A function must be provided if and only if using the APPLY_FUNC operator")
-<<<<<<< HEAD
-=======
-
->>>>>>> 704a2c35
+
         if isinstance(value, set) != (op == Op.IN):
             raise ValueError("Value constraint must provide a set of values for using the IN operator")
 
@@ -330,15 +326,6 @@
         set_vals_message = None
         regex_pattern = None
         value = None
-<<<<<<< HEAD
-        func_msg = None
-
-        if self.op == Op.APPLY_FUNC:
-            if hasattr(self, "value"):
-                func_msg = ApplyFunctionMsg(function=self.apply_function.__name__, reference_value=self.value)
-            else:
-                func_msg = ApplyFunctionMsg(function=self.apply_function.__name__)
-=======
         apply_func = None
 
         if self.op == Op.APPLY_FUNC:
@@ -346,7 +333,6 @@
                 apply_func = ApplyFunctionMsg(function=self.apply_function.__name__, reference_value=self.value)
             else:
                 apply_func = ApplyFunctionMsg(function=self.apply_function.__name__)
->>>>>>> 704a2c35
 
         elif hasattr(self, "value"):
             if isinstance(self.value, set):
@@ -354,10 +340,7 @@
                 set_vals_message.append(list(self.value))
             else:
                 value = self.value
-<<<<<<< HEAD
-=======
-
->>>>>>> 704a2c35
+
         elif hasattr(self, "regex_pattern"):
             regex_pattern = self.regex_pattern
 
@@ -367,11 +350,7 @@
             value=value,
             value_set=set_vals_message,
             regex_pattern=regex_pattern,
-<<<<<<< HEAD
-            function=func_msg,
-=======
             function=apply_func,
->>>>>>> 704a2c35
             verbose=self._verbose,
         )
 
@@ -516,17 +495,12 @@
             field_name = f"{self.first_field} {self.quantile_value}"
         else:
             field_name = self.first_field
-<<<<<<< HEAD
         if self.first_field == "column_values_type":
             if self.value:
                 value_or_field = InferredType.Type.Name(self.value)
             else:
                 value_or_field = {InferredType.Type.Name(element) for element in list(self.reference_set)[:MAX_SET_DISPLAY_MESSAGE_LENGTH]}
         elif self.op in (Op.IN_SET, Op.CONTAIN_SET, Op.EQ_SET, Op.IN):
-=======
-
-        if self.op in (Op.IN_SET, Op.CONTAIN_SET, Op.EQ_SET, Op.IN):
->>>>>>> 704a2c35
             if len(self.reference_set) > MAX_SET_DISPLAY_MESSAGE_LENGTH:
                 tmp_set = set(list(self.reference_set)[:MAX_SET_DISPLAY_MESSAGE_LENGTH])
                 value_or_field = f"{str(tmp_set)[:-1]}, ...}}"
@@ -570,21 +544,14 @@
             theta.update(item)
         return theta
 
-    def update(self, update_summary: dict) -> bool:
+    def update(self, update_summary: object) -> bool:
         self.total += 1
 
         if self.first_field == "quantile":
-<<<<<<< HEAD
             kll_sketch = update_summary.quantile
             update_summary = single_quantile_from_sketch(kll_sketch, self.quantile_value)
 
         if not self.func(update_summary):
-=======
-            kll_sketch = getattr(update_dict, self.first_field)
-            update_dict = single_quantile_from_sketch(kll_sketch, self.quantile_value)
-
-        if not self.func(update_dict):
->>>>>>> 704a2c35
             self.failures += 1
             if self._verbose:
                 logger.info(f"summary constraint {self.name} failed")
@@ -597,10 +564,7 @@
         second_field = None
         third_field = None
         upper_value = None
-<<<<<<< HEAD
-=======
         quantile = None
->>>>>>> 704a2c35
 
         assert self.name == other.name, f"Cannot merge constraints with different names: ({self.name}) and ({other.name})"
         assert self.op == other.op, f"Cannot merge constraints with different ops: {self.op} and {other.op}"
@@ -610,12 +574,8 @@
         assert (
             self.quantile_value == other.quantile_value
         ), f"Cannot merge constraints with different quantile_value: {self.quantile_value} and {other.quantile_value}"
-<<<<<<< HEAD
-
-=======
         if self.quantile_value is not None:
             quantile = self.quantile_value
->>>>>>> 704a2c35
         if self.op in (Op.IN_SET, Op.CONTAIN_SET, Op.EQ_SET, Op.IN):
             assert self.reference_set == other.reference_set
             reference_set = self.reference_set
@@ -633,11 +593,7 @@
             second_field=second_field,
             third_field=third_field,
             reference_set=reference_set,
-<<<<<<< HEAD
-            quantile_value=self.quantile_value,
-=======
             quantile_value=quantile,
->>>>>>> 704a2c35
             name=self.name,
             verbose=self._verbose,
         )
@@ -666,33 +622,8 @@
         return False
 
     @staticmethod
-<<<<<<< HEAD
-    def check_if_summary_constraint_message_is_valid(msg: SummaryConstraintMsg):
-        if msg.HasField("reference_set") and not any([msg.HasField(f) for f in ("value", "second_field", "between")]):
-            return True
-        elif msg.HasField("value") and not any([msg.HasField(f) for f in ("second_field", "between", "reference_set")]):
-            return True
-        elif msg.HasField("second_field") and not any([msg.HasField(f) for f in ("value", "between", "reference_set")]):
-            return True
-        elif msg.HasField("between") and not any([msg.HasField(f) for f in ("value", "second_field", "reference_set")]):
-            if all([msg.between.HasField(f) for f in ("lower_value", "upper_value")]) and not any(
-                [msg.between.HasField(f) for f in ("second_field", "third_field")]
-            ):
-                return True
-            elif all([msg.between.HasField(f) for f in ("second_field", "third_field")]) and not any(
-                [msg.between.HasField(f) for f in ("lower_value", "upper_value")]
-            ):
-                return True
-
-        return False
-
-    @staticmethod
-    def from_protobuf(msg: SummaryConstraintMsg) -> "SummaryConstraint":
-        if not SummaryConstraint.check_if_summary_constraint_message_is_valid(msg):
-=======
     def from_protobuf(msg: SummaryConstraintMsg) -> "SummaryConstraint":
         if not SummaryConstraint._check_if_summary_constraint_message_is_valid(msg):
->>>>>>> 704a2c35
             raise ValueError("SummaryConstraintMsg must specify a value OR second field name OR SummaryBetweenConstraintMsg, but only one of them")
 
         reference_set = None
@@ -701,7 +632,6 @@
         lower_value = None
         upper_value = None
         third_field = None
-<<<<<<< HEAD
         quantile_value = None
 
         if msg.first_field == "quantile":
@@ -713,20 +643,6 @@
         elif msg.HasField("second_field"):
             second_field = msg.second_field
         elif msg.HasField("between"):
-=======
-        quantile_val = None
-
-        if msg.first_field == "quantile":
-            quantile_val = msg.quantile_value
-
-        if msg.HasField("reference_set"):
-            reference_set = set(msg.reference_set)
-        if msg.HasField("value"):
-            value = msg.value
-        if msg.HasField("second_field"):
-            second_field = msg.second_field
-        if msg.HasField("between"):
->>>>>>> 704a2c35
             if all([msg.between.HasField(f) for f in ("lower_value", "upper_value")]):
                 lower_value = msg.between.lower_value
                 upper_value = msg.between.upper_value
@@ -740,15 +656,9 @@
             value=value if value is not None else lower_value,
             upper_value=upper_value,
             second_field=second_field,
-<<<<<<< HEAD
             quantile_value=quantile_value,
             third_field=third_field,
             reference_set=reference_set,
-=======
-            third_field=third_field,
-            reference_set=reference_set,
-            quantile_value=quantile_val,
->>>>>>> 704a2c35
             name=msg.name,
             verbose=msg.verbose,
         )
@@ -756,56 +666,35 @@
     def to_protobuf(self) -> SummaryConstraintMsg:
         reference_set_msg = None
         summary_between_constraint_msg = None
-<<<<<<< HEAD
         quantile_value = None
         value = None
         second_field = None
 
         if self.quantile_value is not None:
             quantile_value = self.quantile_value
-=======
-        quantile_val = None
-
-        if self.quantile_value is not None:
-            quantile_val = self.quantile_value
->>>>>>> 704a2c35
 
         if self.op in (Op.IN_SET, Op.CONTAIN_SET, Op.EQ_SET, Op.IN):
             reference_set_msg = ListValue()
             reference_set_msg.extend(self.reference_set)
-<<<<<<< HEAD
-
-=======
->>>>>>> 704a2c35
+
         elif self.op == Op.BTWN:
             if self.second_field is None and self.third_field is None:
                 summary_between_constraint_msg = SummaryBetweenConstraintMsg(lower_value=self.value, upper_value=self.upper_value)
             else:
                 summary_between_constraint_msg = SummaryBetweenConstraintMsg(second_field=self.second_field, third_field=self.third_field)
-<<<<<<< HEAD
         elif self.second_field:
             second_field = self.second_field
         elif self.value is not None:
             value = self.value
-=======
->>>>>>> 704a2c35
 
         return SummaryConstraintMsg(
             name=self.name,
             first_field=self.first_field,
-<<<<<<< HEAD
             second_field=second_field,
             value=value,
             between=summary_between_constraint_msg,
             reference_set=reference_set_msg,
             quantile_value=quantile_value,
-=======
-            second_field=self.second_field,
-            value=self.value,
-            between=summary_between_constraint_msg,
-            reference_set=reference_set_msg,
-            quantile_value=quantile_val,
->>>>>>> 704a2c35
             op=self.op,
             verbose=self._verbose,
         )
@@ -1157,7 +1046,19 @@
     return SummaryConstraint("unique_proportion", op=Op.BTWN, value=lower_fraction, upper_value=upper_fraction, verbose=verbose)
 
 
-<<<<<<< HEAD
+def columnMostCommonValueInSetConstraint(value_set: Set[Any], verbose=False):
+    try:
+        value_set = set(value_set)
+    except Exception:
+        raise TypeError("The value set should be an iterable data type")
+
+    return SummaryConstraint("most_common_value", op=Op.IN, reference_set=value_set, verbose=verbose)
+
+
+def columnValuesNotNullConstraint(verbose=False):
+    return SummaryConstraint("null_count", value=0, op=Op.EQ, verbose=verbose)
+
+
 def columnValuesTypeEqualsConstraint(expected_type: Union[InferredType, int], verbose: bool = False):
     """
 
@@ -1220,17 +1121,4 @@
     if not all([isinstance(t, int) for t in type_set]):
         raise TypeError("All of the elements of the type_set parameter should be of type int")
 
-    return SummaryConstraint("column_values_type", op=Op.IN, reference_set=type_set, verbose=verbose)
-=======
-def columnMostCommonValueInSetConstraint(value_set: Set[Any], verbose=False):
-    try:
-        value_set = set(value_set)
-    except Exception:
-        raise TypeError("The value set should be an iterable data type")
-
-    return SummaryConstraint("most_common_value", op=Op.IN, reference_set=value_set, verbose=verbose)
-
-
-def columnValuesNotNullConstraint(verbose=False):
-    return SummaryConstraint("null_count", value=0, op=Op.EQ, verbose=verbose)
->>>>>>> 704a2c35
+    return SummaryConstraint("column_values_type", op=Op.IN, reference_set=type_set, verbose=verbose)