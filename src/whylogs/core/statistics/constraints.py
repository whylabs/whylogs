import logging
import re
from typing import List, Mapping, Optional

import numbers
from google.protobuf.json_format import Parse
from google.protobuf.struct_pb2 import ListValue
<<<<<<< HEAD
from whylogs.core.statistics.thetasketch import numbers_summary
=======
>>>>>>> 02f5553c

from whylogs.proto import (
    DatasetConstraintMsg,
    DatasetProperties,
    NumberSummary,
    Op,
    SummaryBetweenConstraintMsg,
    SummaryConstraintMsg,
    SummaryConstraintMsgs,
    ValueConstraintMsg,
    ValueConstraintMsgs,
)
from whylogs.util.protobuf import message_to_json

from datasketches import update_theta_sketch
from datasketches import theta_a_not_b

logger = logging.getLogger(__name__)

"""
Dict indexed by constraint operator.

These help translate from constraint schema to language-specific functions that are faster to evaluate.
This is just a form of currying, and I chose to bind the boolean comparison operator first.
"""
_value_funcs = {
    # functions that compare an incoming feature value to a literal value.
    Op.LT: lambda x: lambda v: v < x,  # assert incoming value 'v' is less than some fixed value 'x'
    Op.LE: lambda x: lambda v: v <= x,
    Op.EQ: lambda x: lambda v: v == x,
    Op.NE: lambda x: lambda v: v != x,
    Op.GE: lambda x: lambda v: v >= x,
    Op.GT: lambda x: lambda v: v > x,  # assert incoming value 'v' is greater than some fixed value 'x'
    Op.MATCH: lambda x: lambda v: x.match(v) is not None,
    Op.NOMATCH: lambda x: lambda v: x.match(v) is None,
    Op.IN: lambda x: lambda v: v in x,
}

_summary_funcs1 = {
    # functions that compare a summary field to a literal value.
    Op.LT: lambda f, v: lambda s: getattr(s, f) < v,
    Op.LE: lambda f, v: lambda s: getattr(s, f) <= v,
    Op.EQ: lambda f, v: lambda s: getattr(s, f) == v,
    Op.NE: lambda f, v: lambda s: getattr(s, f) != v,
    Op.GE: lambda f, v: lambda s: getattr(s, f) >= v,
    Op.GT: lambda f, v: lambda s: getattr(s, f) > v,
    Op.BTWN: lambda f, v1, v2: lambda s: v1 <= getattr(s, f) <= v2,
    Op.IN_SET: lambda reference_theta_sketch: lambda column_theta_sketch: round(theta_a_not_b().compute(column_theta_sketch, reference_theta_sketch).get_estimate(), 1) == 0.0,
    Op.CONTAINS_SET: lambda reference_theta_sketch: lambda column_theta_sketch: round(theta_a_not_b().compute(reference_theta_sketch, column_theta_sketch).get_estimate(), 1) == 0.0,
    Op.EQ_SET: lambda reference_theta_sketch: lambda column_theta_sketch: round(theta_a_not_b().compute(column_theta_sketch, reference_theta_sketch).get_estimate(), 1) == round(theta_a_not_b().compute(reference_theta_sketch, column_theta_sketch).get_estimate(), 1) == 0.0,
}

_summary_funcs2 = {
    # functions that compare two summary fields.
    Op.LT: lambda f, f2: lambda s: getattr(s, f) < getattr(s, f2),
    Op.LE: lambda f, f2: lambda s: getattr(s, f) <= getattr(s, f2),
    Op.EQ: lambda f, f2: lambda s: getattr(s, f) == getattr(s, f2),
    Op.NE: lambda f, f2: lambda s: getattr(s, f) != getattr(s, f2),
    Op.GE: lambda f, f2: lambda s: getattr(s, f) >= getattr(s, f2),
    Op.GT: lambda f, f2: lambda s: getattr(s, f) > getattr(s, f2),
    Op.BTWN: lambda f, f2, f3: lambda s: getattr(s, f2) <= getattr(s, f) <= getattr(s, f3),
}


class ValueConstraint:
    """
    ValueConstraints express a binary boolean relationship between an implied numeric value and a literal.
    When associated with a ColumnProfile, the relation is evaluated for every incoming value that is processed by whylogs.

    Parameters
    ----------
    op : whylogs.proto.Op (required)
        Enumeration of binary comparison operator applied between static value and incoming stream.
        Enum values are mapped to operators like '==', '<', and '<=', etc.
    value :  (required)
        Static value to compare against incoming stream using operator specified in `op`.
    name : str
        Name of the constraint used for reporting
    verbose : bool
        If true, log every application of this constraint that fails.
        Useful to identify specific streaming values that fail the constraint.

    """

    def __init__(self, op: Op, value=None, regex_pattern: str = None, name: str = None, verbose=False):
        self._name = name
        self._verbose = verbose
        self.op = op
        self.total = 0
        self.failures = 0

        if (isinstance(value, set) and op != Op.IN) or (not isinstance(value, set) and op == Op.IN):
            raise ValueError("Value constraint must provide a set of values for using the IN operator")

        if value is not None and regex_pattern is None:
            # numeric value
            self.value = value
            self.func = _value_funcs[op](value)

        elif regex_pattern is not None and value is None:
            # Regex pattern
            self.regex_pattern = regex_pattern
            self.func = _value_funcs[op](re.compile(self.regex_pattern))
        else:
            raise ValueError("Value constraint must specify a numeric value or regex pattern, but not both")

    @property
    def name(self):
        if getattr(self, "value", None):
            return self._name if self._name is not None else f"value {Op.Name(self.op)} {self.value}"
        else:
            return self._name if self._name is not None else f"value {Op.Name(self.op)} {self.regex_pattern}"

    def update(self, v) -> bool:
        v = str.lower(v) if isinstance(v, str) else v
        self.total += 1
        if self.op in [Op.MATCH, Op.NOMATCH] and not isinstance(v, str):
            self.failures += 1
            if self._verbose:
                logger.info(f"value constraint {self.name} failed: value {v} not a string")
        elif not self.func(v):
            self.failures += 1
            if self._verbose:
                logger.info(f"value constraint {self.name} failed on value {v}")

    def merge(self, other) -> "ValueConstraint":
        if not other:
            return self
        assert self.name == other.name, f"Cannot merge constraints with different names: ({self.name}) and ({other.name})"
        assert self.op == other.op, f"Cannot merge constraints with different ops: {self.op} and {other.op}"
        assert self.value == other.value, f"Cannot merge value constraints with different values: {self.value} and {other.value}"
        merged_value_constraint = ValueConstraint(op=self.op, value=self.value, name=self.name, verbose=self._verbose)
        merged_value_constraint.total = self.total + other.total
        merged_value_constraint.failures = self.failures + other.failures
        return merged_value_constraint

    @staticmethod
    def from_protobuf(msg: ValueConstraintMsg) -> "ValueConstraint":
        if msg.regex_pattern != "":
            return ValueConstraint(msg.op, regex_pattern=msg.regex_pattern, name=msg.name, verbose=msg.verbose)
        elif len(msg.value_set.values) != 0:
            val_set = set(msg.value_set.values[0].list_value)
            return ValueConstraint(msg.op, value=val_set, name=msg.name, verbose=msg.verbose)
        else:
            return ValueConstraint(msg.op, msg.value, name=msg.name, verbose=msg.verbose)

    def to_protobuf(self) -> ValueConstraintMsg:
        if hasattr(self, "value"):
            if isinstance(self.value, set):
                set_vals_message = ListValue()
                set_vals_message.append(list(self.value))
                return ValueConstraintMsg(
                    name=self.name,
                    op=self.op,
                    value_set=set_vals_message,
                    verbose=self._verbose,
                )
            else:
                return ValueConstraintMsg(
                    name=self.name,
                    op=self.op,
                    value=self.value,
                    verbose=self._verbose,
                )
        else:
            return ValueConstraintMsg(
                name=self.name,
                op=self.op,
                regex_pattern=self.regex_pattern,
                verbose=self._verbose,
            )

    def report(self):
        return (self.name, self.total, self.failures)


class SummaryConstraint:
    """
    Summary constraints specify a relationship between a summary field and a static value,
    or between two summary fields.
    e.g.     'min' < 6
             'std_dev' < 2.17
             'min' > 'avg'

    Parameters
    ----------
    first_field : str
        Name of field in NumberSummary that will be compared against either a second field or a static value.
    op : whylogs.proto.Op (required)
        Enumeration of binary comparison operator applied between summary values.
        Enum values are mapped to operators like '==', '<', and '<=', etc.
    value :  (one-of)
        Static value to be compared against summary field specified in `first_field`.
        Only one of `value` or `second_field` should be supplied.
    upper_value :  (one-of)
        Only to be supplied when using Op.BTWN.
        Static upper boundary value to be compared against summary field specified in `first_field`.
        Only one of `upper_value` or `third_field` should be supplied.
    second_field :  (one-of)
        Name of second field in NumberSummary to be compared against summary field specified in `first_field`.
        Only one of `value` or `second_field` should be supplied.
    third_field :  (one-of)
        Only to be supplied when op == Op.BTWN. Name of third field in NumberSummary, used as an upper boundary,
         to be compared against summary field specified in `first_field`.
        Only one of `upper_value` or `third_field` should be supplied.
    reference_set : (one-of)
        Only to be supplied when using set operations. Used as a reference set to be compared with the column 
        distinct values.
    name : str
        Name of the constraint used for reporting
    verbose : bool
        If true, log every application of this constraint that fails.
        Useful to identify specific streaming values that fail the constraint.


    """
    def __init__(
<<<<<<< HEAD
        self,
        first_field: str,
        op: Op,
        value=None,
        upper_value=None,
        second_field: str = None,
        third_field: str = None,
        reference_set = None,
        name: str = None,
        verbose=False,
=======
            self,
            first_field: str,
            op: Op,
            value=None,
            upper_value=None,
            second_field: str = None,
            third_field: str = None,
            name: str = None,
            verbose=False,
>>>>>>> 02f5553c
    ):
        self._verbose = verbose
        self._name = name
        self.op = op
        self.first_field = first_field
        self.second_field = second_field
        self.third_field = third_field
        self.total = 0
        self.failures = 0

        self.value = value
        self.upper_value = upper_value

        if self.op in (Op.IN_SET, Op.CONTAINS_SET, Op.EQ_SET):
            if value is not None or upper_value is not None or second_field is not None or third_field is not None or reference_set is None:
                raise ValueError("When using set operations only set should be provided and not values or field names!")


            if not isinstance(reference_set, set):
                try:
                    logger.warning(f"Trying to cast provided value of {type(reference_set)} to type set!")
                    reference_set = set(reference_set)
                except TypeError:
                    raise TypeError(f"When using set operations, provided value must be set or set castable, instead type: '{reference_set.__class__.__name__}' was provided!")
            self.reference_set = reference_set
            self.ref_string_set = self.get_string_set()
            self.ref_numbers_set = self.get_numbers_set()

            self.reference_theta_sketch = self.create_theta_sketch()
            self.string_theta_sketch = self.create_theta_sketch(self.ref_string_set)
            self.numbers_theta_sketch = self.create_theta_sketch(self.ref_numbers_set)


        elif self.op == Op.BTWN:
            if value is not None and upper_value is not None and (second_field, third_field) == (None, None):
                # field-value summary comparison
                if not isinstance(value, (int, float)) or not isinstance(upper_value, (int, float)):
                    raise TypeError(
                        "When creating Summary constraint with BETWEEN operation, upper and lower value must be of type (int, float)")
                if value >= upper_value:
                    raise ValueError(
                        "Summary constraint with BETWEEN operation must specify lower value to be less than upper value")

                self.func = _summary_funcs1[self.op](first_field, value, upper_value)

            elif second_field is not None and third_field is not None and (value, upper_value) == (None, None):
                # field-field summary comparison
                if not isinstance(second_field, str) or not isinstance(third_field, str):
                    raise TypeError(
                        "When creating Summary constraint with BETWEEN operation, upper and lower field must be of type string")

                self.func = _summary_funcs2[self.op](first_field, second_field, third_field)
            else:
                raise ValueError(
                    "Summary constraint with BETWEEN operation must specify lower and upper value OR lower and third field name, but not both")
        else:
            if upper_value is not None or third_field is not None:
                raise ValueError(
                    "Summary constraint with other than BETWEEN operation must NOT specify upper value NOR third field name")

            if value is not None and second_field is None:
                # field-value summary comparison

                self.func = _summary_funcs1[op](first_field, value)
            elif second_field is not None and value is None:
                # field-field summary comparison

                self.func = _summary_funcs2[op](first_field, second_field)
            else:
                raise ValueError("Summary constraint must specify a second value or field name, but not both")

    @property
    def name(self):
        if self.op in (Op.IN_SET, Op.CONTAINS_SET, Op.EQ_SET):
            reference_set_str = ""
            if len(self.reference_set) > 20:
                tmp_set = set(list(self.reference_set)[:20])
                reference_set_str = f"{str(tmp_set)[:-1]}, ...}}"
            else:
                reference_set_str = str(self.reference_set)
            return self._name if self._name is not None else f"summary {self.first_field} {Op.Name(self.op)} {reference_set_str}"
        elif self.op == Op.BTWN:
            lower_target = self.value if self.value is not None else self.second_field
            upper_target = self.upper_value if self.upper_value is not None else self.third_field
            return self._name if self._name is not None else f"summary {self.first_field} {Op.Name(self.op)} {lower_target} and {upper_target}"

        return self._name if self._name is not None else f"summary {self.first_field} {Op.Name(self.op)} {self.value}/{self.second_field}"

    def get_string_set(self):
        return set( [item for item in self.reference_set if isinstance(item, str)]  )

    def get_numbers_set(self):
        return set( [item for item in self.reference_set if isinstance(item, numbers.Real) and not isinstance(item, bool)]  )
    
    def create_theta_sketch(self, ref_set: set = None):
        theta = update_theta_sketch()
        target_set = self.reference_set if ref_set is None else ref_set

        for item in target_set:
            theta.update(item)
        return theta

    def update(self, update_dict: dict) -> bool:
        self.total += 1
        summ = update_dict["number_summary"]
        column_string_theta = update_dict["string_theta"]
        column_number_theta = update_dict["number_theta"]

        if self.op in (Op.IN_SET, Op.CONTAINS_SET, Op.EQ_SET):
            # if ( ( len(self.ref_string_set) == 0 and len(self.ref_numbers_set) == 0 and not _summary_funcs1[self.op](self.string_theta_sketch)(column_string_theta) )
            #     or ( len(self.ref_string_set) > 0 and not _summary_funcs1[self.op](self.string_theta_sketch)(column_string_theta) ) 
            #     or ( len(self.ref_numbers_set) > 0 and not _summary_funcs1[self.op](self.numbers_theta_sketch)(column_number_theta) ) ):
            if ( not _summary_funcs1[self.op](self.string_theta_sketch)(column_string_theta) or 
                not _summary_funcs1[self.op](self.numbers_theta_sketch)(column_number_theta) ):
                self.failures += 1
                if self._verbose:
                    logger.info(f"summary constraint {self.name} failed")
        else:
            if not self.func(summ):
                self.failures += 1
                if self._verbose:
                    logger.info(f"summary constraint {self.name} failed")

    def merge(self, other) -> "SummaryConstraint":
        if not other:
            return self

        assert self.name == other.name, f"Cannot merge constraints with different names: ({self.name}) and ({other.name})"
        assert self.op == other.op, f"Cannot merge constraints with different ops: {self.op} and {other.op}"
        assert self.value == other.value, f"Cannot merge constraints with different values: {self.value} and {other.value}"
        assert self.first_field == other.first_field, f"Cannot merge constraints with different first_field: {self.first_field} and {other.first_field}"
        assert self.second_field == other.second_field, f"Cannot merge constraints with different second_field: {self.second_field} and {other.second_field}"

        if self.op in (Op.IN_SET, Op.CONTAINS_SET, Op.EQ_SET):
            assert self.reference_set == other.reference_set
            # assert theta_a_not_b().compute(self.reference_theta_sketch, other.reference_theta_sketch).get_result() == theta_a_not_b().compute(other.reference_theta_sketch, self.reference_theta_sketch).get_result() == 0.0 # A-B=B-A=0 --> A==B
            merged_constraint = SummaryConstraint(
                first_field=self.first_field, op=self.op, reference_set=self.reference_set, name=self.name, verbose=self._verbose
            )
        elif self.op == Op.BTWN:
            assert self.upper_value == other.upper_value, f"Cannot merge constraints with different upper values: {self.upper_value} and {other.upper_value}"
            assert self.third_field == other.third_field, f"Cannot merge constraints with different third_field: {self.third_field} and {other.third_field}"
            merged_constraint = SummaryConstraint(
                first_field=self.first_field,
                op=self.op,
                value=self.value,
                upper_value=self.upper_value,
                second_field=self.second_field,
                third_field=self.third_field,
                name=self.name,
                verbose=self._verbose,
            )
        else:
            merged_constraint = SummaryConstraint(
                first_field=self.first_field, op=self.op, value=self.value, second_field=self.second_field,
                name=self.name, verbose=self._verbose
            )

        merged_constraint.total = self.total + other.total
        merged_constraint.failures = self.failures + other.failures
        return merged_constraint

    @staticmethod
    def from_protobuf(msg: SummaryConstraintMsg) -> "SummaryConstraint":

        if msg.HasField("reference_set") and not msg.HasField("value") and not msg.HasField("second_field") and not msg.HasField("between"):
            return SummaryConstraint(
                msg.first_field,
                msg.op,
                reference_set=set(msg.reference_set),
                name=msg.name,
                verbose=msg.verbose,
            )
        elif msg.HasField("value") and not msg.HasField("second_field") and not msg.HasField("between") and not msg.HasField("reference_set"):
            return SummaryConstraint(
                msg.first_field,
                msg.op,
                value=msg.value,
                name=msg.name,
                verbose=msg.verbose,
            )
        elif msg.HasField("second_field") and not msg.HasField("value") and not msg.HasField("between") and not msg.HasField("reference_set"):
            return SummaryConstraint(
                msg.first_field,
                msg.op,
                second_field=msg.second_field,
                name=msg.name,
                verbose=msg.verbose,
            )
        elif msg.HasField("between") and not msg.HasField("value") and not msg.HasField("second_field") and not msg.HasField("reference_set"):
            if (
                    msg.between.HasField("lower_value")
                    and msg.between.HasField("upper_value")
                    and not msg.between.HasField("second_field")
                    and not msg.between.HasField("third_field")
            ):
                return SummaryConstraint(
                    msg.first_field,
                    msg.op,
                    value=msg.between.lower_value,
                    upper_value=msg.between.upper_value,
                    name=msg.name,
                    verbose=msg.verbose,
                )
            elif (
                    msg.between.HasField("second_field")
                    and msg.between.HasField("third_field")
                    and not msg.between.HasField("lower_value")
                    and not msg.between.HasField("upper_value")
            ):
                return SummaryConstraint(
                    msg.first_field,
                    msg.op,
                    second_field=msg.between.second_field,
                    third_field=msg.between.third_field,
                    name=msg.name,
                    verbose=msg.verbose,
                )
        else:
<<<<<<< HEAD
            raise ValueError("SummaryConstraintMsg must specify a value OR second field name OR SummaryBetweenConstraintMsg OR reference set, but only one of them")
=======
            raise ValueError(
                "SummaryConstraintMsg must specify a value OR second field name OR SummaryBetweenConstraintMsg, but only one of them")
>>>>>>> 02f5553c

    def to_protobuf(self) -> SummaryConstraintMsg:
        if self.op in (Op.IN_SET, Op.CONTAINS_SET, Op.EQ_SET):
            reference_set_msg = ListValue()
            reference_set_msg.extend(self.reference_set)

            msg = SummaryConstraintMsg(
                name=self.name,
                first_field=self.first_field,
                op=self.op,
                reference_set=reference_set_msg,
                verbose=self._verbose,
            )
        elif self.op == Op.BTWN:

            summary_between_constraint_msg = None
            if self.second_field is None and self.third_field is None:
                summary_between_constraint_msg = SummaryBetweenConstraintMsg(lower_value=self.value,
                                                                             upper_value=self.upper_value)
            else:
                summary_between_constraint_msg = SummaryBetweenConstraintMsg(second_field=self.second_field,
                                                                             third_field=self.third_field)

            msg = SummaryConstraintMsg(
                name=self.name,
                first_field=self.first_field,
                op=self.op,
                between=summary_between_constraint_msg,
                verbose=self._verbose,
            )

        elif self.second_field is None:
            msg = SummaryConstraintMsg(
                name=self.name,
                first_field=self.first_field,
                op=self.op,
                value=self.value,
                verbose=self._verbose,
            )
        else:
            msg = SummaryConstraintMsg(
                name=self.name,
                first_field=self.first_field,
                op=self.op,
                second_field=self.second_field,
                verbose=self._verbose,
            )
        return msg

    def report(self):
        return (self.name, self.total, self.failures)


class ValueConstraints:
    def __init__(self, constraints: Mapping[str, ValueConstraint] = None):
        if constraints is None:
            constraints = dict()

        if isinstance(constraints, list):
            self.constraints = {constraint.name: constraint for constraint in constraints}
        else:
            self.constraints = constraints

    @staticmethod
    def from_protobuf(msg: ValueConstraintMsgs) -> "ValueConstraints":
        value_constraints = [ValueConstraint.from_protobuf(c) for c in msg.constraints]
        if len(value_constraints) > 0:
            return ValueConstraints({v.name: v for v in value_constraints})
        return None

    def __getitem__(self, name: str) -> Optional[ValueConstraint]:
        if self.contraints:
            return self.constraints.get(name)
        return None

    def to_protobuf(self) -> ValueConstraintMsgs:
        v = [c.to_protobuf() for c in self.constraints.values()]
        if len(v) > 0:
            vcmsg = ValueConstraintMsgs()
            vcmsg.constraints.extend(v)
            return vcmsg
        return None

    def update(self, v):
        for c in self.constraints.values():
            c.update(v)

    def merge(self, other) -> "ValueConstraints":
        if not other or not other.constraints:
            return self

        merged_constraints = other.constraints.copy()
        for name, constraint in self.constraints:
            merged_constraints[name] = constraint.merge(other.constraints.get(name))

        return ValueConstraints(merged_constraints)

    def report(self) -> List[tuple]:
        v = [c.report() for c in self.constraints.values()]
        if len(v) > 0:
            return v
        return None


class SummaryConstraints:
    def __init__(self, constraints: Mapping[str, SummaryConstraint] = None):
        if constraints is None:
            constraints = dict()

        # Support list of constraints for back compat with previous version.
        if isinstance(constraints, list):
            self.constraints = {constraint.name: constraint for constraint in constraints}
        else:
            self.constraints = constraints

    @staticmethod
    def from_protobuf(msg: SummaryConstraintMsgs) -> "SummaryConstraints":
        constraints = [SummaryConstraint.from_protobuf(c) for c in msg.constraints]
        if len(constraints) > 0:
            return SummaryConstraints({v.name: v for v in constraints})
        return None

    def __getitem__(self, name: str) -> Optional[SummaryConstraint]:
        if self.contraints:
            return self.constraints.get(name)
        return None

    def to_protobuf(self) -> SummaryConstraintMsgs:
        v = [c.to_protobuf() for c in self.constraints.values()]
        if len(v) > 0:
            scmsg = SummaryConstraintMsgs()
            scmsg.constraints.extend(v)
            return scmsg
        return None

    def update(self, v):
        for c in self.constraints.values():
            c.update(v)

    def merge(self, other) -> "SummaryConstraints":

        if not other or not other.constraints:
            return self

        merged_constraints = other.constraints.copy()
        for name, constraint in self.constraints:
            merged_constraints[name] = constraint.merge(other.constraints.get(name))

        return SummaryConstraints(merged_constraints)

    def report(self) -> List[tuple]:
        v = [c.report() for c in self.constraints.values()]
        if len(v) > 0:
            return v
        return None


class DatasetConstraints:
    def __init__(
            self,
            props: DatasetProperties,
            value_constraints: Optional[ValueConstraints] = None,
            summary_constraints: Optional[SummaryConstraints] = None,
    ):
        self.dataset_properties = props
        # repackage lists of constraints if necessary
        if value_constraints is None:
            value_constraints = dict()
        for k, v in value_constraints.items():
            if isinstance(v, list):
                value_constraints[k] = ValueConstraints(v)
        self.value_constraint_map = value_constraints
        if summary_constraints is None:
            summary_constraints = dict()
        for k, v in summary_constraints.items():
            if isinstance(v, list):
                summary_constraints[k] = SummaryConstraints(v)
        self.summary_constraint_map = summary_constraints

    def __getitem__(self, key):
        if key in self.value_constraint_map:
            return self.value_constraint_map[key]
        return None

    @staticmethod
    def from_protobuf(msg: DatasetConstraintMsg) -> "DatasetConstraints":
        vm = dict([(k, ValueConstraints.from_protobuf(v)) for k, v in msg.value_constraints.items()])
        sm = dict([(k, SummaryConstraints.from_protobuf(v)) for k, v in msg.summary_constraints.items()])
        return DatasetConstraints(msg.properties, vm, sm)

    @staticmethod
    def from_json(data: str) -> "DatasetConstraints":
        msg = Parse(data, DatasetConstraintMsg())
        return DatasetConstraints.from_protobuf(msg)

    def to_protobuf(self) -> DatasetConstraintMsg:
        # construct tuple for each column, (name, [constraints,...])
        # turn that into a map indexed by column name
        vm = dict([(k, v.to_protobuf()) for k, v in self.value_constraint_map.items()])
        sm = dict([(k, s.to_protobuf()) for k, s in self.summary_constraint_map.items()])
        return DatasetConstraintMsg(
            properties=self.dataset_properties,
            value_constraints=vm,
            summary_constraints=sm,
        )

    def to_json(self) -> str:
        return message_to_json(self.to_protobuf())

    def report(self):
        l1 = [(k, v.report()) for k, v in self.value_constraint_map.items()]
        l2 = [(k, s.report()) for k, s in self.summary_constraint_map.items()]
        return l1 + l2


def stddevBetweenConstraint(lower_value=None, upper_value=None, lower_field=None, upper_field=None, verbose=False):
    return SummaryConstraint("stddev", Op.BTWN, value=lower_value, upper_value=upper_value, second_field=lower_field,
                             third_field=upper_field, verbose=verbose)


def meanBetweenConstraint(lower_value=None, upper_value=None, lower_field=None, upper_field=None, verbose=False):
    return SummaryConstraint("mean", Op.BTWN, value=lower_value, upper_value=upper_value, second_field=lower_field,
                             third_field=upper_field, verbose=verbose)


def minBetweenConstraint(lower_value=None, upper_value=None, lower_field=None, upper_field=None, verbose=False):
    return SummaryConstraint("min", Op.BTWN, value=lower_value, upper_value=upper_value, second_field=lower_field,
                             third_field=upper_field, verbose=verbose)


def minGreaterThanEqualConstraint(value=None, field=None, verbose=False):
    return SummaryConstraint("min", Op.GE, value=value, second_field=field, verbose=verbose)


def maxBetweenConstraint(lower_value=None, upper_value=None, lower_field=None, upper_field=None, verbose=False):
    return SummaryConstraint("max", Op.BTWN, value=lower_value, upper_value=upper_value, second_field=lower_field,
                             third_field=upper_field, verbose=verbose)


def maxLessThanEqualConstraint(value=None, field=None, verbose=False):
    return SummaryConstraint("max", Op.LE, value=value, second_field=field, verbose=verbose)


<<<<<<< HEAD
def stringLengthEqualConstraint(length: int, verbose = False):

    length_pattern = f'^.{{{length}}}$'
    return ValueConstraint(Op.MATCH, regex_pattern=length_pattern, verbose=verbose)


def stringLengthBetweenConstraint(lower_value: int, upper_value: int, verbose = False):

    length_pattern = rf'^.{{{lower_value},{upper_value}}}$'
    return ValueConstraint(Op.MATCH, regex_pattern=length_pattern, verbose=verbose)
=======
def columnValuesInSetConstraint(value_set: "set", verbose=False):
    try:
        value_set = set(value_set)
    except Exception:
        raise TypeError("The value set should be an iterable data type")

    return ValueConstraint(Op.IN, value=value_set, verbose=verbose)


def emailConstraint(regex_pattern: 'str' = None, verbose=False):
    if regex_pattern is not None:
        logger.warning("Warning: supplying your own regex pattern might cause slower evaluation of the emailConstraint,"
                       " depending on its complexity.")
        email_pattern = regex_pattern
    else:
        email_pattern = r'^(?:[a-z0-9!#$%&\'*+/=?^_`{|}~-]+(?:\.[a-z0-9!#$%&\'*+/=?^_`{|}~-]+)*' \
                        r'|"(?:[\x01-\x08\x0b\x0c\x0e-\x1f\x21\x23-\x5b\x5d-\x7f]|[\x01-\x09\x0b\x0c\x0e-\x7f])*")' \
                        r'@' \
                        r'(?:(?:[a-z0-9](?:[a-z0-9-]*[a-z0-9])?\.)+[a-z0-9](?:[a-z0-9-]*[a-z0-9])?)$'

    return ValueConstraint(Op.MATCH, regex_pattern=email_pattern, verbose=verbose)
>>>>>>> 02f5553c
<|MERGE_RESOLUTION|>--- conflicted
+++ resolved
@@ -5,10 +5,7 @@
 import numbers
 from google.protobuf.json_format import Parse
 from google.protobuf.struct_pb2 import ListValue
-<<<<<<< HEAD
 from whylogs.core.statistics.thetasketch import numbers_summary
-=======
->>>>>>> 02f5553c
 
 from whylogs.proto import (
     DatasetConstraintMsg,
@@ -27,6 +24,21 @@
 from datasketches import theta_a_not_b
 
 logger = logging.getLogger(__name__)
+
+from dateutil.parser import parse
+
+def is_dateutil_parseable(string):
+    """
+    Return whether the string can be interpreted as a date.
+
+    :param string: str, string to check for date
+    """
+    try: 
+        parse(string)
+        return True
+
+    except ValueError:
+        return False
 
 """
 Dict indexed by constraint operator.
@@ -44,7 +56,7 @@
     Op.GT: lambda x: lambda v: v > x,  # assert incoming value 'v' is greater than some fixed value 'x'
     Op.MATCH: lambda x: lambda v: x.match(v) is not None,
     Op.NOMATCH: lambda x: lambda v: x.match(v) is None,
-    Op.IN: lambda x: lambda v: v in x,
+    Op.APPLY_FUNC: lambda x: lambda v: x(v),
 }
 
 _summary_funcs1 = {
@@ -99,10 +111,6 @@
         self.op = op
         self.total = 0
         self.failures = 0
-
-        if (isinstance(value, set) and op != Op.IN) or (not isinstance(value, set) and op == Op.IN):
-            raise ValueError("Value constraint must provide a set of values for using the IN operator")
-
         if value is not None and regex_pattern is None:
             # numeric value
             self.value = value
@@ -112,6 +120,7 @@
             # Regex pattern
             self.regex_pattern = regex_pattern
             self.func = _value_funcs[op](re.compile(self.regex_pattern))
+
         else:
             raise ValueError("Value constraint must specify a numeric value or regex pattern, but not both")
 
@@ -123,7 +132,6 @@
             return self._name if self._name is not None else f"value {Op.Name(self.op)} {self.regex_pattern}"
 
     def update(self, v) -> bool:
-        v = str.lower(v) if isinstance(v, str) else v
         self.total += 1
         if self.op in [Op.MATCH, Op.NOMATCH] and not isinstance(v, str):
             self.failures += 1
@@ -147,32 +155,16 @@
 
     @staticmethod
     def from_protobuf(msg: ValueConstraintMsg) -> "ValueConstraint":
-        if msg.regex_pattern != "":
-            return ValueConstraint(msg.op, regex_pattern=msg.regex_pattern, name=msg.name, verbose=msg.verbose)
-        elif len(msg.value_set.values) != 0:
-            val_set = set(msg.value_set.values[0].list_value)
-            return ValueConstraint(msg.op, value=val_set, name=msg.name, verbose=msg.verbose)
-        else:
-            return ValueConstraint(msg.op, msg.value, name=msg.name, verbose=msg.verbose)
+        return ValueConstraint(msg.op, msg.value, name=msg.name, verbose=msg.verbose)
 
     def to_protobuf(self) -> ValueConstraintMsg:
         if hasattr(self, "value"):
-            if isinstance(self.value, set):
-                set_vals_message = ListValue()
-                set_vals_message.append(list(self.value))
-                return ValueConstraintMsg(
-                    name=self.name,
-                    op=self.op,
-                    value_set=set_vals_message,
-                    verbose=self._verbose,
-                )
-            else:
-                return ValueConstraintMsg(
-                    name=self.name,
-                    op=self.op,
-                    value=self.value,
-                    verbose=self._verbose,
-                )
+            return ValueConstraintMsg(
+                name=self.name,
+                op=self.op,
+                value=self.value,
+                verbose=self._verbose,
+            )
         else:
             return ValueConstraintMsg(
                 name=self.name,
@@ -226,7 +218,6 @@
 
     """
     def __init__(
-<<<<<<< HEAD
         self,
         first_field: str,
         op: Op,
@@ -237,17 +228,6 @@
         reference_set = None,
         name: str = None,
         verbose=False,
-=======
-            self,
-            first_field: str,
-            op: Op,
-            value=None,
-            upper_value=None,
-            second_field: str = None,
-            third_field: str = None,
-            name: str = None,
-            verbose=False,
->>>>>>> 02f5553c
     ):
         self._verbose = verbose
         self._name = name
@@ -285,28 +265,23 @@
             if value is not None and upper_value is not None and (second_field, third_field) == (None, None):
                 # field-value summary comparison
                 if not isinstance(value, (int, float)) or not isinstance(upper_value, (int, float)):
-                    raise TypeError(
-                        "When creating Summary constraint with BETWEEN operation, upper and lower value must be of type (int, float)")
+                    raise TypeError("When creating Summary constraint with BETWEEN operation, upper and lower value must be of type (int, float)")
                 if value >= upper_value:
-                    raise ValueError(
-                        "Summary constraint with BETWEEN operation must specify lower value to be less than upper value")
+                    raise ValueError("Summary constraint with BETWEEN operation must specify lower value to be less than upper value")
 
                 self.func = _summary_funcs1[self.op](first_field, value, upper_value)
 
             elif second_field is not None and third_field is not None and (value, upper_value) == (None, None):
                 # field-field summary comparison
                 if not isinstance(second_field, str) or not isinstance(third_field, str):
-                    raise TypeError(
-                        "When creating Summary constraint with BETWEEN operation, upper and lower field must be of type string")
+                    raise TypeError("When creating Summary constraint with BETWEEN operation, upper and lower field must be of type string")
 
                 self.func = _summary_funcs2[self.op](first_field, second_field, third_field)
             else:
-                raise ValueError(
-                    "Summary constraint with BETWEEN operation must specify lower and upper value OR lower and third field name, but not both")
+                raise ValueError("Summary constraint with BETWEEN operation must specify lower and upper value OR lower and third field name, but not both")
         else:
             if upper_value is not None or third_field is not None:
-                raise ValueError(
-                    "Summary constraint with other than BETWEEN operation must NOT specify upper value NOR third field name")
+                raise ValueError("Summary constraint with other than BETWEEN operation must NOT specify upper value NOR third field name")
 
             if value is not None and second_field is None:
                 # field-value summary comparison
@@ -402,8 +377,7 @@
             )
         else:
             merged_constraint = SummaryConstraint(
-                first_field=self.first_field, op=self.op, value=self.value, second_field=self.second_field,
-                name=self.name, verbose=self._verbose
+                first_field=self.first_field, op=self.op, value=self.value, second_field=self.second_field, name=self.name, verbose=self._verbose
             )
 
         merged_constraint.total = self.total + other.total
@@ -439,10 +413,10 @@
             )
         elif msg.HasField("between") and not msg.HasField("value") and not msg.HasField("second_field") and not msg.HasField("reference_set"):
             if (
-                    msg.between.HasField("lower_value")
-                    and msg.between.HasField("upper_value")
-                    and not msg.between.HasField("second_field")
-                    and not msg.between.HasField("third_field")
+                msg.between.HasField("lower_value")
+                and msg.between.HasField("upper_value")
+                and not msg.between.HasField("second_field")
+                and not msg.between.HasField("third_field")
             ):
                 return SummaryConstraint(
                     msg.first_field,
@@ -453,10 +427,10 @@
                     verbose=msg.verbose,
                 )
             elif (
-                    msg.between.HasField("second_field")
-                    and msg.between.HasField("third_field")
-                    and not msg.between.HasField("lower_value")
-                    and not msg.between.HasField("upper_value")
+                msg.between.HasField("second_field")
+                and msg.between.HasField("third_field")
+                and not msg.between.HasField("lower_value")
+                and not msg.between.HasField("upper_value")
             ):
                 return SummaryConstraint(
                     msg.first_field,
@@ -467,12 +441,7 @@
                     verbose=msg.verbose,
                 )
         else:
-<<<<<<< HEAD
             raise ValueError("SummaryConstraintMsg must specify a value OR second field name OR SummaryBetweenConstraintMsg OR reference set, but only one of them")
-=======
-            raise ValueError(
-                "SummaryConstraintMsg must specify a value OR second field name OR SummaryBetweenConstraintMsg, but only one of them")
->>>>>>> 02f5553c
 
     def to_protobuf(self) -> SummaryConstraintMsg:
         if self.op in (Op.IN_SET, Op.CONTAINS_SET, Op.EQ_SET):
@@ -490,11 +459,9 @@
 
             summary_between_constraint_msg = None
             if self.second_field is None and self.third_field is None:
-                summary_between_constraint_msg = SummaryBetweenConstraintMsg(lower_value=self.value,
-                                                                             upper_value=self.upper_value)
+                summary_between_constraint_msg = SummaryBetweenConstraintMsg(lower_value=self.value, upper_value=self.upper_value)
             else:
-                summary_between_constraint_msg = SummaryBetweenConstraintMsg(second_field=self.second_field,
-                                                                             third_field=self.third_field)
+                summary_between_constraint_msg = SummaryBetweenConstraintMsg(second_field=self.second_field, third_field=self.third_field)
 
             msg = SummaryConstraintMsg(
                 name=self.name,
@@ -632,10 +599,10 @@
 
 class DatasetConstraints:
     def __init__(
-            self,
-            props: DatasetProperties,
-            value_constraints: Optional[ValueConstraints] = None,
-            summary_constraints: Optional[SummaryConstraints] = None,
+        self,
+        props: DatasetProperties,
+        value_constraints: Optional[ValueConstraints] = None,
+        summary_constraints: Optional[SummaryConstraints] = None,
     ):
         self.dataset_properties = props
         # repackage lists of constraints if necessary
@@ -689,18 +656,15 @@
 
 
 def stddevBetweenConstraint(lower_value=None, upper_value=None, lower_field=None, upper_field=None, verbose=False):
-    return SummaryConstraint("stddev", Op.BTWN, value=lower_value, upper_value=upper_value, second_field=lower_field,
-                             third_field=upper_field, verbose=verbose)
+    return SummaryConstraint("stddev", Op.BTWN, value=lower_value, upper_value=upper_value, second_field=lower_field, third_field=upper_field, verbose=verbose)
 
 
 def meanBetweenConstraint(lower_value=None, upper_value=None, lower_field=None, upper_field=None, verbose=False):
-    return SummaryConstraint("mean", Op.BTWN, value=lower_value, upper_value=upper_value, second_field=lower_field,
-                             third_field=upper_field, verbose=verbose)
+    return SummaryConstraint("mean", Op.BTWN, value=lower_value, upper_value=upper_value, second_field=lower_field, third_field=upper_field, verbose=verbose)
 
 
 def minBetweenConstraint(lower_value=None, upper_value=None, lower_field=None, upper_field=None, verbose=False):
-    return SummaryConstraint("min", Op.BTWN, value=lower_value, upper_value=upper_value, second_field=lower_field,
-                             third_field=upper_field, verbose=verbose)
+    return SummaryConstraint("min", Op.BTWN, value=lower_value, upper_value=upper_value, second_field=lower_field, third_field=upper_field, verbose=verbose)
 
 
 def minGreaterThanEqualConstraint(value=None, field=None, verbose=False):
@@ -708,15 +672,13 @@
 
 
 def maxBetweenConstraint(lower_value=None, upper_value=None, lower_field=None, upper_field=None, verbose=False):
-    return SummaryConstraint("max", Op.BTWN, value=lower_value, upper_value=upper_value, second_field=lower_field,
-                             third_field=upper_field, verbose=verbose)
+    return SummaryConstraint("max", Op.BTWN, value=lower_value, upper_value=upper_value, second_field=lower_field, third_field=upper_field, verbose=verbose)
 
 
 def maxLessThanEqualConstraint(value=None, field=None, verbose=False):
     return SummaryConstraint("max", Op.LE, value=value, second_field=field, verbose=verbose)
 
 
-<<<<<<< HEAD
 def stringLengthEqualConstraint(length: int, verbose = False):
 
     length_pattern = f'^.{{{length}}}$'
@@ -726,27 +688,4 @@
 def stringLengthBetweenConstraint(lower_value: int, upper_value: int, verbose = False):
 
     length_pattern = rf'^.{{{lower_value},{upper_value}}}$'
-    return ValueConstraint(Op.MATCH, regex_pattern=length_pattern, verbose=verbose)
-=======
-def columnValuesInSetConstraint(value_set: "set", verbose=False):
-    try:
-        value_set = set(value_set)
-    except Exception:
-        raise TypeError("The value set should be an iterable data type")
-
-    return ValueConstraint(Op.IN, value=value_set, verbose=verbose)
-
-
-def emailConstraint(regex_pattern: 'str' = None, verbose=False):
-    if regex_pattern is not None:
-        logger.warning("Warning: supplying your own regex pattern might cause slower evaluation of the emailConstraint,"
-                       " depending on its complexity.")
-        email_pattern = regex_pattern
-    else:
-        email_pattern = r'^(?:[a-z0-9!#$%&\'*+/=?^_`{|}~-]+(?:\.[a-z0-9!#$%&\'*+/=?^_`{|}~-]+)*' \
-                        r'|"(?:[\x01-\x08\x0b\x0c\x0e-\x1f\x21\x23-\x5b\x5d-\x7f]|[\x01-\x09\x0b\x0c\x0e-\x7f])*")' \
-                        r'@' \
-                        r'(?:(?:[a-z0-9](?:[a-z0-9-]*[a-z0-9])?\.)+[a-z0-9](?:[a-z0-9-]*[a-z0-9])?)$'
-
-    return ValueConstraint(Op.MATCH, regex_pattern=email_pattern, verbose=verbose)
->>>>>>> 02f5553c
+    return ValueConstraint(Op.MATCH, regex_pattern=length_pattern, verbose=verbose)