import datetime
import json
import logging
import numbers
import re
from typing import Any, List, Mapping, Optional, Set, Union

import jsonschema
from datasketches import theta_a_not_b, update_theta_sketch
from dateutil.parser import parse
from google.protobuf.json_format import Parse
from google.protobuf.struct_pb2 import ListValue
from jsonschema import validate

from whylogs.core.summaryconverters import single_quantile_from_sketch
from whylogs.proto import (
    ApplyFunctionMsg,
    DatasetConstraintMsg,
    DatasetProperties,
    Op,
    SummaryBetweenConstraintMsg,
    SummaryConstraintMsg,
    SummaryConstraintMsgs,
    ValueConstraintMsg,
    ValueConstraintMsgs,
)
from whylogs.util.protobuf import message_to_json

logger = logging.getLogger(__name__)


def _try_parse_strftime_format(strftime_val: str, format: str) -> Optional[datetime.datetime]:
    """
    Return whether the string is in a strftime format.

    :param strftime_val: str, string to check for date
    :param format: format to check if strftime_val can be parsed
    :return None if not parseable, otherwise the parsed datetime.datetime object

    """
    parsed = None
    try:
        parsed = datetime.datetime.strptime(strftime_val, format)
    except (ValueError, TypeError):
        pass
    return parsed


def _try_parse_dateutil(dateutil_val: str, ref_val=None) -> Optional[datetime.datetime]:
    """
    Return whether the string can be interpreted as a date.

    :param dateutil_val: str, string to check for date
    :param ref_val: any, not used, interface design requirement
    :return None if not parseable, otherwise the parsed datetime.datetime object

    """
    parsed = None
    try:
        parsed = parse(dateutil_val)
    except (ValueError, TypeError):
        pass
    return parsed


def _try_parse_json(json_string: str, ref_val=None) -> Optional[dict]:
    """
    Return whether the string can be interpreted as json.

    :param json_string: str, string to check for json
    :param ref_val: any, not used, interface design requirement
    :return None if not parseable, otherwise the parsed json object
    """
    parsed = None
    try:
        parsed = json.loads(json_string)
    except (ValueError, TypeError):
        pass
    return parsed


def _matches_json_schema(json_data: Union[str, dict], json_schema: Union[str, dict]) -> bool:
    """
    Return whether the provided json matches the provided schema.

    :param json_data: json object to check
    :param json_schema: schema to check if the json object matches it
    :return True if the json data matches the schema, False otherwise
    """
    if isinstance(json_schema, str):
        try:
            json_schema = json.loads(json_schema)
        except (ValueError, TypeError):
            return False

    if isinstance(json_data, str):
        try:
            json_data = json.loads(json_data)
        except (ValueError, TypeError):
            return False

    try:
        validate(instance=json_data, schema=json_schema)
    except (jsonschema.exceptions.ValidationError, jsonschema.exceptions.SchemaError):
        return False
    return True


"""
Dict indexed by constraint operator.

These help translate from constraint schema to language-specific functions that are faster to evaluate.
This is just a form of currying, and I chose to bind the boolean comparison operator first.
"""
_value_funcs = {
    # functions that compare an incoming feature value to a literal value.
    Op.LT: lambda x: lambda v: v < x,  # assert incoming value 'v' is less than some fixed value 'x'
    Op.LE: lambda x: lambda v: v <= x,
    Op.EQ: lambda x: lambda v: v == x,
    Op.NE: lambda x: lambda v: v != x,
    Op.GE: lambda x: lambda v: v >= x,
    Op.GT: lambda x: lambda v: v > x,  # assert incoming value 'v' is greater than some fixed value 'x'
    Op.MATCH: lambda x: lambda v: x.match(v) is not None,
    Op.NOMATCH: lambda x: lambda v: x.match(v) is None,
<<<<<<< HEAD
    Op.IN: lambda x: lambda v: v in x,
=======
    Op.IN_SET: lambda x: lambda v: v in x,
    Op.APPLY_FUNC: lambda apply_function, reference_value: lambda v: apply_function(v, reference_value),
>>>>>>> 5f51a58c
}

_summary_funcs1 = {
    # functions that compare a summary field to a literal value.
    Op.LT: lambda f, v: lambda s: getattr(s, f) < v,
    Op.LE: lambda f, v: lambda s: getattr(s, f) <= v,
    Op.EQ: lambda f, v: lambda s: getattr(s, f) == v,
    Op.NE: lambda f, v: lambda s: getattr(s, f) != v,
    Op.GE: lambda f, v: lambda s: getattr(s, f) >= v,
    Op.GT: lambda f, v: lambda s: getattr(s, f) > v,
    Op.BTWN: lambda f, v1, v2: lambda s: v1 <= getattr(s, f) <= v2,
    Op.IN_SET: lambda f, ref_str_sketch, ref_num_sketch: lambda update_obj: round(
        theta_a_not_b().compute(getattr(update_obj, f)["string_theta"], ref_str_sketch).get_estimate(), 1
    )
    == round(theta_a_not_b().compute(getattr(update_obj, f)["number_theta"], ref_num_sketch).get_estimate(), 1)
    == 0.0,
    Op.CONTAIN_SET: lambda f, ref_str_sketch, ref_num_sketch: lambda update_obj: round(
        theta_a_not_b().compute(ref_str_sketch, getattr(update_obj, f)["string_theta"]).get_estimate(), 1
    )
    == round(theta_a_not_b().compute(ref_num_sketch, getattr(update_obj, f)["number_theta"]).get_estimate(), 1)
    == 0.0,
    Op.EQ_SET: lambda f, ref_str_sketch, ref_num_sketch: lambda update_obj: round(
        theta_a_not_b().compute(getattr(update_obj, f)["string_theta"], ref_str_sketch).get_estimate(), 1
    )
    == round(theta_a_not_b().compute(getattr(update_obj, f)["number_theta"], ref_num_sketch).get_estimate(), 1)
    == round(theta_a_not_b().compute(ref_str_sketch, getattr(update_obj, f)["string_theta"]).get_estimate(), 1)
    == round(theta_a_not_b().compute(ref_num_sketch, getattr(update_obj, f)["number_theta"]).get_estimate(), 1)
    == 0.0,
}

_summary_funcs2 = {
    # functions that compare two summary fields.
    Op.LT: lambda f, f2: lambda s: getattr(s, f) < getattr(s, f2),
    Op.LE: lambda f, f2: lambda s: getattr(s, f) <= getattr(s, f2),
    Op.EQ: lambda f, f2: lambda s: getattr(s, f) == getattr(s, f2),
    Op.NE: lambda f, f2: lambda s: getattr(s, f) != getattr(s, f2),
    Op.GE: lambda f, f2: lambda s: getattr(s, f) >= getattr(s, f2),
    Op.GT: lambda f, f2: lambda s: getattr(s, f) > getattr(s, f2),
    Op.BTWN: lambda f, f2, f3: lambda s: getattr(s, f2) <= getattr(s, f) <= getattr(s, f3),
}


class ValueConstraint:
    """
    ValueConstraints express a binary boolean relationship between an implied numeric value and a literal.
    When associated with a ColumnProfile, the relation is evaluated for every incoming value that is processed by whylogs.

    Parameters
    ----------
    op : whylogs.proto.Op (required)
        Enumeration of binary comparison operator applied between static value and incoming stream.
        Enum values are mapped to operators like '==', '<', and '<=', etc.
    value : (one-of)
        When value is provided, regex_pattern must be None.
        Static value to compare against incoming stream using operator specified in `op`.
    regex_pattern : (one-of)
        When regex_pattern is provided, value must be None.
        Regex pattern to use when MATCH or NOMATCH operations are used.
    apply_function:
        To be supplied only when using APPLY_FUNC operation.
        In case when the apply_function requires argument, to be supplied in the value param.
    name : str
        Name of the constraint used for reporting
    verbose : bool
        If true, log every application of this constraint that fails.
        Useful to identify specific streaming values that fail the constraint.

    """

    def __init__(self, op: Op, value=None, regex_pattern: str = None, apply_function=None, name: str = None, verbose=False):
        self._name = name
        self._verbose = verbose
        self.op = op
        self.apply_function = apply_function
        self.total = 0
        self.failures = 0

<<<<<<< HEAD
        if isinstance(value, set) != (op == Op.IN):
=======
        if (apply_function is not None) != (self.op == Op.APPLY_FUNC):
            raise ValueError("A function must be provided if and only if using the APPLY_FUNC operator")

        if (isinstance(value, set) and op != Op.IN_SET) or (not isinstance(value, set) and op == Op.IN_SET):
>>>>>>> 5f51a58c
            raise ValueError("Value constraint must provide a set of values for using the IN operator")

        if self.op == Op.APPLY_FUNC:
            if value is not None:
                value = self.apply_func_validate(value)
                self.value = value
            self.func = _value_funcs[op](apply_function, value)

        elif value is not None and regex_pattern is None:
            # numeric value
            self.value = value
            self.func = _value_funcs[op](value)

        elif regex_pattern is not None and value is None:
            # Regex pattern
            self.regex_pattern = regex_pattern
            self.func = _value_funcs[op](re.compile(self.regex_pattern))
        else:
            raise ValueError("Value constraint must specify a numeric value or regex pattern, but not both")

    @property
    def name(self):
        if self.op == Op.APPLY_FUNC:
            return self._name if self._name is not None else f"value {Op.Name(self.op)} {self.apply_function.__name__}"
        elif getattr(self, "value", None) is not None:
            return self._name if self._name is not None else f"value {Op.Name(self.op)} {self.value}"
        else:
            return self._name if self._name is not None else f"value {Op.Name(self.op)} {self.regex_pattern}"

    def update(self, v) -> bool:
        self.total += 1
        if self.op in [Op.MATCH, Op.NOMATCH] and not isinstance(v, str):
            self.failures += 1
            if self._verbose:
                logger.info(f"value constraint {self.name} failed: value {v} not a string")
        elif not self.func(v):
            self.failures += 1
            if self._verbose:
                logger.info(f"value constraint {self.name} failed on value {v}")

    def apply_func_validate(self, value) -> str:
        if not isinstance(value, str):
            if self.apply_function == _matches_json_schema:
                try:
                    value = json.dumps(value)
                except (ValueError, TypeError):
                    raise ValueError("Json schema invalid. When matching json schema, the schema provided must be valid.")
            else:
                value = str(value)
        return value

    def merge(self, other) -> "ValueConstraint":
        if not other:
            return self
        val = None
        pattern = None
        assert self.name == other.name, f"Cannot merge constraints with different names: ({self.name}) and ({other.name})"
        assert self.op == other.op, f"Cannot merge constraints with different ops: {self.op} and {other.op}"
        assert (
            self.apply_function == other.apply_function
        ), f"Cannot merge constraints with different apply_function: {self.apply_function} and {other.apply_function}"
        if self.apply_function is not None:
            if hasattr(self, "value") != hasattr(other, "value"):
                raise TypeError("Cannot merge one constraint with provided value and one without")
            elif hasattr(self, "value") and hasattr(other, "value"):
                val = self.value
                assert self.value == other.value, f"Cannot merge value constraints with different values: {self.value} and {other.value}"
        elif all([getattr(v, "value", None) is not None for v in (self, other)]):
            val = self.value
            assert self.value == other.value, f"Cannot merge value constraints with different values: {self.value} and {other.value}"
        elif all([getattr(v, "regex_pattern", None) for v in (self, other)]):
            pattern = self.regex_pattern
            assert (
                self.regex_pattern == other.regex_pattern
            ), f"Cannot merge value constraints with different values: {self.regex_pattern} and {other.regex_pattern}"
        else:
            raise TypeError("Cannot merge a numeric value constraint with a string value constraint")

        merged_value_constraint = ValueConstraint(
            op=self.op, value=val, regex_pattern=pattern, apply_function=self.apply_function, name=self.name, verbose=self._verbose
        )
        merged_value_constraint.total = self.total + other.total
        merged_value_constraint.failures = self.failures + other.failures
        return merged_value_constraint

    @staticmethod
    def from_protobuf(msg: ValueConstraintMsg) -> "ValueConstraint":
        if msg.HasField("function"):
            val = None if msg.function.reference_value == "" else msg.function.reference_value
            return ValueConstraint(msg.op, value=val, apply_function=globals()[msg.function.function], name=msg.name, verbose=msg.verbose)
        elif msg.regex_pattern != "":
            return ValueConstraint(msg.op, regex_pattern=msg.regex_pattern, name=msg.name, verbose=msg.verbose)
        elif len(msg.value_set.values) != 0:
            val_set = set(msg.value_set.values[0].list_value)
            return ValueConstraint(msg.op, value=val_set, name=msg.name, verbose=msg.verbose)
        else:
            return ValueConstraint(msg.op, msg.value, name=msg.name, verbose=msg.verbose)

    def to_protobuf(self) -> ValueConstraintMsg:
        if self.op == Op.APPLY_FUNC:
            func_msg = ApplyFunctionMsg(function=self.apply_function.__name__)
            if hasattr(self, "value"):
                func_msg = ApplyFunctionMsg(function=self.apply_function.__name__, reference_value=self.value)
            return ValueConstraintMsg(
                name=self.name,
                op=self.op,
                function=func_msg,
                verbose=self._verbose,
            )
        elif hasattr(self, "value"):
            if isinstance(self.value, set):
                set_vals_message = ListValue()
                set_vals_message.append(list(self.value))
                return ValueConstraintMsg(
                    name=self.name,
                    op=self.op,
                    value_set=set_vals_message,
                    verbose=self._verbose,
                )
            else:
                return ValueConstraintMsg(
                    name=self.name,
                    op=self.op,
                    value=self.value,
                    verbose=self._verbose,
                )
        else:
            return ValueConstraintMsg(
                name=self.name,
                op=self.op,
                regex_pattern=self.regex_pattern,
                verbose=self._verbose,
            )

    def report(self):
        return (self.name, self.total, self.failures)


class SummaryConstraint:
    """
    Summary constraints specify a relationship between a summary field and a static value,
    or between two summary fields.
    e.g.     'min' < 6
             'std_dev' < 2.17
             'min' > 'avg'

    Parameters
    ----------
    first_field : str
        Name of field in NumberSummary that will be compared against either a second field or a static value.
    op : whylogs.proto.Op (required)
        Enumeration of binary comparison operator applied between summary values.
        Enum values are mapped to operators like '==', '<', and '<=', etc.
    value :  (one-of)
        Static value to be compared against summary field specified in `first_field`.
        Only one of `value` or `second_field` should be supplied.
    upper_value :  (one-of)
        Only to be supplied when using Op.BTWN.
        Static upper boundary value to be compared against summary field specified in `first_field`.
        Only one of `upper_value` or `third_field` should be supplied.
    second_field :  (one-of)
        Name of second field in NumberSummary to be compared against summary field specified in `first_field`.
        Only one of `value` or `second_field` should be supplied.
    third_field :  (one-of)
        Only to be supplied when op == Op.BTWN. Name of third field in NumberSummary, used as an upper boundary,
         to be compared against summary field specified in `first_field`.
        Only one of `upper_value` or `third_field` should be supplied.
    reference_set : (one-of)
        Only to be supplied when using set operations. Used as a reference set to be compared with the column
        distinct values.
    name : str
        Name of the constraint used for reporting
    verbose : bool
        If true, log every application of this constraint that fails.
        Useful to identify specific streaming values that fail the constraint.


    """

    def __init__(
        self,
        first_field: str,
        op: Op,
        value=None,
        upper_value=None,
        quantile_value: Union[int, float] = None,
        second_field: str = None,
        third_field: str = None,
        reference_set=None,
        name: str = None,
        verbose=False,
    ):
        self._verbose = verbose
        self._name = name
        self.op = op
        self.first_field = first_field
        self.second_field = second_field
        self.third_field = third_field
        self.total = 0
        self.failures = 0

        self.value = value
        self.upper_value = upper_value
        self.quantile_value = quantile_value

        if self.first_field == "quantile" and not self.quantile_value:
            raise ValueError("Summary quantile constraint must specify quantile value")

        if self.first_field != "quantile" and self.quantile_value is not None:
            raise ValueError("Summary constraint applied on non-quantile field should not specify quantile value")

        if self.op in (Op.IN_SET, Op.CONTAIN_SET, Op.EQ_SET):
            if any([value, upper_value, second_field, third_field, not reference_set]):
                raise ValueError("When using set operations only set should be provided and not values or field names!")

            self.reference_set = reference_set
            reference_set = self.try_cast_set()

            self.ref_string_set, self.ref_numbers_set = self.get_string_and_numbers_sets()

            self.reference_theta_sketch = self.create_theta_sketch()
            self.string_theta_sketch = self.create_theta_sketch(self.ref_string_set)
            self.numbers_theta_sketch = self.create_theta_sketch(self.ref_numbers_set)

            self.func = _summary_funcs1[self.op](first_field, self.string_theta_sketch, self.numbers_theta_sketch)

        elif self.op == Op.BTWN:
            if value is not None and upper_value is not None and (second_field, third_field) == (None, None):
                # field-value summary comparison
                if not isinstance(value, (int, float)) or not isinstance(upper_value, (int, float)):
                    raise TypeError("When creating Summary constraint with BETWEEN operation, upper and lower value must be of type (int, float)")
                if value >= upper_value:
                    raise ValueError("Summary constraint with BETWEEN operation must specify lower value to be less than upper value")

                self.func = _summary_funcs1[self.op](first_field, value, upper_value)

            elif second_field is not None and third_field is not None and (value, upper_value) == (None, None):
                # field-field summary comparison
                if not isinstance(second_field, str) or not isinstance(third_field, str):
                    raise TypeError("When creating Summary constraint with BETWEEN operation, upper and lower field must be of type string")

                self.func = _summary_funcs2[self.op](first_field, second_field, third_field)
            else:
                raise ValueError("Summary constraint with BETWEEN operation must specify lower and upper value OR lower and third field name, but not both")
        else:
            if upper_value is not None or third_field is not None:
                raise ValueError("Summary constraint with other than BETWEEN operation must NOT specify upper value NOR third field name")

            if value is not None and second_field is None:
                # field-value summary comparison

                self.func = _summary_funcs1[op](first_field, value)
            elif second_field is not None and value is None:
                # field-field summary comparison

                self.func = _summary_funcs2[op](first_field, second_field)
            else:
                raise ValueError("Summary constraint must specify a second value or field name, but not both")

    @property
    def name(self):
        if self.first_field == "quantile":
            field_name = f"{self.first_field} {self.quantile_value}"
        else:
            field_name = self.first_field
        if self.op in (Op.IN_SET, Op.CONTAIN_SET, Op.EQ_SET):
            reference_set_str = ""
            if len(self.reference_set) > 20:
                tmp_set = set(list(self.reference_set)[:20])
                reference_set_str = f"{str(tmp_set)[:-1]}, ...}}"
            else:
                reference_set_str = str(self.reference_set)
            return self._name if self._name is not None else f"summary {self.first_field} {Op.Name(self.op)} {reference_set_str}"
        elif self.op == Op.BTWN:
            lower_target = self.value if self.value is not None else self.second_field
            upper_target = self.upper_value if self.upper_value is not None else self.third_field
            return self._name if self._name is not None else f"summary {field_name} {Op.Name(self.op)} {lower_target} and {upper_target}"

        return self._name if self._name is not None else f"summary {field_name} {Op.Name(self.op)} {self.value}/{self.second_field}"

    def try_cast_set(self) -> Set[Any]:
        if not isinstance(self.reference_set, set):
            try:
                logger.warning(f"Trying to cast provided value of {type(self.reference_set)} to type set!")
                self.reference_set = set(self.reference_set)
            except TypeError:
                provided_type_name = self.reference_set.__class__.__name__
                raise TypeError(f"When using set operations, provided value must be set or set castable, instead type: '{provided_type_name}' was provided!")
        return self.reference_set

    def get_string_and_numbers_sets(self):
        string_set = set()
        numbers_set = set()
        for item in self.reference_set:
            if isinstance(item, str):
                string_set.add(item)
            elif isinstance(item, numbers.Real) and not isinstance(item, bool):
                numbers_set.add(item)

        return string_set, numbers_set

    def create_theta_sketch(self, ref_set: set = None):
        theta = update_theta_sketch()
        target_set = self.reference_set if ref_set is None else ref_set

        for item in target_set:
            theta.update(item)
        return theta

    def update(self, update_dict: dict) -> bool:
        self.total += 1

        if self.first_field == "quantile":
            kll_sketch = getattr(update_dict, self.first_field)
            quantile_value = single_quantile_from_sketch(kll_sketch, self.quantile_value)
            result = self.func(quantile_value)
        else:
            result = self.func(update_dict)

        if not result:
            self.failures += 1
            if self._verbose:
                logger.info(f"summary constraint {self.name} failed")

    def merge(self, other) -> "SummaryConstraint":
        if not other:
            return self

        assert self.name == other.name, f"Cannot merge constraints with different names: ({self.name}) and ({other.name})"
        assert self.op == other.op, f"Cannot merge constraints with different ops: {self.op} and {other.op}"
        assert self.value == other.value, f"Cannot merge constraints with different values: {self.value} and {other.value}"
        assert self.first_field == other.first_field, f"Cannot merge constraints with different first_field: {self.first_field} and {other.first_field}"
        assert self.second_field == other.second_field, f"Cannot merge constraints with different second_field: {self.second_field} and {other.second_field}"
        assert (
            self.quantile_value == other.quantile_value
        ), f"Cannot merge constraints with different quantile_value: {self.quantile_value} and {other.quantile_value}"

        if self.op in (Op.IN_SET, Op.CONTAIN_SET, Op.EQ_SET):
            assert self.reference_set == other.reference_set
            merged_constraint = SummaryConstraint(
                first_field=self.first_field, op=self.op, reference_set=self.reference_set, name=self.name, verbose=self._verbose
            )
        elif self.op == Op.BTWN:
            assert self.upper_value == other.upper_value, f"Cannot merge constraints with different upper values: {self.upper_value} and {other.upper_value}"
            assert self.third_field == other.third_field, f"Cannot merge constraints with different third_field: {self.third_field} and {other.third_field}"
            merged_constraint = SummaryConstraint(
                first_field=self.first_field,
                op=self.op,
                value=self.value,
                upper_value=self.upper_value,
                quantile_value=self.quantile_value,
                second_field=self.second_field,
                third_field=self.third_field,
                name=self.name,
                verbose=self._verbose,
            )
        else:
            merged_constraint = SummaryConstraint(
                first_field=self.first_field,
                op=self.op,
                value=self.value,
                quantile_value=self.quantile_value,
                second_field=self.second_field,
                name=self.name,
                verbose=self._verbose,
            )

        merged_constraint.total = self.total + other.total
        merged_constraint.failures = self.failures + other.failures
        return merged_constraint

    @staticmethod
    def from_protobuf(msg: SummaryConstraintMsg) -> "SummaryConstraint":
        if msg.first_field == "quantile":
            quantile_val = msg.quantile_value
        else:
            quantile_val = None

        if msg.HasField("reference_set") and not msg.HasField("value") and not msg.HasField("second_field") and not msg.HasField("between"):
            return SummaryConstraint(
                msg.first_field,
                msg.op,
                reference_set=set(msg.reference_set),
                name=msg.name,
                verbose=msg.verbose,
            )
        elif msg.HasField("value") and not msg.HasField("second_field") and not msg.HasField("between") and not msg.HasField("reference_set"):
            return SummaryConstraint(
                msg.first_field,
                msg.op,
                value=msg.value,
                quantile_value=quantile_val,
                name=msg.name,
                verbose=msg.verbose,
            )
        elif msg.HasField("second_field") and not msg.HasField("value") and not msg.HasField("between") and not msg.HasField("reference_set"):
            return SummaryConstraint(
                msg.first_field,
                msg.op,
                second_field=msg.second_field,
                name=msg.name,
                quantile_value=quantile_val,
                verbose=msg.verbose,
            )
        elif msg.HasField("between") and not msg.HasField("value") and not msg.HasField("second_field") and not msg.HasField("reference_set"):
            if (
                msg.between.HasField("lower_value")
                and msg.between.HasField("upper_value")
                and not msg.between.HasField("second_field")
                and not msg.between.HasField("third_field")
            ):
                return SummaryConstraint(
                    msg.first_field,
                    msg.op,
                    value=msg.between.lower_value,
                    upper_value=msg.between.upper_value,
                    quantile_value=quantile_val,
                    name=msg.name,
                    verbose=msg.verbose,
                )
            elif (
                msg.between.HasField("second_field")
                and msg.between.HasField("third_field")
                and not msg.between.HasField("lower_value")
                and not msg.between.HasField("upper_value")
            ):
                return SummaryConstraint(
                    msg.first_field,
                    msg.op,
                    second_field=msg.between.second_field,
                    third_field=msg.between.third_field,
                    quantile_value=quantile_val,
                    name=msg.name,
                    verbose=msg.verbose,
                )
        else:
            raise ValueError(
                "SummaryConstraintMsg must specify a value OR second field name OR SummaryBetweenConstraintMsg OR reference set, but only one of them"
            )

    def to_protobuf(self) -> SummaryConstraintMsg:
        if self.op in (Op.IN_SET, Op.CONTAIN_SET, Op.EQ_SET):
            reference_set_msg = ListValue()
            reference_set_msg.extend(self.reference_set)

            msg = SummaryConstraintMsg(
                name=self.name,
                first_field=self.first_field,
                op=self.op,
                reference_set=reference_set_msg,
                verbose=self._verbose,
            )
        elif self.op == Op.BTWN:

            summary_between_constraint_msg = None
            if self.second_field is None and self.third_field is None:
                summary_between_constraint_msg = SummaryBetweenConstraintMsg(lower_value=self.value, upper_value=self.upper_value)
            else:
                summary_between_constraint_msg = SummaryBetweenConstraintMsg(second_field=self.second_field, third_field=self.third_field)

            msg = SummaryConstraintMsg(
                name=self.name,
                first_field=self.first_field,
                op=self.op,
                quantile_value=self.quantile_value,
                between=summary_between_constraint_msg,
                verbose=self._verbose,
            )

        elif self.second_field is None:
            msg = SummaryConstraintMsg(
                name=self.name,
                first_field=self.first_field,
                op=self.op,
                value=self.value,
                quantile_value=self.quantile_value,
                verbose=self._verbose,
            )
        else:
            msg = SummaryConstraintMsg(
                name=self.name,
                first_field=self.first_field,
                op=self.op,
                quantile_value=self.quantile_value,
                second_field=self.second_field,
                verbose=self._verbose,
            )
        return msg

    def report(self):
        return (self.name, self.total, self.failures)


class ValueConstraints:
    def __init__(self, constraints: Mapping[str, ValueConstraint] = None):
        if constraints is None:
            constraints = dict()

        raw_values_operators = (Op.MATCH, Op.NOMATCH, Op.APPLY_FUNC)
        self.raw_value_constraints = {}
        self.coerced_type_constraints = {}

        if isinstance(constraints, list):
            constraints = {constraint.name: constraint for constraint in constraints}

        for name, constraint in constraints.items():
            if constraint.op in raw_values_operators:
                self.raw_value_constraints.update({name: constraint})
            else:
                self.coerced_type_constraints.update({name: constraint})

    @staticmethod
    def from_protobuf(msg: ValueConstraintMsgs) -> "ValueConstraints":
        value_constraints = [ValueConstraint.from_protobuf(c) for c in msg.constraints]
        if len(value_constraints) > 0:
            return ValueConstraints({v.name: v for v in value_constraints})
        return None

    def __getitem__(self, name: str) -> Optional[ValueConstraint]:
        if self.raw_value_constraints:
            constraint = self.raw_value_constraints.get(name)
            if constraint:
                return constraint
        if self.coerced_type_constraints:
            return self.coerced_type_constraints.get(name)
        return None

    def to_protobuf(self) -> ValueConstraintMsgs:
        v = [c.to_protobuf() for c in self.raw_value_constraints.values()]
        v.extend([c.to_protobuf() for c in self.coerced_type_constraints.values()])
        if len(v) > 0:
            vcmsg = ValueConstraintMsgs()
            vcmsg.constraints.extend(v)
            return vcmsg
        return None

    def update(self, v):
        for c in self.raw_value_constraints.values():
            c.update(v)

    def update_typed(self, v):
        for c in self.coerced_type_constraints.values():
            c.update(v)

    def merge(self, other) -> "ValueConstraints":
        if not other or not other.raw_value_constraints and not other.coerced_type_constraints:
            return self

        merged_constraints = other.raw_value_constraints.copy()
        merged_constraints.update(other.coerced_type_constraints.copy())
        for name, constraint in self.raw_value_constraints.items():
            merged_constraints[name] = constraint.merge(other.raw_value_constraints.get(name))
        for name, constraint in self.coerced_type_constraints.items():
            merged_constraints[name] = constraint.merge(other.coerced_type_constraints.get(name))

        return ValueConstraints(merged_constraints)

    def report(self) -> List[tuple]:
        v = [c.report() for c in self.raw_value_constraints.values()]
        v.extend([c.report() for c in self.coerced_type_constraints.values()])
        if len(v) > 0:
            return v
        return None


class SummaryConstraints:
    def __init__(self, constraints: Mapping[str, SummaryConstraint] = None):
        if constraints is None:
            constraints = dict()

        # Support list of constraints for back compat with previous version.
        if isinstance(constraints, list):
            self.constraints = {constraint.name: constraint for constraint in constraints}
        else:
            self.constraints = constraints

    @staticmethod
    def from_protobuf(msg: SummaryConstraintMsgs) -> "SummaryConstraints":
        constraints = [SummaryConstraint.from_protobuf(c) for c in msg.constraints]
        if len(constraints) > 0:
            return SummaryConstraints({v.name: v for v in constraints})
        return None

    def __getitem__(self, name: str) -> Optional[SummaryConstraint]:
        if self.contraints:
            return self.constraints.get(name)
        return None

    def to_protobuf(self) -> SummaryConstraintMsgs:
        v = [c.to_protobuf() for c in self.constraints.values()]
        if len(v) > 0:
            scmsg = SummaryConstraintMsgs()
            scmsg.constraints.extend(v)
            return scmsg
        return None

    def update(self, v):
        for c in self.constraints.values():
            c.update(v)

    def merge(self, other) -> "SummaryConstraints":

        if not other or not other.constraints:
            return self

        merged_constraints = other.constraints.copy()
        for name, constraint in self.constraints:
            merged_constraints[name] = constraint.merge(other.constraints.get(name))

        return SummaryConstraints(merged_constraints)

    def report(self) -> List[tuple]:
        v = [c.report() for c in self.constraints.values()]
        if len(v) > 0:
            return v
        return None


class DatasetConstraints:
    def __init__(
        self,
        props: DatasetProperties,
        value_constraints: Optional[ValueConstraints] = None,
        summary_constraints: Optional[SummaryConstraints] = None,
    ):
        self.dataset_properties = props
        # repackage lists of constraints if necessary
        if value_constraints is None:
            value_constraints = dict()
        for k, v in value_constraints.items():
            if isinstance(v, list):
                value_constraints[k] = ValueConstraints(v)
        self.value_constraint_map = value_constraints
        if summary_constraints is None:
            summary_constraints = dict()
        for k, v in summary_constraints.items():
            if isinstance(v, list):
                summary_constraints[k] = SummaryConstraints(v)
        self.summary_constraint_map = summary_constraints

    def __getitem__(self, key):
        if key in self.value_constraint_map:
            return self.value_constraint_map[key]
        return None

    @staticmethod
    def from_protobuf(msg: DatasetConstraintMsg) -> "DatasetConstraints":
        vm = dict([(k, ValueConstraints.from_protobuf(v)) for k, v in msg.value_constraints.items()])
        sm = dict([(k, SummaryConstraints.from_protobuf(v)) for k, v in msg.summary_constraints.items()])
        return DatasetConstraints(msg.properties, vm, sm)

    @staticmethod
    def from_json(data: str) -> "DatasetConstraints":
        msg = Parse(data, DatasetConstraintMsg())
        return DatasetConstraints.from_protobuf(msg)

    def to_protobuf(self) -> DatasetConstraintMsg:
        # construct tuple for each column, (name, [constraints,...])
        # turn that into a map indexed by column name
        vm = dict([(k, v.to_protobuf()) for k, v in self.value_constraint_map.items()])
        sm = dict([(k, s.to_protobuf()) for k, s in self.summary_constraint_map.items()])
        return DatasetConstraintMsg(
            properties=self.dataset_properties,
            value_constraints=vm,
            summary_constraints=sm,
        )

    def to_json(self) -> str:
        return message_to_json(self.to_protobuf())

    def report(self):
        l1 = [(k, v.report()) for k, v in self.value_constraint_map.items()]
        l2 = [(k, s.report()) for k, s in self.summary_constraint_map.items()]
        return l1 + l2


def stddevBetweenConstraint(lower_value=None, upper_value=None, lower_field=None, upper_field=None, verbose=False):
    return SummaryConstraint("stddev", Op.BTWN, value=lower_value, upper_value=upper_value, second_field=lower_field, third_field=upper_field, verbose=verbose)


def meanBetweenConstraint(lower_value=None, upper_value=None, lower_field=None, upper_field=None, verbose=False):
    return SummaryConstraint("mean", Op.BTWN, value=lower_value, upper_value=upper_value, second_field=lower_field, third_field=upper_field, verbose=verbose)


def minBetweenConstraint(lower_value=None, upper_value=None, lower_field=None, upper_field=None, verbose=False):
    return SummaryConstraint("min", Op.BTWN, value=lower_value, upper_value=upper_value, second_field=lower_field, third_field=upper_field, verbose=verbose)


def minGreaterThanEqualConstraint(value=None, field=None, verbose=False):
    return SummaryConstraint("min", Op.GE, value=value, second_field=field, verbose=verbose)


def maxBetweenConstraint(lower_value=None, upper_value=None, lower_field=None, upper_field=None, verbose=False):
    return SummaryConstraint("max", Op.BTWN, value=lower_value, upper_value=upper_value, second_field=lower_field, third_field=upper_field, verbose=verbose)


def maxLessThanEqualConstraint(value=None, field=None, verbose=False):
    return SummaryConstraint("max", Op.LE, value=value, second_field=field, verbose=verbose)


def distinctValuesInSetConstraint(reference_set: Set[Any], name=None, verbose=False):
    return SummaryConstraint("distinct_column_values", Op.IN_SET, reference_set=reference_set, name=name, verbose=False)


def distinctValuesEqualSetConstraint(reference_set: Set[Any], name=None, verbose=False):
    return SummaryConstraint("distinct_column_values", Op.EQ_SET, reference_set=reference_set, name=name, verbose=False)


def distinctValuesContainSetConstraint(reference_set: Set[Any], name=None, verbose=False):
    return SummaryConstraint("distinct_column_values", Op.CONTAIN_SET, reference_set=reference_set, name=name, verbose=False)


def columnValuesInSetConstraint(value_set: Set[Any], verbose=False):
    try:
        value_set = set(value_set)
    except Exception:
        raise TypeError("The value set should be an iterable data type")

    return ValueConstraint(Op.IN, value=value_set, verbose=verbose)


def containsEmailConstraint(regex_pattern: "str" = None, verbose=False):
    if regex_pattern is not None:
        logger.warning("Warning: supplying your own regex pattern might cause slower evaluation of the containsEmailConstraint, depending on its complexity.")
        email_pattern = regex_pattern
    else:
        email_pattern = (
            r"^(?i)(?:[a-z0-9!#$%&\'*+/=?^_`{|}~-]+(?:\.[a-z0-9!#$%&\'*+/=?^_`{|}~-]+)*"
            r'|"(?:[\x01-\x08\x0b\x0c\x0e-\x1f\x21\x23-\x5b\x5d-\x7f]|[\x01-\x09\x0b\x0c\x0e-\x7f])*")'
            r"@"
            r"(?:(?:[a-z0-9](?:[a-z0-9-]*[a-z0-9])?\.)+[a-z0-9](?:[a-z0-9-]*[a-z0-9])?)$"
        )

    return ValueConstraint(Op.MATCH, regex_pattern=email_pattern, verbose=verbose)


def containsCreditCardConstraint(regex_pattern: "str" = None, verbose=False):
    if regex_pattern is not None:
        logger.warning(
            "Warning: supplying your own regex pattern might cause slower evaluation of the containsCreditCardConstraint, depending on its complexity."
        )
        credit_card_pattern = regex_pattern
    else:
        credit_card_pattern = (
            r"^(?:(4[0-9]{3}([\s-]?[0-9]{4}){2}[\s-]?[0-9]{1,4})"
            r"|(?:(5[1-5][0-9]{2}([\s-]?[0-9]{4}){3}))"
            r"|(?:(6(?:011|5[0-9]{2})([\s-]?[0-9]{4}){3}))"
            r"|(?:(3[47][0-9]{2}[\s-]?[0-9]{6}[\s-]?[0-9]{5}))"
            r"|(?:(3(?:0[0-5]|[68][0-9])[0-9][\s-]?[0-9]{6}[\s-]?[0-9]{4}))"
            r"|(?:2131|1800|35[0-9]{2,3}([\s-]?[0-9]{4}){3}))$"
        )

    return ValueConstraint(Op.MATCH, regex_pattern=credit_card_pattern, verbose=verbose)


def dateUtilParseableConstraint(verbose=False):
    return ValueConstraint(Op.APPLY_FUNC, apply_function=_try_parse_dateutil, verbose=verbose)


def jsonParseableConstraint(verbose=False):
    return ValueConstraint(Op.APPLY_FUNC, apply_function=_try_parse_json, verbose=verbose)


def matchesJsonSchemaConstraint(json_schema, verbose=False):
    return ValueConstraint(Op.APPLY_FUNC, json_schema, apply_function=_matches_json_schema, verbose=verbose)


def strftimeFormatConstraint(format, verbose=False):
    return ValueConstraint(Op.APPLY_FUNC, format, apply_function=_try_parse_strftime_format, verbose=verbose)


def containsSSNConstraint(regex_pattern: "str" = None, verbose=False):
    if regex_pattern is not None:
        logger.warning("Warning: supplying your own regex pattern might cause slower evaluation of the containsSSNConstraint, depending on its complexity.")
        ssn_pattern = regex_pattern
    else:
        ssn_pattern = r"^(?!000|666|9[0-9]{2})[0-9]{3}[\s-]?(?!00)[0-9]{2}[\s-]?(?!0000)[0-9]{4}$"

    return ValueConstraint(Op.MATCH, regex_pattern=ssn_pattern, verbose=verbose)


def containsURLConstraint(regex_pattern: "str" = None, verbose=False):
    if regex_pattern is not None:
        logger.warning("Warning: supplying your own regex pattern might cause slower evaluation of the containsURLConstraint, depending on its complexity.")
        url_pattern = regex_pattern
    else:
        url_pattern = (
            r"^(?:http(s)?:\/\/)?((www)|(?:[a-zA-z0-9-]+)\.)"
            r"(?:[-a-zA-Z0-9@:%._\+~#=]{1,256}\."
            r"(?:[a-zA-Z0-9]{1,6})\b"
            r"(?:[-a-zA-Z0-9@:%_\+.~#?&//=]*))$"
        )

    return ValueConstraint(Op.MATCH, regex_pattern=url_pattern, verbose=verbose)


def stringLengthEqualConstraint(length: int, verbose=False):
    length_pattern = f"^.{{{length}}}$"
    return ValueConstraint(Op.MATCH, regex_pattern=length_pattern, verbose=verbose)


def stringLengthBetweenConstraint(lower_value: int, upper_value: int, verbose=False):
    length_pattern = rf"^.{{{lower_value},{upper_value}}}$"
    return ValueConstraint(Op.MATCH, regex_pattern=length_pattern, verbose=verbose)


def quantileBetweenConstraint(quantile_value: Union[int, float], lower_value: Union[int, float], upper_value: Union[int, float], verbose: "bool" = False):
    if not all([isinstance(v, (int, float)) for v in (quantile_value, upper_value, lower_value)]):
        raise TypeError("The quantile, lower and upper values must be of type int or float")

    if lower_value > upper_value:
        raise ValueError("The lower value must be less than or equal to the upper value")

    return SummaryConstraint("quantile", value=lower_value, upper_value=upper_value, quantile_value=quantile_value, op=Op.BTWN, verbose=verbose)


<<<<<<< HEAD
def columnValuesNotNullConstraint(verbose=False):
    return SummaryConstraint("null_count", value=0, op=Op.EQ, verbose=verbose)
=======
def columnUniqueValueCountBetweenConstraint(lower_value: int, upper_value: int, verbose: bool = False):
    if not all([isinstance(v, int) and v >= 0 for v in (lower_value, upper_value)]):
        raise ValueError("The lower and upper values should be non-negative integers")

    if lower_value > upper_value:
        raise ValueError("The lower value should be less than or equal to the upper value")

    return SummaryConstraint("unique_count", op=Op.BTWN, value=lower_value, upper_value=upper_value, verbose=verbose)


def columnUniqueValueProportionBetweenConstraint(lower_fraction: float, upper_fraction: float, verbose: bool = False):
    if not all([isinstance(v, float) and 0 <= v <= 1 for v in (lower_fraction, upper_fraction)]):
        raise ValueError("The lower and upper fractions should be between 0 and 1")

    if lower_fraction > upper_fraction:
        raise ValueError("The lower fraction should be decimal values less than or equal to the upper fraction")

    return SummaryConstraint("unique_proportion", op=Op.BTWN, value=lower_fraction, upper_value=upper_fraction, verbose=verbose)
>>>>>>> 5f51a58c
<|MERGE_RESOLUTION|>--- conflicted
+++ resolved
@@ -122,12 +122,8 @@
     Op.GT: lambda x: lambda v: v > x,  # assert incoming value 'v' is greater than some fixed value 'x'
     Op.MATCH: lambda x: lambda v: x.match(v) is not None,
     Op.NOMATCH: lambda x: lambda v: x.match(v) is None,
-<<<<<<< HEAD
     Op.IN: lambda x: lambda v: v in x,
-=======
-    Op.IN_SET: lambda x: lambda v: v in x,
     Op.APPLY_FUNC: lambda apply_function, reference_value: lambda v: apply_function(v, reference_value),
->>>>>>> 5f51a58c
 }
 
 _summary_funcs1 = {
@@ -205,14 +201,10 @@
         self.total = 0
         self.failures = 0
 
-<<<<<<< HEAD
-        if isinstance(value, set) != (op == Op.IN):
-=======
         if (apply_function is not None) != (self.op == Op.APPLY_FUNC):
             raise ValueError("A function must be provided if and only if using the APPLY_FUNC operator")
 
-        if (isinstance(value, set) and op != Op.IN_SET) or (not isinstance(value, set) and op == Op.IN_SET):
->>>>>>> 5f51a58c
+        if isinstance(value, set) != (op == Op.IN):
             raise ValueError("Value constraint must provide a set of values for using the IN operator")
 
         if self.op == Op.APPLY_FUNC:
@@ -1029,10 +1021,6 @@
     return SummaryConstraint("quantile", value=lower_value, upper_value=upper_value, quantile_value=quantile_value, op=Op.BTWN, verbose=verbose)
 
 
-<<<<<<< HEAD
-def columnValuesNotNullConstraint(verbose=False):
-    return SummaryConstraint("null_count", value=0, op=Op.EQ, verbose=verbose)
-=======
 def columnUniqueValueCountBetweenConstraint(lower_value: int, upper_value: int, verbose: bool = False):
     if not all([isinstance(v, int) and v >= 0 for v in (lower_value, upper_value)]):
         raise ValueError("The lower and upper values should be non-negative integers")
@@ -1051,4 +1039,7 @@
         raise ValueError("The lower fraction should be decimal values less than or equal to the upper fraction")
 
     return SummaryConstraint("unique_proportion", op=Op.BTWN, value=lower_fraction, upper_value=upper_fraction, verbose=verbose)
->>>>>>> 5f51a58c
+
+
+def columnValuesNotNullConstraint(verbose=False):
+    return SummaryConstraint("null_count", value=0, op=Op.EQ, verbose=verbose)