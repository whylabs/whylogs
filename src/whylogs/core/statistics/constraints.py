import datetime
import json
import logging
import numbers
import re
from typing import Any, List, Mapping, Optional, Set, Union

import jsonschema
from datasketches import theta_a_not_b, update_theta_sketch
from dateutil.parser import parse
from google.protobuf.json_format import Parse
from google.protobuf.struct_pb2 import ListValue
from jsonschema import validate

from whylogs.core.summaryconverters import single_quantile_from_sketch
from whylogs.proto import (
    ApplyFunctionMsg,
    DatasetConstraintMsg,
    DatasetProperties,
<<<<<<< HEAD
    InferredType,
=======
>>>>>>> 3211b208
    Op,
    SummaryBetweenConstraintMsg,
    SummaryConstraintMsg,
    SummaryConstraintMsgs,
    ValueConstraintMsg,
    ValueConstraintMsgs,
)
from whylogs.util.protobuf import message_to_json

logger = logging.getLogger(__name__)


def _try_parse_strftime_format(strftime_val: str, format: str) -> Optional[datetime.datetime]:
    """
    Return whether the string is in a strftime format.

    :param strftime_val: str, string to check for date
    :param format: format to check if strftime_val can be parsed
    :return None if not parseable, otherwise the parsed datetime.datetime object

    """
    parsed = None
    try:
        parsed = datetime.datetime.strptime(strftime_val, format)
    except (ValueError, TypeError):
        pass
    return parsed


def _try_parse_dateutil(dateutil_val: str, ref_val=None) -> Optional[datetime.datetime]:
    """
    Return whether the string can be interpreted as a date.

    :param dateutil_val: str, string to check for date
    :param ref_val: any, not used, interface design requirement
    :return None if not parseable, otherwise the parsed datetime.datetime object

    """
    parsed = None
    try:
        parsed = parse(dateutil_val)
    except (ValueError, TypeError):
        pass
    return parsed


def _try_parse_json(json_string: str, ref_val=None) -> Optional[dict]:
    """
    Return whether the string can be interpreted as json.

    :param json_string: str, string to check for json
    :param ref_val: any, not used, interface design requirement
    :return None if not parseable, otherwise the parsed json object
    """
    parsed = None
    try:
        parsed = json.loads(json_string)
    except (ValueError, TypeError):
        pass
    return parsed


def _matches_json_schema(json_data: Union[str, dict], json_schema: Union[str, dict]) -> bool:
    """
    Return whether the provided json matches the provided schema.

    :param json_data: json object to check
    :param json_schema: schema to check if the json object matches it
    :return True if the json data matches the schema, False otherwise
    """
    if isinstance(json_schema, str):
        try:
            json_schema = json.loads(json_schema)
        except (ValueError, TypeError):
            return False

    if isinstance(json_data, str):
        try:
            json_data = json.loads(json_data)
        except (ValueError, TypeError):
            return False

    try:
        validate(instance=json_data, schema=json_schema)
    except (jsonschema.exceptions.ValidationError, jsonschema.exceptions.SchemaError):
        return False
    return True


"""
Dict indexed by constraint operator.

These help translate from constraint schema to language-specific functions that are faster to evaluate.
This is just a form of currying, and I chose to bind the boolean comparison operator first.
"""
_value_funcs = {
    # functions that compare an incoming feature value to a literal value.
    Op.LT: lambda x: lambda v: v < x,  # assert incoming value 'v' is less than some fixed value 'x'
    Op.LE: lambda x: lambda v: v <= x,
    Op.EQ: lambda x: lambda v: v == x,
    Op.NE: lambda x: lambda v: v != x,
    Op.GE: lambda x: lambda v: v >= x,
    Op.GT: lambda x: lambda v: v > x,  # assert incoming value 'v' is greater than some fixed value 'x'
    Op.MATCH: lambda x: lambda v: x.match(v) is not None,
    Op.NOMATCH: lambda x: lambda v: x.match(v) is None,
<<<<<<< HEAD
    Op.IN: lambda x: lambda v: v in x,
=======
    Op.IN_SET: lambda x: lambda v: v in x,
    Op.APPLY_FUNC: lambda apply_function, reference_value: lambda v: apply_function(v, reference_value),
>>>>>>> 3211b208
}

_summary_funcs1 = {
    # functions that compare a summary field to a literal value.
    Op.LT: lambda f, v: lambda s: getattr(s, f) < v,
    Op.LE: lambda f, v: lambda s: getattr(s, f) <= v,
    Op.EQ: lambda f, v: lambda s: getattr(s, f) == v,
    Op.NE: lambda f, v: lambda s: getattr(s, f) != v,
    Op.GE: lambda f, v: lambda s: getattr(s, f) >= v,
    Op.GT: lambda f, v: lambda s: getattr(s, f) > v,
    Op.BTWN: lambda f, v1, v2: lambda s: v1 <= getattr(s, f) <= v2,
<<<<<<< HEAD
    Op.IN: lambda f, v: lambda s: getattr(s, f) in v,
=======
    Op.IN_SET: lambda f, ref_str_sketch, ref_num_sketch: lambda update_obj: round(
        theta_a_not_b().compute(getattr(update_obj, f)["string_theta"], ref_str_sketch).get_estimate(), 1
    )
    == round(theta_a_not_b().compute(getattr(update_obj, f)["number_theta"], ref_num_sketch).get_estimate(), 1)
    == 0.0,
    Op.CONTAIN_SET: lambda f, ref_str_sketch, ref_num_sketch: lambda update_obj: round(
        theta_a_not_b().compute(ref_str_sketch, getattr(update_obj, f)["string_theta"]).get_estimate(), 1
    )
    == round(theta_a_not_b().compute(ref_num_sketch, getattr(update_obj, f)["number_theta"]).get_estimate(), 1)
    == 0.0,
    Op.EQ_SET: lambda f, ref_str_sketch, ref_num_sketch: lambda update_obj: round(
        theta_a_not_b().compute(getattr(update_obj, f)["string_theta"], ref_str_sketch).get_estimate(), 1
    )
    == round(theta_a_not_b().compute(getattr(update_obj, f)["number_theta"], ref_num_sketch).get_estimate(), 1)
    == round(theta_a_not_b().compute(ref_str_sketch, getattr(update_obj, f)["string_theta"]).get_estimate(), 1)
    == round(theta_a_not_b().compute(ref_num_sketch, getattr(update_obj, f)["number_theta"]).get_estimate(), 1)
    == 0.0,
>>>>>>> 3211b208
}

_summary_funcs2 = {
    # functions that compare two summary fields.
    Op.LT: lambda f, f2: lambda s: getattr(s, f) < getattr(s, f2),
    Op.LE: lambda f, f2: lambda s: getattr(s, f) <= getattr(s, f2),
    Op.EQ: lambda f, f2: lambda s: getattr(s, f) == getattr(s, f2),
    Op.NE: lambda f, f2: lambda s: getattr(s, f) != getattr(s, f2),
    Op.GE: lambda f, f2: lambda s: getattr(s, f) >= getattr(s, f2),
    Op.GT: lambda f, f2: lambda s: getattr(s, f) > getattr(s, f2),
    Op.BTWN: lambda f, f2, f3: lambda s: getattr(s, f2) <= getattr(s, f) <= getattr(s, f3),
}

# restrict the set length for printing the name of the constraint which contains a reference set
MAX_SET_DISPLAY_MESSAGE_LENGTH = 20


class ValueConstraint:
    """
    ValueConstraints express a binary boolean relationship between an implied numeric value and a literal.
    When associated with a ColumnProfile, the relation is evaluated for every incoming value that is processed by whylogs.

    Parameters
    ----------
    op : whylogs.proto.Op (required)
        Enumeration of binary comparison operator applied between static value and incoming stream.
        Enum values are mapped to operators like '==', '<', and '<=', etc.
    value : (one-of)
        When value is provided, regex_pattern must be None.
        Static value to compare against incoming stream using operator specified in `op`.
    regex_pattern : (one-of)
        When regex_pattern is provided, value must be None.
        Regex pattern to use when MATCH or NOMATCH operations are used.
    apply_function:
        To be supplied only when using APPLY_FUNC operation.
        In case when the apply_function requires argument, to be supplied in the value param.
    name : str
        Name of the constraint used for reporting
    verbose : bool
        If true, log every application of this constraint that fails.
        Useful to identify specific streaming values that fail the constraint.

    """

    def __init__(self, op: Op, value=None, regex_pattern: str = None, apply_function=None, name: str = None, verbose=False):
        self._name = name
        self._verbose = verbose
        self.op = op
        self.apply_function = apply_function
        self.total = 0
        self.failures = 0

<<<<<<< HEAD
        if isinstance(value, set) != (op == Op.IN):
=======
        if (apply_function is not None) != (self.op == Op.APPLY_FUNC):
            raise ValueError("A function must be provided if and only if using the APPLY_FUNC operator")

        if (isinstance(value, set) and op != Op.IN_SET) or (not isinstance(value, set) and op == Op.IN_SET):
>>>>>>> 3211b208
            raise ValueError("Value constraint must provide a set of values for using the IN operator")

        if self.op == Op.APPLY_FUNC:
            if value is not None:
                value = self.apply_func_validate(value)
                self.value = value
            self.func = _value_funcs[op](apply_function, value)

        elif value is not None and regex_pattern is None:
            # numeric value
            self.value = value
            self.func = _value_funcs[op](value)

        elif regex_pattern is not None and value is None:
            # Regex pattern
            self.regex_pattern = regex_pattern
            self.func = _value_funcs[op](re.compile(self.regex_pattern))
        else:
            raise ValueError("Value constraint must specify a numeric value or regex pattern, but not both")

    @property
    def name(self):
        if self.op == Op.APPLY_FUNC:
            return self._name if self._name is not None else f"value {Op.Name(self.op)} {self.apply_function.__name__}"
        elif getattr(self, "value", None) is not None:
            return self._name if self._name is not None else f"value {Op.Name(self.op)} {self.value}"
        else:
            return self._name if self._name is not None else f"value {Op.Name(self.op)} {self.regex_pattern}"

    def update(self, v) -> bool:
        self.total += 1
        if self.op in [Op.MATCH, Op.NOMATCH] and not isinstance(v, str):
            self.failures += 1
            if self._verbose:
                logger.info(f"value constraint {self.name} failed: value {v} not a string")
        elif not self.func(v):
            self.failures += 1
            if self._verbose:
                logger.info(f"value constraint {self.name} failed on value {v}")

    def apply_func_validate(self, value) -> str:
        if not isinstance(value, str):
            if self.apply_function == _matches_json_schema:
                try:
                    value = json.dumps(value)
                except (ValueError, TypeError):
                    raise ValueError("Json schema invalid. When matching json schema, the schema provided must be valid.")
            else:
                value = str(value)
        return value

    def merge(self, other) -> "ValueConstraint":
        if not other:
            return self
        val = None
        pattern = None
        assert self.name == other.name, f"Cannot merge constraints with different names: ({self.name}) and ({other.name})"
        assert self.op == other.op, f"Cannot merge constraints with different ops: {self.op} and {other.op}"
        assert (
            self.apply_function == other.apply_function
        ), f"Cannot merge constraints with different apply_function: {self.apply_function} and {other.apply_function}"
        if self.apply_function is not None:
            if hasattr(self, "value") != hasattr(other, "value"):
                raise TypeError("Cannot merge one constraint with provided value and one without")
            elif hasattr(self, "value") and hasattr(other, "value"):
                val = self.value
                assert self.value == other.value, f"Cannot merge value constraints with different values: {self.value} and {other.value}"
        elif all([getattr(v, "value", None) is not None for v in (self, other)]):
            val = self.value
            assert self.value == other.value, f"Cannot merge value constraints with different values: {self.value} and {other.value}"
        elif all([getattr(v, "regex_pattern", None) for v in (self, other)]):
            pattern = self.regex_pattern
            assert (
                self.regex_pattern == other.regex_pattern
            ), f"Cannot merge value constraints with different values: {self.regex_pattern} and {other.regex_pattern}"
        else:
            raise TypeError("Cannot merge a numeric value constraint with a string value constraint")

        merged_value_constraint = ValueConstraint(
            op=self.op, value=val, regex_pattern=pattern, apply_function=self.apply_function, name=self.name, verbose=self._verbose
        )
        merged_value_constraint.total = self.total + other.total
        merged_value_constraint.failures = self.failures + other.failures
        return merged_value_constraint

    @staticmethod
    def from_protobuf(msg: ValueConstraintMsg) -> "ValueConstraint":
        if msg.HasField("function"):
            val = None if msg.function.reference_value == "" else msg.function.reference_value
            return ValueConstraint(msg.op, value=val, apply_function=globals()[msg.function.function], name=msg.name, verbose=msg.verbose)
        elif msg.regex_pattern != "":
            return ValueConstraint(msg.op, regex_pattern=msg.regex_pattern, name=msg.name, verbose=msg.verbose)
        elif len(msg.value_set.values) != 0:
            val_set = set(msg.value_set.values[0].list_value)
            return ValueConstraint(msg.op, value=val_set, name=msg.name, verbose=msg.verbose)
        else:
            return ValueConstraint(msg.op, msg.value, name=msg.name, verbose=msg.verbose)

    def to_protobuf(self) -> ValueConstraintMsg:
<<<<<<< HEAD
        set_vals_message = None
        regex_pattern = None
        value = None

        if hasattr(self, "value"):
=======
        if self.op == Op.APPLY_FUNC:
            func_msg = ApplyFunctionMsg(function=self.apply_function.__name__)
            if hasattr(self, "value"):
                func_msg = ApplyFunctionMsg(function=self.apply_function.__name__, reference_value=self.value)
            return ValueConstraintMsg(
                name=self.name,
                op=self.op,
                function=func_msg,
                verbose=self._verbose,
            )
        elif hasattr(self, "value"):
>>>>>>> 3211b208
            if isinstance(self.value, set):
                set_vals_message = ListValue()
                set_vals_message.append(list(self.value))
            else:
                value = self.value
        elif hasattr(self, "regex_pattern"):
            regex_pattern = self.regex_pattern

        return ValueConstraintMsg(
            name=self.name,
            op=self.op,
            value=value,
            value_set=set_vals_message,
            regex_pattern=regex_pattern,
            verbose=self._verbose,
        )

    def report(self):
        return (self.name, self.total, self.failures)


class SummaryConstraint:
    """
    Summary constraints specify a relationship between a summary field and a static value,
    or between two summary fields.
    e.g.     'min' < 6
             'std_dev' < 2.17
             'min' > 'avg'

    Parameters
    ----------
    first_field : str
        Name of field in NumberSummary that will be compared against either a second field or a static value.
    op : whylogs.proto.Op (required)
        Enumeration of binary comparison operator applied between summary values.
        Enum values are mapped to operators like '==', '<', and '<=', etc.
    value :  (one-of)
        Static value to be compared against summary field specified in `first_field`.
        Only one of `value` or `second_field` should be supplied.
    upper_value :  (one-of)
        Only to be supplied when using Op.BTWN.
        Static upper boundary value to be compared against summary field specified in `first_field`.
        Only one of `upper_value` or `third_field` should be supplied.
    second_field :  (one-of)
        Name of second field in NumberSummary to be compared against summary field specified in `first_field`.
        Only one of `value` or `second_field` should be supplied.
    third_field :  (one-of)
        Only to be supplied when op == Op.BTWN. Name of third field in NumberSummary, used as an upper boundary,
         to be compared against summary field specified in `first_field`.
        Only one of `upper_value` or `third_field` should be supplied.
    reference_set : (one-of)
        Only to be supplied when using set operations. Used as a reference set to be compared with the column
        distinct values.
    name : str
        Name of the constraint used for reporting
    verbose : bool
        If true, log every application of this constraint that fails.
        Useful to identify specific streaming values that fail the constraint.


    """

    def __init__(
        self,
        first_field: str,
        op: Op,
        value=None,
        upper_value=None,
        quantile_value: Union[int, float] = None,
        second_field: str = None,
        third_field: str = None,
        reference_set=None,
        name: str = None,
        verbose=False,
    ):
        self._verbose = verbose
        self._name = name
        self.op = op
        self.first_field = first_field
        self.second_field = second_field
        self.third_field = third_field
        self.total = 0
        self.failures = 0

        self.value = value
        self.upper_value = upper_value
        self.quantile_value = quantile_value

        if self.first_field == "quantile" and not self.quantile_value:
            raise ValueError("Summary quantile constraint must specify quantile value")

        if self.first_field != "quantile" and self.quantile_value is not None:
            raise ValueError("Summary constraint applied on non-quantile field should not specify quantile value")

        if self.op in (Op.IN_SET, Op.CONTAIN_SET, Op.EQ_SET):
            if any([value, upper_value, second_field, third_field, not reference_set]):
                raise ValueError("When using set operations only set should be provided and not values or field names!")

            self.reference_set = reference_set
            reference_set = self.try_cast_set()

<<<<<<< HEAD
        if self.op in (Op.IN_SET, Op.CONTAIN_SET, Op.EQ_SET, Op.IN):
            if value is not None or upper_value is not None or second_field is not None or third_field is not None or reference_set is None:
                raise ValueError("When using set operations only set should be provided and not values or field names!")

            if not isinstance(reference_set, set):
                try:
                    logger.warning(f"Trying to cast provided value of {type(reference_set)} to type set!")
                    reference_set = set(reference_set)
                except TypeError:
                    raise TypeError(
                        "When using set operations, provided value must be set or set castable,"
                        f" instead type: '{reference_set.__class__.__name__}' was provided!"
                    )
            self.reference_set = reference_set
            if self.op == Op.IN:
                self.func = _summary_funcs1[op](self.first_field, reference_set)
            else:
                self.ref_string_set = self.get_string_set()
                self.ref_numbers_set = self.get_numbers_set()

                self.reference_theta_sketch = self.create_theta_sketch()
                self.string_theta_sketch = self.create_theta_sketch(self.ref_string_set)
                self.numbers_theta_sketch = self.create_theta_sketch(self.ref_numbers_set)
=======
            self.ref_string_set, self.ref_numbers_set = self.get_string_and_numbers_sets()

            self.reference_theta_sketch = self.create_theta_sketch()
            self.string_theta_sketch = self.create_theta_sketch(self.ref_string_set)
            self.numbers_theta_sketch = self.create_theta_sketch(self.ref_numbers_set)

            self.func = _summary_funcs1[self.op](first_field, self.string_theta_sketch, self.numbers_theta_sketch)
>>>>>>> 3211b208

        elif self.op == Op.BTWN:
            if value is not None and upper_value is not None and (second_field, third_field) == (None, None):
                # field-value summary comparison
                if not isinstance(value, (int, float)) or not isinstance(upper_value, (int, float)):
                    raise TypeError("When creating Summary constraint with BETWEEN operation, upper and lower value must be of type (int, float)")
                if value >= upper_value:
                    raise ValueError("Summary constraint with BETWEEN operation must specify lower value to be less than upper value")

                self.func = _summary_funcs1[self.op](first_field, value, upper_value)

            elif second_field is not None and third_field is not None and (value, upper_value) == (None, None):
                # field-field summary comparison
                if not isinstance(second_field, str) or not isinstance(third_field, str):
                    raise TypeError("When creating Summary constraint with BETWEEN operation, upper and lower field must be of type string")

                self.func = _summary_funcs2[self.op](first_field, second_field, third_field)
            else:
                raise ValueError("Summary constraint with BETWEEN operation must specify lower and upper value OR lower and third field name, but not both")
        else:
            if upper_value is not None or third_field is not None:
                raise ValueError("Summary constraint with other than BETWEEN operation must NOT specify upper value NOR third field name")

            if value is not None and second_field is None:
                # field-value summary comparison

                self.func = _summary_funcs1[op](first_field, value)
            elif second_field is not None and value is None:
                # field-field summary comparison

                self.func = _summary_funcs2[op](first_field, second_field)
            else:
                raise ValueError("Summary constraint must specify a second value or field name, but not both")

    @property
    def name(self):
<<<<<<< HEAD
        if self.first_field == "column_values_type":
            if self.value:
                v = InferredType.Type.Name(self.value)
            else:
                v = {InferredType.Type.Name(element) for element in list(self.reference_set)[:MAX_SET_DISPLAY_MESSAGE_LENGTH]}
            return self._name if self._name is not None else f"summary {self.first_field} {Op.Name(self.op)} {v}"
        elif self.op in (Op.IN_SET, Op.CONTAIN_SET, Op.EQ_SET, Op.IN):
            reference_set_str = ""
            if len(self.reference_set) > MAX_SET_DISPLAY_MESSAGE_LENGTH:
                tmp_set = set(list(self.reference_set)[:MAX_SET_DISPLAY_MESSAGE_LENGTH])
=======
        if self.first_field == "quantile":
            field_name = f"{self.first_field} {self.quantile_value}"
        else:
            field_name = self.first_field
        if self.op in (Op.IN_SET, Op.CONTAIN_SET, Op.EQ_SET):
            reference_set_str = ""
            if len(self.reference_set) > 20:
                tmp_set = set(list(self.reference_set)[:20])
>>>>>>> 3211b208
                reference_set_str = f"{str(tmp_set)[:-1]}, ...}}"
            else:
                reference_set_str = str(self.reference_set)
            return self._name if self._name is not None else f"summary {self.first_field} {Op.Name(self.op)} {reference_set_str}"
        elif self.op == Op.BTWN:
            lower_target = self.value if self.value is not None else self.second_field
            upper_target = self.upper_value if self.upper_value is not None else self.third_field
            return self._name if self._name is not None else f"summary {field_name} {Op.Name(self.op)} {lower_target} and {upper_target}"

        return self._name if self._name is not None else f"summary {field_name} {Op.Name(self.op)} {self.value}/{self.second_field}"

    def try_cast_set(self) -> Set[Any]:
        if not isinstance(self.reference_set, set):
            try:
                logger.warning(f"Trying to cast provided value of {type(self.reference_set)} to type set!")
                self.reference_set = set(self.reference_set)
            except TypeError:
                provided_type_name = self.reference_set.__class__.__name__
                raise TypeError(f"When using set operations, provided value must be set or set castable, instead type: '{provided_type_name}' was provided!")
        return self.reference_set

    def get_string_and_numbers_sets(self):
        string_set = set()
        numbers_set = set()
        for item in self.reference_set:
            if isinstance(item, str):
                string_set.add(item)
            elif isinstance(item, numbers.Real) and not isinstance(item, bool):
                numbers_set.add(item)

        return string_set, numbers_set

    def create_theta_sketch(self, ref_set: set = None):
        theta = update_theta_sketch()
        target_set = self.reference_set if ref_set is None else ref_set

        for item in target_set:
            theta.update(item)
        return theta

    def update(self, update_dict: dict) -> bool:
        self.total += 1

        if self.first_field == "quantile":
            kll_sketch = getattr(update_dict, self.first_field)
            quantile_value = single_quantile_from_sketch(kll_sketch, self.quantile_value)
            result = self.func(quantile_value)
        else:
            result = self.func(update_dict)

<<<<<<< HEAD
    def update(self, update_summary: dict) -> bool:
        self.total += 1

        if not self.func(update_summary):
=======
        if not result:
>>>>>>> 3211b208
            self.failures += 1
            if self._verbose:
                logger.info(f"summary constraint {self.name} failed")

    def merge(self, other) -> "SummaryConstraint":
        if not other:
            return self

        reference_set = None
        second_field = None
        third_field = None
        upper_value = None

        assert self.name == other.name, f"Cannot merge constraints with different names: ({self.name}) and ({other.name})"
        assert self.op == other.op, f"Cannot merge constraints with different ops: {self.op} and {other.op}"
        assert self.value == other.value, f"Cannot merge constraints with different values: {self.value} and {other.value}"
        assert self.first_field == other.first_field, f"Cannot merge constraints with different first_field: {self.first_field} and {other.first_field}"
        assert self.second_field == other.second_field, f"Cannot merge constraints with different second_field: {self.second_field} and {other.second_field}"
        assert (
            self.quantile_value == other.quantile_value
        ), f"Cannot merge constraints with different quantile_value: {self.quantile_value} and {other.quantile_value}"

<<<<<<< HEAD
        if self.op in (Op.IN_SET, Op.CONTAIN_SET, Op.EQ_SET, Op.IN):
            assert self.reference_set == other.reference_set
            reference_set = self.reference_set
        elif self.op == Op.BTWN:
            assert self.upper_value == other.upper_value, f"Cannot merge constraints with different upper values: {self.upper_value} and {other.upper_value}"
            assert self.third_field == other.third_field, f"Cannot merge constraints with different third_field: {self.third_field} and {other.third_field}"
            third_field = self.third_field
            upper_value = self.upper_value

        merged_constraint = SummaryConstraint(
            first_field=self.first_field,
            op=self.op,
            value=self.value,
            upper_value=upper_value,
            second_field=second_field,
            third_field=third_field,
            reference_set=reference_set,
            name=self.name,
            verbose=self._verbose,
        )
=======
        if self.op in (Op.IN_SET, Op.CONTAIN_SET, Op.EQ_SET):
            assert self.reference_set == other.reference_set
            merged_constraint = SummaryConstraint(
                first_field=self.first_field, op=self.op, reference_set=self.reference_set, name=self.name, verbose=self._verbose
            )
        elif self.op == Op.BTWN:
            assert self.upper_value == other.upper_value, f"Cannot merge constraints with different upper values: {self.upper_value} and {other.upper_value}"
            assert self.third_field == other.third_field, f"Cannot merge constraints with different third_field: {self.third_field} and {other.third_field}"
            merged_constraint = SummaryConstraint(
                first_field=self.first_field,
                op=self.op,
                value=self.value,
                upper_value=self.upper_value,
                quantile_value=self.quantile_value,
                second_field=self.second_field,
                third_field=self.third_field,
                name=self.name,
                verbose=self._verbose,
            )
        else:
            merged_constraint = SummaryConstraint(
                first_field=self.first_field,
                op=self.op,
                value=self.value,
                quantile_value=self.quantile_value,
                second_field=self.second_field,
                name=self.name,
                verbose=self._verbose,
            )
>>>>>>> 3211b208

        merged_constraint.total = self.total + other.total
        merged_constraint.failures = self.failures + other.failures
        return merged_constraint

    @staticmethod
<<<<<<< HEAD
    def check_if_summary_constraint_message_is_valid(msg: SummaryConstraintMsg):
        if msg.HasField("reference_set") and not any([msg.HasField(f) for f in ("value", "second_field", "between")]):
            return True
        elif msg.HasField("value") and not any([msg.HasField(f) for f in ("second_field", "between", "reference_set")]):
            return True
        elif msg.HasField("second_field") and not any([msg.HasField(f) for f in ("value", "between", "reference_set")]):
            return True
        elif msg.HasField("between") and not any([msg.HasField(f) for f in ("value", "second_field", "reference_set")]):
            if all([msg.between.HasField(f) for f in ("lower_value", "upper_value")]) and not any(
                [msg.between.HasField(f) for f in ("second_field", "third_field")]
            ):
                return True
            elif all([msg.between.HasField(f) for f in ("second_field", "third_field")]) and not any(
                [msg.between.HasField(f) for f in ("lower_value", "upper_value")]
            ):
                return True

        return False

    @staticmethod
    def from_protobuf(msg: SummaryConstraintMsg) -> "SummaryConstraint":
        if not SummaryConstraint.check_if_summary_constraint_message_is_valid(msg):
            raise ValueError("SummaryConstraintMsg must specify a value OR second field name OR SummaryBetweenConstraintMsg, but only one of them")
=======
    def from_protobuf(msg: SummaryConstraintMsg) -> "SummaryConstraint":
        if msg.first_field == "quantile":
            quantile_val = msg.quantile_value
        else:
            quantile_val = None

        if msg.HasField("reference_set") and not msg.HasField("value") and not msg.HasField("second_field") and not msg.HasField("between"):
            return SummaryConstraint(
                msg.first_field,
                msg.op,
                reference_set=set(msg.reference_set),
                name=msg.name,
                verbose=msg.verbose,
            )
        elif msg.HasField("value") and not msg.HasField("second_field") and not msg.HasField("between") and not msg.HasField("reference_set"):
            return SummaryConstraint(
                msg.first_field,
                msg.op,
                value=msg.value,
                quantile_value=quantile_val,
                name=msg.name,
                verbose=msg.verbose,
            )
        elif msg.HasField("second_field") and not msg.HasField("value") and not msg.HasField("between") and not msg.HasField("reference_set"):
            return SummaryConstraint(
                msg.first_field,
                msg.op,
                second_field=msg.second_field,
                name=msg.name,
                quantile_value=quantile_val,
                verbose=msg.verbose,
            )
        elif msg.HasField("between") and not msg.HasField("value") and not msg.HasField("second_field") and not msg.HasField("reference_set"):
            if (
                msg.between.HasField("lower_value")
                and msg.between.HasField("upper_value")
                and not msg.between.HasField("second_field")
                and not msg.between.HasField("third_field")
            ):
                return SummaryConstraint(
                    msg.first_field,
                    msg.op,
                    value=msg.between.lower_value,
                    upper_value=msg.between.upper_value,
                    quantile_value=quantile_val,
                    name=msg.name,
                    verbose=msg.verbose,
                )
            elif (
                msg.between.HasField("second_field")
                and msg.between.HasField("third_field")
                and not msg.between.HasField("lower_value")
                and not msg.between.HasField("upper_value")
            ):
                return SummaryConstraint(
                    msg.first_field,
                    msg.op,
                    second_field=msg.between.second_field,
                    third_field=msg.between.third_field,
                    quantile_value=quantile_val,
                    name=msg.name,
                    verbose=msg.verbose,
                )
        else:
            raise ValueError(
                "SummaryConstraintMsg must specify a value OR second field name OR SummaryBetweenConstraintMsg OR reference set, but only one of them"
            )
>>>>>>> 3211b208

        reference_set = None
        value = None
        second_field = None
        lower_value = None
        upper_value = None
        third_field = None

        if msg.HasField("reference_set"):
            reference_set = set(msg.reference_set)
        if msg.HasField("value"):
            value = msg.value
        if msg.HasField("second_field"):
            second_field = msg.second_field
        if msg.HasField("between"):
            if all([msg.between.HasField(f) for f in ("lower_value", "upper_value")]):
                lower_value = msg.between.lower_value
                upper_value = msg.between.upper_value
            elif all([msg.between.HasField(f) for f in ("second_field", "third_field")]):
                second_field = msg.between.second_field
                third_field = msg.between.third_field

        return SummaryConstraint(
            msg.first_field,
            msg.op,
            value=value if value is not None else lower_value,
            upper_value=upper_value,
            second_field=second_field,
            third_field=third_field,
            reference_set=reference_set,
            name=msg.name,
            verbose=msg.verbose,
        )

    def to_protobuf(self) -> SummaryConstraintMsg:
<<<<<<< HEAD
        reference_set_msg = None
        summary_between_constraint_msg = None
        if self.op in (Op.IN_SET, Op.CONTAIN_SET, Op.EQ_SET, Op.IN):
            reference_set_msg = ListValue()
            reference_set_msg.extend(self.reference_set)
=======
        if self.op in (Op.IN_SET, Op.CONTAIN_SET, Op.EQ_SET):
            reference_set_msg = ListValue()
            reference_set_msg.extend(self.reference_set)

            msg = SummaryConstraintMsg(
                name=self.name,
                first_field=self.first_field,
                op=self.op,
                reference_set=reference_set_msg,
                verbose=self._verbose,
            )
        elif self.op == Op.BTWN:
>>>>>>> 3211b208

        elif self.op == Op.BTWN:
            if self.second_field is None and self.third_field is None:
                summary_between_constraint_msg = SummaryBetweenConstraintMsg(lower_value=self.value, upper_value=self.upper_value)
            else:
                summary_between_constraint_msg = SummaryBetweenConstraintMsg(second_field=self.second_field, third_field=self.third_field)

<<<<<<< HEAD
        return SummaryConstraintMsg(
            name=self.name,
            first_field=self.first_field,
            second_field=self.second_field,
            value=self.value,
            between=summary_between_constraint_msg,
            reference_set=reference_set_msg,
            op=self.op,
            verbose=self._verbose,
        )
=======
            msg = SummaryConstraintMsg(
                name=self.name,
                first_field=self.first_field,
                op=self.op,
                quantile_value=self.quantile_value,
                between=summary_between_constraint_msg,
                verbose=self._verbose,
            )

        elif self.second_field is None:
            msg = SummaryConstraintMsg(
                name=self.name,
                first_field=self.first_field,
                op=self.op,
                value=self.value,
                quantile_value=self.quantile_value,
                verbose=self._verbose,
            )
        else:
            msg = SummaryConstraintMsg(
                name=self.name,
                first_field=self.first_field,
                op=self.op,
                quantile_value=self.quantile_value,
                second_field=self.second_field,
                verbose=self._verbose,
            )
        return msg
>>>>>>> 3211b208

    def report(self):
        return (self.name, self.total, self.failures)


class ValueConstraints:
    def __init__(self, constraints: Mapping[str, ValueConstraint] = None):
        if constraints is None:
            constraints = dict()

        raw_values_operators = (Op.MATCH, Op.NOMATCH, Op.APPLY_FUNC)
        self.raw_value_constraints = {}
        self.coerced_type_constraints = {}

        if isinstance(constraints, list):
            constraints = {constraint.name: constraint for constraint in constraints}

        for name, constraint in constraints.items():
            if constraint.op in raw_values_operators:
                self.raw_value_constraints.update({name: constraint})
            else:
                self.coerced_type_constraints.update({name: constraint})

    @staticmethod
    def from_protobuf(msg: ValueConstraintMsgs) -> "ValueConstraints":
        value_constraints = [ValueConstraint.from_protobuf(c) for c in msg.constraints]
        if len(value_constraints) > 0:
            return ValueConstraints({v.name: v for v in value_constraints})
        return None

    def __getitem__(self, name: str) -> Optional[ValueConstraint]:
        if self.raw_value_constraints:
            constraint = self.raw_value_constraints.get(name)
            if constraint:
                return constraint
        if self.coerced_type_constraints:
            return self.coerced_type_constraints.get(name)
        return None

    def to_protobuf(self) -> ValueConstraintMsgs:
        v = [c.to_protobuf() for c in self.raw_value_constraints.values()]
        v.extend([c.to_protobuf() for c in self.coerced_type_constraints.values()])
        if len(v) > 0:
            vcmsg = ValueConstraintMsgs()
            vcmsg.constraints.extend(v)
            return vcmsg
        return None

    def update(self, v):
        for c in self.raw_value_constraints.values():
            c.update(v)

    def update_typed(self, v):
        for c in self.coerced_type_constraints.values():
            c.update(v)

    def merge(self, other) -> "ValueConstraints":
        if not other or not other.raw_value_constraints and not other.coerced_type_constraints:
            return self

        merged_constraints = other.raw_value_constraints.copy()
        merged_constraints.update(other.coerced_type_constraints.copy())
        for name, constraint in self.raw_value_constraints.items():
            merged_constraints[name] = constraint.merge(other.raw_value_constraints.get(name))
        for name, constraint in self.coerced_type_constraints.items():
            merged_constraints[name] = constraint.merge(other.coerced_type_constraints.get(name))

        return ValueConstraints(merged_constraints)

    def report(self) -> List[tuple]:
        v = [c.report() for c in self.raw_value_constraints.values()]
        v.extend([c.report() for c in self.coerced_type_constraints.values()])
        if len(v) > 0:
            return v
        return None


class SummaryConstraints:
    def __init__(self, constraints: Mapping[str, SummaryConstraint] = None):
        if constraints is None:
            constraints = dict()

        # Support list of constraints for back compat with previous version.
        if isinstance(constraints, list):
            self.constraints = {constraint.name: constraint for constraint in constraints}
        else:
            self.constraints = constraints

    @staticmethod
    def from_protobuf(msg: SummaryConstraintMsgs) -> "SummaryConstraints":
        constraints = [SummaryConstraint.from_protobuf(c) for c in msg.constraints]
        if len(constraints) > 0:
            return SummaryConstraints({v.name: v for v in constraints})
        return None

    def __getitem__(self, name: str) -> Optional[SummaryConstraint]:
        if self.contraints:
            return self.constraints.get(name)
        return None

    def to_protobuf(self) -> SummaryConstraintMsgs:
        v = [c.to_protobuf() for c in self.constraints.values()]
        if len(v) > 0:
            scmsg = SummaryConstraintMsgs()
            scmsg.constraints.extend(v)
            return scmsg
        return None

    def update(self, v):
        for c in self.constraints.values():
            c.update(v)

    def merge(self, other) -> "SummaryConstraints":

        if not other or not other.constraints:
            return self

        merged_constraints = other.constraints.copy()
        for name, constraint in self.constraints:
            merged_constraints[name] = constraint.merge(other.constraints.get(name))

        return SummaryConstraints(merged_constraints)

    def report(self) -> List[tuple]:
        v = [c.report() for c in self.constraints.values()]
        if len(v) > 0:
            return v
        return None


class DatasetConstraints:
    def __init__(
        self,
        props: DatasetProperties,
        value_constraints: Optional[ValueConstraints] = None,
        summary_constraints: Optional[SummaryConstraints] = None,
    ):
        self.dataset_properties = props
        # repackage lists of constraints if necessary
        if value_constraints is None:
            value_constraints = dict()
        for k, v in value_constraints.items():
            if isinstance(v, list):
                value_constraints[k] = ValueConstraints(v)
        self.value_constraint_map = value_constraints
        if summary_constraints is None:
            summary_constraints = dict()
        for k, v in summary_constraints.items():
            if isinstance(v, list):
                summary_constraints[k] = SummaryConstraints(v)
        self.summary_constraint_map = summary_constraints

    def __getitem__(self, key):
        if key in self.value_constraint_map:
            return self.value_constraint_map[key]
        return None

    @staticmethod
    def from_protobuf(msg: DatasetConstraintMsg) -> "DatasetConstraints":
        vm = dict([(k, ValueConstraints.from_protobuf(v)) for k, v in msg.value_constraints.items()])
        sm = dict([(k, SummaryConstraints.from_protobuf(v)) for k, v in msg.summary_constraints.items()])
        return DatasetConstraints(msg.properties, vm, sm)

    @staticmethod
    def from_json(data: str) -> "DatasetConstraints":
        msg = Parse(data, DatasetConstraintMsg())
        return DatasetConstraints.from_protobuf(msg)

    def to_protobuf(self) -> DatasetConstraintMsg:
        # construct tuple for each column, (name, [constraints,...])
        # turn that into a map indexed by column name
        vm = dict([(k, v.to_protobuf()) for k, v in self.value_constraint_map.items()])
        sm = dict([(k, s.to_protobuf()) for k, s in self.summary_constraint_map.items()])
        return DatasetConstraintMsg(
            properties=self.dataset_properties,
            value_constraints=vm,
            summary_constraints=sm,
        )

    def to_json(self) -> str:
        return message_to_json(self.to_protobuf())

    def report(self):
        l1 = [(k, v.report()) for k, v in self.value_constraint_map.items()]
        l2 = [(k, s.report()) for k, s in self.summary_constraint_map.items()]
        return l1 + l2


def stddevBetweenConstraint(lower_value=None, upper_value=None, lower_field=None, upper_field=None, verbose=False):
    return SummaryConstraint("stddev", Op.BTWN, value=lower_value, upper_value=upper_value, second_field=lower_field, third_field=upper_field, verbose=verbose)


def meanBetweenConstraint(lower_value=None, upper_value=None, lower_field=None, upper_field=None, verbose=False):
    return SummaryConstraint("mean", Op.BTWN, value=lower_value, upper_value=upper_value, second_field=lower_field, third_field=upper_field, verbose=verbose)


def minBetweenConstraint(lower_value=None, upper_value=None, lower_field=None, upper_field=None, verbose=False):
    return SummaryConstraint("min", Op.BTWN, value=lower_value, upper_value=upper_value, second_field=lower_field, third_field=upper_field, verbose=verbose)


def minGreaterThanEqualConstraint(value=None, field=None, verbose=False):
    return SummaryConstraint("min", Op.GE, value=value, second_field=field, verbose=verbose)


def maxBetweenConstraint(lower_value=None, upper_value=None, lower_field=None, upper_field=None, verbose=False):
    return SummaryConstraint("max", Op.BTWN, value=lower_value, upper_value=upper_value, second_field=lower_field, third_field=upper_field, verbose=verbose)


def maxLessThanEqualConstraint(value=None, field=None, verbose=False):
    return SummaryConstraint("max", Op.LE, value=value, second_field=field, verbose=verbose)


def distinctValuesInSetConstraint(reference_set: Set[Any], name=None, verbose=False):
    return SummaryConstraint("distinct_column_values", Op.IN_SET, reference_set=reference_set, name=name, verbose=False)


def distinctValuesEqualSetConstraint(reference_set: Set[Any], name=None, verbose=False):
    return SummaryConstraint("distinct_column_values", Op.EQ_SET, reference_set=reference_set, name=name, verbose=False)


def distinctValuesContainSetConstraint(reference_set: Set[Any], name=None, verbose=False):
    return SummaryConstraint("distinct_column_values", Op.CONTAIN_SET, reference_set=reference_set, name=name, verbose=False)


def columnValuesInSetConstraint(value_set: Set[Any], verbose=False):
    try:
        value_set = set(value_set)
    except Exception:
        raise TypeError("The value set should be an iterable data type")

<<<<<<< HEAD
    return ValueConstraint(Op.IN, value=value_set, verbose=verbose)


def columnValuesTypeEqualsConstraint(expected_type: Union[InferredType, int], verbose: bool = False):
    """

    Parameters
    ----------
    expected_type: Union[InferredType, int]
        whylogs.proto.InferredType.Type - Enumeration of allowed inferred data types
        If supplied as integer value, should be one of:
            UNKNOWN = 0
            NULL = 1
            FRACTIONAL = 2
            INTEGRAL = 3
            BOOLEAN = 4
            STRING = 5
    verbose: bool
        If true, log every application of this constraint that fails.
        Useful to identify specific streaming values that fail the constraint.

    Returns
    -------
    SummaryConstraint
    """

    if not isinstance(expected_type, (InferredType, int)):
        raise ValueError("The expected_type parameter should be of type whylogs.proto.InferredType or int")
    if isinstance(expected_type, InferredType):
        expected_type = expected_type.type

    return SummaryConstraint("column_values_type", op=Op.EQ, value=expected_type, verbose=verbose)


def columnValuesTypeInSetConstraint(type_set: Set[int], verbose: bool = False):
    """

    Parameters
    ----------
    type_set: Set[int]
        whylogs.proto.InferredType.Type - Enumeration of allowed inferred data types
        If supplied as integer value, should be one of:
            UNKNOWN = 0
            NULL = 1
            FRACTIONAL = 2
            INTEGRAL = 3
            BOOLEAN = 4
            STRING = 5
    verbose: bool
        If true, log every application of this constraint that fails.
        Useful to identify specific streaming values that fail the constraint.

    Returns
    -------
    SummaryConstraint
    """

    try:
        type_set = set(type_set)
    except Exception:
        raise TypeError("The type_set parameter should be an iterable of int values")

    if not all([isinstance(t, int) for t in type_set]):
        raise TypeError("All of the elements of the type_set parameter should be of type int")

    return SummaryConstraint("column_values_type", op=Op.IN, reference_set=type_set, verbose=verbose)
=======
    return ValueConstraint(Op.IN_SET, value=value_set, verbose=verbose)


def containsEmailConstraint(regex_pattern: "str" = None, verbose=False):
    if regex_pattern is not None:
        logger.warning("Warning: supplying your own regex pattern might cause slower evaluation of the containsEmailConstraint, depending on its complexity.")
        email_pattern = regex_pattern
    else:
        email_pattern = (
            r"^(?i)(?:[a-z0-9!#$%&\'*+/=?^_`{|}~-]+(?:\.[a-z0-9!#$%&\'*+/=?^_`{|}~-]+)*"
            r'|"(?:[\x01-\x08\x0b\x0c\x0e-\x1f\x21\x23-\x5b\x5d-\x7f]|[\x01-\x09\x0b\x0c\x0e-\x7f])*")'
            r"@"
            r"(?:(?:[a-z0-9](?:[a-z0-9-]*[a-z0-9])?\.)+[a-z0-9](?:[a-z0-9-]*[a-z0-9])?)$"
        )

    return ValueConstraint(Op.MATCH, regex_pattern=email_pattern, verbose=verbose)


def containsCreditCardConstraint(regex_pattern: "str" = None, verbose=False):
    if regex_pattern is not None:
        logger.warning(
            "Warning: supplying your own regex pattern might cause slower evaluation of the containsCreditCardConstraint, depending on its complexity."
        )
        credit_card_pattern = regex_pattern
    else:
        credit_card_pattern = (
            r"^(?:(4[0-9]{3}([\s-]?[0-9]{4}){2}[\s-]?[0-9]{1,4})"
            r"|(?:(5[1-5][0-9]{2}([\s-]?[0-9]{4}){3}))"
            r"|(?:(6(?:011|5[0-9]{2})([\s-]?[0-9]{4}){3}))"
            r"|(?:(3[47][0-9]{2}[\s-]?[0-9]{6}[\s-]?[0-9]{5}))"
            r"|(?:(3(?:0[0-5]|[68][0-9])[0-9][\s-]?[0-9]{6}[\s-]?[0-9]{4}))"
            r"|(?:2131|1800|35[0-9]{2,3}([\s-]?[0-9]{4}){3}))$"
        )

    return ValueConstraint(Op.MATCH, regex_pattern=credit_card_pattern, verbose=verbose)


def dateUtilParseableConstraint(verbose=False):
    return ValueConstraint(Op.APPLY_FUNC, apply_function=_try_parse_dateutil, verbose=verbose)


def jsonParseableConstraint(verbose=False):
    return ValueConstraint(Op.APPLY_FUNC, apply_function=_try_parse_json, verbose=verbose)


def matchesJsonSchemaConstraint(json_schema, verbose=False):
    return ValueConstraint(Op.APPLY_FUNC, json_schema, apply_function=_matches_json_schema, verbose=verbose)


def strftimeFormatConstraint(format, verbose=False):
    return ValueConstraint(Op.APPLY_FUNC, format, apply_function=_try_parse_strftime_format, verbose=verbose)


def containsSSNConstraint(regex_pattern: "str" = None, verbose=False):
    if regex_pattern is not None:
        logger.warning("Warning: supplying your own regex pattern might cause slower evaluation of the containsSSNConstraint, depending on its complexity.")
        ssn_pattern = regex_pattern
    else:
        ssn_pattern = r"^(?!000|666|9[0-9]{2})[0-9]{3}[\s-]?(?!00)[0-9]{2}[\s-]?(?!0000)[0-9]{4}$"

    return ValueConstraint(Op.MATCH, regex_pattern=ssn_pattern, verbose=verbose)


def containsURLConstraint(regex_pattern: "str" = None, verbose=False):
    if regex_pattern is not None:
        logger.warning("Warning: supplying your own regex pattern might cause slower evaluation of the containsURLConstraint, depending on its complexity.")
        url_pattern = regex_pattern
    else:
        url_pattern = (
            r"^(?:http(s)?:\/\/)?((www)|(?:[a-zA-z0-9-]+)\.)"
            r"(?:[-a-zA-Z0-9@:%._\+~#=]{1,256}\."
            r"(?:[a-zA-Z0-9]{1,6})\b"
            r"(?:[-a-zA-Z0-9@:%_\+.~#?&//=]*))$"
        )

    return ValueConstraint(Op.MATCH, regex_pattern=url_pattern, verbose=verbose)


def stringLengthEqualConstraint(length: int, verbose=False):
    length_pattern = f"^.{{{length}}}$"
    return ValueConstraint(Op.MATCH, regex_pattern=length_pattern, verbose=verbose)


def stringLengthBetweenConstraint(lower_value: int, upper_value: int, verbose=False):
    length_pattern = rf"^.{{{lower_value},{upper_value}}}$"
    return ValueConstraint(Op.MATCH, regex_pattern=length_pattern, verbose=verbose)


def quantileBetweenConstraint(quantile_value: Union[int, float], lower_value: Union[int, float], upper_value: Union[int, float], verbose: "bool" = False):
    if not all([isinstance(v, (int, float)) for v in (quantile_value, upper_value, lower_value)]):
        raise TypeError("The quantile, lower and upper values must be of type int or float")

    if lower_value > upper_value:
        raise ValueError("The lower value must be less than or equal to the upper value")

    return SummaryConstraint("quantile", value=lower_value, upper_value=upper_value, quantile_value=quantile_value, op=Op.BTWN, verbose=verbose)


def columnUniqueValueCountBetweenConstraint(lower_value: int, upper_value: int, verbose: bool = False):
    if not all([isinstance(v, int) and v >= 0 for v in (lower_value, upper_value)]):
        raise ValueError("The lower and upper values should be non-negative integers")

    if lower_value > upper_value:
        raise ValueError("The lower value should be less than or equal to the upper value")

    return SummaryConstraint("unique_count", op=Op.BTWN, value=lower_value, upper_value=upper_value, verbose=verbose)


def columnUniqueValueProportionBetweenConstraint(lower_fraction: float, upper_fraction: float, verbose: bool = False):
    if not all([isinstance(v, float) and 0 <= v <= 1 for v in (lower_fraction, upper_fraction)]):
        raise ValueError("The lower and upper fractions should be between 0 and 1")

    if lower_fraction > upper_fraction:
        raise ValueError("The lower fraction should be decimal values less than or equal to the upper fraction")

    return SummaryConstraint("unique_proportion", op=Op.BTWN, value=lower_fraction, upper_value=upper_fraction, verbose=verbose)
>>>>>>> 3211b208
<|MERGE_RESOLUTION|>--- conflicted
+++ resolved
@@ -17,10 +17,7 @@
     ApplyFunctionMsg,
     DatasetConstraintMsg,
     DatasetProperties,
-<<<<<<< HEAD
     InferredType,
-=======
->>>>>>> 3211b208
     Op,
     SummaryBetweenConstraintMsg,
     SummaryConstraintMsg,
@@ -126,12 +123,8 @@
     Op.GT: lambda x: lambda v: v > x,  # assert incoming value 'v' is greater than some fixed value 'x'
     Op.MATCH: lambda x: lambda v: x.match(v) is not None,
     Op.NOMATCH: lambda x: lambda v: x.match(v) is None,
-<<<<<<< HEAD
     Op.IN: lambda x: lambda v: v in x,
-=======
-    Op.IN_SET: lambda x: lambda v: v in x,
     Op.APPLY_FUNC: lambda apply_function, reference_value: lambda v: apply_function(v, reference_value),
->>>>>>> 3211b208
 }
 
 _summary_funcs1 = {
@@ -143,9 +136,6 @@
     Op.GE: lambda f, v: lambda s: getattr(s, f) >= v,
     Op.GT: lambda f, v: lambda s: getattr(s, f) > v,
     Op.BTWN: lambda f, v1, v2: lambda s: v1 <= getattr(s, f) <= v2,
-<<<<<<< HEAD
-    Op.IN: lambda f, v: lambda s: getattr(s, f) in v,
-=======
     Op.IN_SET: lambda f, ref_str_sketch, ref_num_sketch: lambda update_obj: round(
         theta_a_not_b().compute(getattr(update_obj, f)["string_theta"], ref_str_sketch).get_estimate(), 1
     )
@@ -163,7 +153,7 @@
     == round(theta_a_not_b().compute(ref_str_sketch, getattr(update_obj, f)["string_theta"]).get_estimate(), 1)
     == round(theta_a_not_b().compute(ref_num_sketch, getattr(update_obj, f)["number_theta"]).get_estimate(), 1)
     == 0.0,
->>>>>>> 3211b208
+    Op.IN: lambda f, v: lambda s: getattr(s, f) in v,
 }
 
 _summary_funcs2 = {
@@ -216,14 +206,9 @@
         self.total = 0
         self.failures = 0
 
-<<<<<<< HEAD
-        if isinstance(value, set) != (op == Op.IN):
-=======
         if (apply_function is not None) != (self.op == Op.APPLY_FUNC):
             raise ValueError("A function must be provided if and only if using the APPLY_FUNC operator")
-
-        if (isinstance(value, set) and op != Op.IN_SET) or (not isinstance(value, set) and op == Op.IN_SET):
->>>>>>> 3211b208
+        if isinstance(value, set) != (op == Op.IN):
             raise ValueError("Value constraint must provide a set of values for using the IN operator")
 
         if self.op == Op.APPLY_FUNC:
@@ -323,25 +308,15 @@
             return ValueConstraint(msg.op, msg.value, name=msg.name, verbose=msg.verbose)
 
     def to_protobuf(self) -> ValueConstraintMsg:
-<<<<<<< HEAD
         set_vals_message = None
         regex_pattern = None
         value = None
-
-        if hasattr(self, "value"):
-=======
+        func_msg = None
         if self.op == Op.APPLY_FUNC:
             func_msg = ApplyFunctionMsg(function=self.apply_function.__name__)
             if hasattr(self, "value"):
                 func_msg = ApplyFunctionMsg(function=self.apply_function.__name__, reference_value=self.value)
-            return ValueConstraintMsg(
-                name=self.name,
-                op=self.op,
-                function=func_msg,
-                verbose=self._verbose,
-            )
         elif hasattr(self, "value"):
->>>>>>> 3211b208
             if isinstance(self.value, set):
                 set_vals_message = ListValue()
                 set_vals_message.append(list(self.value))
@@ -356,6 +331,7 @@
             value=value,
             value_set=set_vals_message,
             regex_pattern=regex_pattern,
+            function=func_msg,
             verbose=self._verbose,
         )
 
@@ -443,7 +419,14 @@
             self.reference_set = reference_set
             reference_set = self.try_cast_set()
 
-<<<<<<< HEAD
+            self.ref_string_set, self.ref_numbers_set = self.get_string_and_numbers_sets()
+
+            self.reference_theta_sketch = self.create_theta_sketch()
+            self.string_theta_sketch = self.create_theta_sketch(self.ref_string_set)
+            self.numbers_theta_sketch = self.create_theta_sketch(self.ref_numbers_set)
+
+            self.func = _summary_funcs1[self.op](first_field, self.string_theta_sketch, self.numbers_theta_sketch)
+
         if self.op in (Op.IN_SET, Op.CONTAIN_SET, Op.EQ_SET, Op.IN):
             if value is not None or upper_value is not None or second_field is not None or third_field is not None or reference_set is None:
                 raise ValueError("When using set operations only set should be provided and not values or field names!")
@@ -467,15 +450,6 @@
                 self.reference_theta_sketch = self.create_theta_sketch()
                 self.string_theta_sketch = self.create_theta_sketch(self.ref_string_set)
                 self.numbers_theta_sketch = self.create_theta_sketch(self.ref_numbers_set)
-=======
-            self.ref_string_set, self.ref_numbers_set = self.get_string_and_numbers_sets()
-
-            self.reference_theta_sketch = self.create_theta_sketch()
-            self.string_theta_sketch = self.create_theta_sketch(self.ref_string_set)
-            self.numbers_theta_sketch = self.create_theta_sketch(self.ref_numbers_set)
-
-            self.func = _summary_funcs1[self.op](first_field, self.string_theta_sketch, self.numbers_theta_sketch)
->>>>>>> 3211b208
 
         elif self.op == Op.BTWN:
             if value is not None and upper_value is not None and (second_field, third_field) == (None, None):
@@ -512,27 +486,19 @@
 
     @property
     def name(self):
-<<<<<<< HEAD
+        if self.first_field == "quantile":
+            field_name = f"{self.first_field} {self.quantile_value}"
+        else:
+            field_name = self.first_field
         if self.first_field == "column_values_type":
             if self.value:
                 v = InferredType.Type.Name(self.value)
             else:
                 v = {InferredType.Type.Name(element) for element in list(self.reference_set)[:MAX_SET_DISPLAY_MESSAGE_LENGTH]}
-            return self._name if self._name is not None else f"summary {self.first_field} {Op.Name(self.op)} {v}"
-        elif self.op in (Op.IN_SET, Op.CONTAIN_SET, Op.EQ_SET, Op.IN):
+        if self.op in (Op.IN_SET, Op.CONTAIN_SET, Op.EQ_SET):
             reference_set_str = ""
             if len(self.reference_set) > MAX_SET_DISPLAY_MESSAGE_LENGTH:
                 tmp_set = set(list(self.reference_set)[:MAX_SET_DISPLAY_MESSAGE_LENGTH])
-=======
-        if self.first_field == "quantile":
-            field_name = f"{self.first_field} {self.quantile_value}"
-        else:
-            field_name = self.first_field
-        if self.op in (Op.IN_SET, Op.CONTAIN_SET, Op.EQ_SET):
-            reference_set_str = ""
-            if len(self.reference_set) > 20:
-                tmp_set = set(list(self.reference_set)[:20])
->>>>>>> 3211b208
                 reference_set_str = f"{str(tmp_set)[:-1]}, ...}}"
             else:
                 reference_set_str = str(self.reference_set)
@@ -573,24 +539,14 @@
             theta.update(item)
         return theta
 
-    def update(self, update_dict: dict) -> bool:
-        self.total += 1
-
-        if self.first_field == "quantile":
-            kll_sketch = getattr(update_dict, self.first_field)
-            quantile_value = single_quantile_from_sketch(kll_sketch, self.quantile_value)
-            result = self.func(quantile_value)
-        else:
-            result = self.func(update_dict)
-
-<<<<<<< HEAD
     def update(self, update_summary: dict) -> bool:
         self.total += 1
 
+        if self.first_field == "quantile":
+            kll_sketch = update_summary.quantile
+            update_summary = single_quantile_from_sketch(kll_sketch, self.quantile_value)
+
         if not self.func(update_summary):
-=======
-        if not result:
->>>>>>> 3211b208
             self.failures += 1
             if self._verbose:
                 logger.info(f"summary constraint {self.name} failed")
@@ -613,7 +569,6 @@
             self.quantile_value == other.quantile_value
         ), f"Cannot merge constraints with different quantile_value: {self.quantile_value} and {other.quantile_value}"
 
-<<<<<<< HEAD
         if self.op in (Op.IN_SET, Op.CONTAIN_SET, Op.EQ_SET, Op.IN):
             assert self.reference_set == other.reference_set
             reference_set = self.reference_set
@@ -634,44 +589,12 @@
             name=self.name,
             verbose=self._verbose,
         )
-=======
-        if self.op in (Op.IN_SET, Op.CONTAIN_SET, Op.EQ_SET):
-            assert self.reference_set == other.reference_set
-            merged_constraint = SummaryConstraint(
-                first_field=self.first_field, op=self.op, reference_set=self.reference_set, name=self.name, verbose=self._verbose
-            )
-        elif self.op == Op.BTWN:
-            assert self.upper_value == other.upper_value, f"Cannot merge constraints with different upper values: {self.upper_value} and {other.upper_value}"
-            assert self.third_field == other.third_field, f"Cannot merge constraints with different third_field: {self.third_field} and {other.third_field}"
-            merged_constraint = SummaryConstraint(
-                first_field=self.first_field,
-                op=self.op,
-                value=self.value,
-                upper_value=self.upper_value,
-                quantile_value=self.quantile_value,
-                second_field=self.second_field,
-                third_field=self.third_field,
-                name=self.name,
-                verbose=self._verbose,
-            )
-        else:
-            merged_constraint = SummaryConstraint(
-                first_field=self.first_field,
-                op=self.op,
-                value=self.value,
-                quantile_value=self.quantile_value,
-                second_field=self.second_field,
-                name=self.name,
-                verbose=self._verbose,
-            )
->>>>>>> 3211b208
 
         merged_constraint.total = self.total + other.total
         merged_constraint.failures = self.failures + other.failures
         return merged_constraint
 
     @staticmethod
-<<<<<<< HEAD
     def check_if_summary_constraint_message_is_valid(msg: SummaryConstraintMsg):
         if msg.HasField("reference_set") and not any([msg.HasField(f) for f in ("value", "second_field", "between")]):
             return True
@@ -693,77 +616,12 @@
 
     @staticmethod
     def from_protobuf(msg: SummaryConstraintMsg) -> "SummaryConstraint":
-        if not SummaryConstraint.check_if_summary_constraint_message_is_valid(msg):
-            raise ValueError("SummaryConstraintMsg must specify a value OR second field name OR SummaryBetweenConstraintMsg, but only one of them")
-=======
-    def from_protobuf(msg: SummaryConstraintMsg) -> "SummaryConstraint":
         if msg.first_field == "quantile":
             quantile_val = msg.quantile_value
         else:
             quantile_val = None
-
-        if msg.HasField("reference_set") and not msg.HasField("value") and not msg.HasField("second_field") and not msg.HasField("between"):
-            return SummaryConstraint(
-                msg.first_field,
-                msg.op,
-                reference_set=set(msg.reference_set),
-                name=msg.name,
-                verbose=msg.verbose,
-            )
-        elif msg.HasField("value") and not msg.HasField("second_field") and not msg.HasField("between") and not msg.HasField("reference_set"):
-            return SummaryConstraint(
-                msg.first_field,
-                msg.op,
-                value=msg.value,
-                quantile_value=quantile_val,
-                name=msg.name,
-                verbose=msg.verbose,
-            )
-        elif msg.HasField("second_field") and not msg.HasField("value") and not msg.HasField("between") and not msg.HasField("reference_set"):
-            return SummaryConstraint(
-                msg.first_field,
-                msg.op,
-                second_field=msg.second_field,
-                name=msg.name,
-                quantile_value=quantile_val,
-                verbose=msg.verbose,
-            )
-        elif msg.HasField("between") and not msg.HasField("value") and not msg.HasField("second_field") and not msg.HasField("reference_set"):
-            if (
-                msg.between.HasField("lower_value")
-                and msg.between.HasField("upper_value")
-                and not msg.between.HasField("second_field")
-                and not msg.between.HasField("third_field")
-            ):
-                return SummaryConstraint(
-                    msg.first_field,
-                    msg.op,
-                    value=msg.between.lower_value,
-                    upper_value=msg.between.upper_value,
-                    quantile_value=quantile_val,
-                    name=msg.name,
-                    verbose=msg.verbose,
-                )
-            elif (
-                msg.between.HasField("second_field")
-                and msg.between.HasField("third_field")
-                and not msg.between.HasField("lower_value")
-                and not msg.between.HasField("upper_value")
-            ):
-                return SummaryConstraint(
-                    msg.first_field,
-                    msg.op,
-                    second_field=msg.between.second_field,
-                    third_field=msg.between.third_field,
-                    quantile_value=quantile_val,
-                    name=msg.name,
-                    verbose=msg.verbose,
-                )
-        else:
-            raise ValueError(
-                "SummaryConstraintMsg must specify a value OR second field name OR SummaryBetweenConstraintMsg OR reference set, but only one of them"
-            )
->>>>>>> 3211b208
+        if not SummaryConstraint.check_if_summary_constraint_message_is_valid(msg):
+            raise ValueError("SummaryConstraintMsg must specify a value OR second field name OR SummaryBetweenConstraintMsg, but only one of them")
 
         reference_set = None
         value = None
@@ -799,26 +657,11 @@
         )
 
     def to_protobuf(self) -> SummaryConstraintMsg:
-<<<<<<< HEAD
         reference_set_msg = None
         summary_between_constraint_msg = None
         if self.op in (Op.IN_SET, Op.CONTAIN_SET, Op.EQ_SET, Op.IN):
             reference_set_msg = ListValue()
             reference_set_msg.extend(self.reference_set)
-=======
-        if self.op in (Op.IN_SET, Op.CONTAIN_SET, Op.EQ_SET):
-            reference_set_msg = ListValue()
-            reference_set_msg.extend(self.reference_set)
-
-            msg = SummaryConstraintMsg(
-                name=self.name,
-                first_field=self.first_field,
-                op=self.op,
-                reference_set=reference_set_msg,
-                verbose=self._verbose,
-            )
-        elif self.op == Op.BTWN:
->>>>>>> 3211b208
 
         elif self.op == Op.BTWN:
             if self.second_field is None and self.third_field is None:
@@ -826,7 +669,6 @@
             else:
                 summary_between_constraint_msg = SummaryBetweenConstraintMsg(second_field=self.second_field, third_field=self.third_field)
 
-<<<<<<< HEAD
         return SummaryConstraintMsg(
             name=self.name,
             first_field=self.first_field,
@@ -837,36 +679,6 @@
             op=self.op,
             verbose=self._verbose,
         )
-=======
-            msg = SummaryConstraintMsg(
-                name=self.name,
-                first_field=self.first_field,
-                op=self.op,
-                quantile_value=self.quantile_value,
-                between=summary_between_constraint_msg,
-                verbose=self._verbose,
-            )
-
-        elif self.second_field is None:
-            msg = SummaryConstraintMsg(
-                name=self.name,
-                first_field=self.first_field,
-                op=self.op,
-                value=self.value,
-                quantile_value=self.quantile_value,
-                verbose=self._verbose,
-            )
-        else:
-            msg = SummaryConstraintMsg(
-                name=self.name,
-                first_field=self.first_field,
-                op=self.op,
-                quantile_value=self.quantile_value,
-                second_field=self.second_field,
-                verbose=self._verbose,
-            )
-        return msg
->>>>>>> 3211b208
 
     def report(self):
         return (self.name, self.total, self.failures)
@@ -1097,75 +909,7 @@
     except Exception:
         raise TypeError("The value set should be an iterable data type")
 
-<<<<<<< HEAD
     return ValueConstraint(Op.IN, value=value_set, verbose=verbose)
-
-
-def columnValuesTypeEqualsConstraint(expected_type: Union[InferredType, int], verbose: bool = False):
-    """
-
-    Parameters
-    ----------
-    expected_type: Union[InferredType, int]
-        whylogs.proto.InferredType.Type - Enumeration of allowed inferred data types
-        If supplied as integer value, should be one of:
-            UNKNOWN = 0
-            NULL = 1
-            FRACTIONAL = 2
-            INTEGRAL = 3
-            BOOLEAN = 4
-            STRING = 5
-    verbose: bool
-        If true, log every application of this constraint that fails.
-        Useful to identify specific streaming values that fail the constraint.
-
-    Returns
-    -------
-    SummaryConstraint
-    """
-
-    if not isinstance(expected_type, (InferredType, int)):
-        raise ValueError("The expected_type parameter should be of type whylogs.proto.InferredType or int")
-    if isinstance(expected_type, InferredType):
-        expected_type = expected_type.type
-
-    return SummaryConstraint("column_values_type", op=Op.EQ, value=expected_type, verbose=verbose)
-
-
-def columnValuesTypeInSetConstraint(type_set: Set[int], verbose: bool = False):
-    """
-
-    Parameters
-    ----------
-    type_set: Set[int]
-        whylogs.proto.InferredType.Type - Enumeration of allowed inferred data types
-        If supplied as integer value, should be one of:
-            UNKNOWN = 0
-            NULL = 1
-            FRACTIONAL = 2
-            INTEGRAL = 3
-            BOOLEAN = 4
-            STRING = 5
-    verbose: bool
-        If true, log every application of this constraint that fails.
-        Useful to identify specific streaming values that fail the constraint.
-
-    Returns
-    -------
-    SummaryConstraint
-    """
-
-    try:
-        type_set = set(type_set)
-    except Exception:
-        raise TypeError("The type_set parameter should be an iterable of int values")
-
-    if not all([isinstance(t, int) for t in type_set]):
-        raise TypeError("All of the elements of the type_set parameter should be of type int")
-
-    return SummaryConstraint("column_values_type", op=Op.IN, reference_set=type_set, verbose=verbose)
-=======
-    return ValueConstraint(Op.IN_SET, value=value_set, verbose=verbose)
 
 
 def containsEmailConstraint(regex_pattern: "str" = None, verbose=False):
@@ -1281,4 +1025,70 @@
         raise ValueError("The lower fraction should be decimal values less than or equal to the upper fraction")
 
     return SummaryConstraint("unique_proportion", op=Op.BTWN, value=lower_fraction, upper_value=upper_fraction, verbose=verbose)
->>>>>>> 3211b208
+
+
+
+
+def columnValuesTypeEqualsConstraint(expected_type: Union[InferredType, int], verbose: bool = False):
+    """
+
+    Parameters
+    ----------
+    expected_type: Union[InferredType, int]
+        whylogs.proto.InferredType.Type - Enumeration of allowed inferred data types
+        If supplied as integer value, should be one of:
+            UNKNOWN = 0
+            NULL = 1
+            FRACTIONAL = 2
+            INTEGRAL = 3
+            BOOLEAN = 4
+            STRING = 5
+    verbose: bool
+        If true, log every application of this constraint that fails.
+        Useful to identify specific streaming values that fail the constraint.
+
+    Returns
+    -------
+    SummaryConstraint
+    """
+
+    if not isinstance(expected_type, (InferredType, int)):
+        raise ValueError("The expected_type parameter should be of type whylogs.proto.InferredType or int")
+    if isinstance(expected_type, InferredType):
+        expected_type = expected_type.type
+
+    return SummaryConstraint("column_values_type", op=Op.EQ, value=expected_type, verbose=verbose)
+
+
+def columnValuesTypeInSetConstraint(type_set: Set[int], verbose: bool = False):
+    """
+
+    Parameters
+    ----------
+    type_set: Set[int]
+        whylogs.proto.InferredType.Type - Enumeration of allowed inferred data types
+        If supplied as integer value, should be one of:
+            UNKNOWN = 0
+            NULL = 1
+            FRACTIONAL = 2
+            INTEGRAL = 3
+            BOOLEAN = 4
+            STRING = 5
+    verbose: bool
+        If true, log every application of this constraint that fails.
+        Useful to identify specific streaming values that fail the constraint.
+
+    Returns
+    -------
+    SummaryConstraint
+    """
+
+    try:
+        type_set = set(type_set)
+    except Exception:
+        raise TypeError("The type_set parameter should be an iterable of int values")
+
+    if not all([isinstance(t, int) for t in type_set]):
+        raise TypeError("All of the elements of the type_set parameter should be of type int")
+
+    return SummaryConstraint("column_values_type", op=Op.IN, reference_set=type_set, verbose=verbose)