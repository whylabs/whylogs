import datetime
import json
import logging
import numbers
import re
from typing import Any, List, Mapping, Optional, Set, Union

import jsonschema
from datasketches import theta_a_not_b, update_theta_sketch
from dateutil.parser import parse
from google.protobuf.json_format import Parse
from google.protobuf.struct_pb2 import ListValue
from jsonschema import validate

from whylogs.core.summaryconverters import single_quantile_from_sketch
from whylogs.proto import (
    ApplyFunctionMsg,
    DatasetConstraintMsg,
    DatasetProperties,
<<<<<<< HEAD
=======
    InferredType,
>>>>>>> 29b514df
    Op,
    SummaryBetweenConstraintMsg,
    SummaryConstraintMsg,
    SummaryConstraintMsgs,
    ValueConstraintMsg,
    ValueConstraintMsgs,
)
from whylogs.util.protobuf import message_to_json

logger = logging.getLogger(__name__)


def _try_parse_strftime_format(strftime_val: str, format: str) -> Optional[datetime.datetime]:
    """
    Return whether the string is in a strftime format.

    :param strftime_val: str, string to check for date
    :param format: format to check if strftime_val can be parsed
    :return None if not parseable, otherwise the parsed datetime.datetime object

    """
    parsed = None
    try:
        parsed = datetime.datetime.strptime(strftime_val, format)
    except (ValueError, TypeError):
        pass
    return parsed


def _try_parse_dateutil(dateutil_val: str, ref_val=None) -> Optional[datetime.datetime]:
    """
    Return whether the string can be interpreted as a date.

    :param dateutil_val: str, string to check for date
    :param ref_val: any, not used, interface design requirement
    :return None if not parseable, otherwise the parsed datetime.datetime object

    """
    parsed = None
    try:
        parsed = parse(dateutil_val)
    except (ValueError, TypeError):
        pass
    return parsed


def _try_parse_json(json_string: str, ref_val=None) -> Optional[dict]:
    """
    Return whether the string can be interpreted as json.

    :param json_string: str, string to check for json
    :param ref_val: any, not used, interface design requirement
    :return None if not parseable, otherwise the parsed json object
    """
    parsed = None
    try:
        parsed = json.loads(json_string)
    except (ValueError, TypeError):
        pass
    return parsed


def _matches_json_schema(json_data: Union[str, dict], json_schema: Union[str, dict]) -> bool:
    """
    Return whether the provided json matches the provided schema.

    :param json_data: json object to check
    :param json_schema: schema to check if the json object matches it
    :return True if the json data matches the schema, False otherwise
    """
    if isinstance(json_schema, str):
        try:
            json_schema = json.loads(json_schema)
        except (ValueError, TypeError):
            return False

    if isinstance(json_data, str):
        try:
            json_data = json.loads(json_data)
        except (ValueError, TypeError):
            return False

    try:
        validate(instance=json_data, schema=json_schema)
    except (jsonschema.exceptions.ValidationError, jsonschema.exceptions.SchemaError):
        return False
    return True


# restrict the set length for printing the name of the constraint which contains a reference set
MAX_SET_DISPLAY_MESSAGE_LENGTH = 20


"""
Dict indexed by constraint operator.

These help translate from constraint schema to language-specific functions that are faster to evaluate.
This is just a form of currying, and I chose to bind the boolean comparison operator first.
"""
_value_funcs = {
    # functions that compare an incoming feature value to a literal value.
    Op.LT: lambda x: lambda v: v < x,  # assert incoming value 'v' is less than some fixed value 'x'
    Op.LE: lambda x: lambda v: v <= x,
    Op.EQ: lambda x: lambda v: v == x,
    Op.NE: lambda x: lambda v: v != x,
    Op.GE: lambda x: lambda v: v >= x,
    Op.GT: lambda x: lambda v: v > x,  # assert incoming value 'v' is greater than some fixed value 'x'
    Op.MATCH: lambda x: lambda v: x.match(v) is not None,
    Op.NOMATCH: lambda x: lambda v: x.match(v) is None,
    Op.IN: lambda x: lambda v: v in x,
    Op.APPLY_FUNC: lambda apply_function, reference_value: lambda v: apply_function(v, reference_value),
}

_summary_funcs1 = {
    # functions that compare a summary field to a literal value.
    Op.LT: lambda f, v: lambda s: getattr(s, f) < v,
    Op.LE: lambda f, v: lambda s: getattr(s, f) <= v,
    Op.EQ: lambda f, v: lambda s: getattr(s, f) == v,
    Op.NE: lambda f, v: lambda s: getattr(s, f) != v,
    Op.GE: lambda f, v: lambda s: getattr(s, f) >= v,
    Op.GT: lambda f, v: lambda s: getattr(s, f) > v,
    Op.BTWN: lambda f, v1, v2: lambda s: v1 <= getattr(s, f) <= v2,
    Op.IN: lambda f, v: lambda s: getattr(s, f) in v,
    Op.IN_SET: lambda f, ref_str_sketch, ref_num_sketch: lambda update_obj: round(
        theta_a_not_b().compute(getattr(update_obj, f)["string_theta"], ref_str_sketch).get_estimate(), 1
    )
    == round(theta_a_not_b().compute(getattr(update_obj, f)["number_theta"], ref_num_sketch).get_estimate(), 1)
    == 0.0,
    Op.CONTAIN_SET: lambda f, ref_str_sketch, ref_num_sketch: lambda update_obj: round(
        theta_a_not_b().compute(ref_str_sketch, getattr(update_obj, f)["string_theta"]).get_estimate(), 1
    )
    == round(theta_a_not_b().compute(ref_num_sketch, getattr(update_obj, f)["number_theta"]).get_estimate(), 1)
    == 0.0,
    Op.EQ_SET: lambda f, ref_str_sketch, ref_num_sketch: lambda update_obj: round(
        theta_a_not_b().compute(getattr(update_obj, f)["string_theta"], ref_str_sketch).get_estimate(), 1
    )
    == round(theta_a_not_b().compute(getattr(update_obj, f)["number_theta"], ref_num_sketch).get_estimate(), 1)
    == round(theta_a_not_b().compute(ref_str_sketch, getattr(update_obj, f)["string_theta"]).get_estimate(), 1)
    == round(theta_a_not_b().compute(ref_num_sketch, getattr(update_obj, f)["number_theta"]).get_estimate(), 1)
    == 0.0,
}

_summary_funcs2 = {
    # functions that compare two summary fields.
    Op.LT: lambda f, f2: lambda s: getattr(s, f) < getattr(s, f2),
    Op.LE: lambda f, f2: lambda s: getattr(s, f) <= getattr(s, f2),
    Op.EQ: lambda f, f2: lambda s: getattr(s, f) == getattr(s, f2),
    Op.NE: lambda f, f2: lambda s: getattr(s, f) != getattr(s, f2),
    Op.GE: lambda f, f2: lambda s: getattr(s, f) >= getattr(s, f2),
    Op.GT: lambda f, f2: lambda s: getattr(s, f) > getattr(s, f2),
    Op.BTWN: lambda f, f2, f3: lambda s: getattr(s, f2) <= getattr(s, f) <= getattr(s, f3),
}

# restrict the set length for printing the name of the constraint which contains a reference set
MAX_SET_DISPLAY_MESSAGE_LENGTH = 20


class ValueConstraint:
    """
    ValueConstraints express a binary boolean relationship between an implied numeric value and a literal.
    When associated with a ColumnProfile, the relation is evaluated for every incoming value that is processed by whylogs.

    Parameters
    ----------
    op : whylogs.proto.Op (required)
        Enumeration of binary comparison operator applied between static value and incoming stream.
        Enum values are mapped to operators like '==', '<', and '<=', etc.
    value : (one-of)
        When value is provided, regex_pattern must be None.
        Static value to compare against incoming stream using operator specified in `op`.
    regex_pattern : (one-of)
        When regex_pattern is provided, value must be None.
        Regex pattern to use when MATCH or NOMATCH operations are used.
    apply_function:
        To be supplied only when using APPLY_FUNC operation.
        In case when the apply_function requires argument, to be supplied in the value param.
    name : str
        Name of the constraint used for reporting
    verbose : bool
        If true, log every application of this constraint that fails.
        Useful to identify specific streaming values that fail the constraint.

    """

    def __init__(self, op: Op, value=None, regex_pattern: str = None, apply_function=None, name: str = None, verbose=False):
        self._name = name
        self._verbose = verbose
        self.op = op
        self.apply_function = apply_function
        self.total = 0
        self.failures = 0

        if (apply_function is not None) != (self.op == Op.APPLY_FUNC):
            raise ValueError("A function must be provided if and only if using the APPLY_FUNC operator")

        if isinstance(value, set) != (op == Op.IN):
            raise ValueError("Value constraint must provide a set of values for using the IN operator")

        if self.op == Op.APPLY_FUNC:
            if value is not None:
                value = self.apply_func_validate(value)
                self.value = value
            self.func = _value_funcs[op](apply_function, value)

        elif value is not None and regex_pattern is None:
            # numeric value
            self.value = value
            self.func = _value_funcs[op](value)

        elif regex_pattern is not None and value is None:
            # Regex pattern
            self.regex_pattern = regex_pattern
            self.func = _value_funcs[op](re.compile(self.regex_pattern))
        else:
            raise ValueError("Value constraint must specify a numeric value or regex pattern, but not both")

    @property
    def name(self):
        if self.op == Op.APPLY_FUNC:
            val_or_funct = self.apply_function.__name__
        elif getattr(self, "value", None) is not None:
            val_or_funct = self.value
        else:
            val_or_funct = self.regex_pattern
        return self._name if self._name is not None else f"value {Op.Name(self.op)} {val_or_funct}"

    def update(self, v) -> bool:
        self.total += 1
        if self.op in [Op.MATCH, Op.NOMATCH] and not isinstance(v, str):
            self.failures += 1
            if self._verbose:
                logger.info(f"value constraint {self.name} failed: value {v} not a string")
        elif not self.func(v):
            self.failures += 1
            if self._verbose:
                logger.info(f"value constraint {self.name} failed on value {v}")

    def apply_func_validate(self, value) -> str:
        if not isinstance(value, str):
            if self.apply_function == _matches_json_schema:
                try:
                    value = json.dumps(value)
                except (ValueError, TypeError):
                    raise ValueError("Json schema invalid. When matching json schema, the schema provided must be valid.")
            else:
                value = str(value)
        return value

    def merge(self, other) -> "ValueConstraint":
        if not other:
            return self

        val = None
        pattern = None

        assert self.name == other.name, f"Cannot merge constraints with different names: ({self.name}) and ({other.name})"
        assert self.op == other.op, f"Cannot merge constraints with different ops: {self.op} and {other.op}"
        assert (
            self.apply_function == other.apply_function
        ), f"Cannot merge constraints with different apply_function: {self.apply_function} and {other.apply_function}"

        if self.apply_function is not None:
            if hasattr(self, "value") != hasattr(other, "value"):
                raise TypeError("Cannot merge one constraint with provided value and one without")
            elif hasattr(self, "value") and hasattr(other, "value"):
                val = self.value
                assert self.value == other.value, f"Cannot merge value constraints with different values: {self.value} and {other.value}"
        elif all([getattr(v, "value", None) is not None for v in (self, other)]):
            val = self.value
            assert self.value == other.value, f"Cannot merge value constraints with different values: {self.value} and {other.value}"
        elif all([getattr(v, "regex_pattern", None) for v in (self, other)]):
            pattern = self.regex_pattern
            assert (
                self.regex_pattern == other.regex_pattern
            ), f"Cannot merge value constraints with different values: {self.regex_pattern} and {other.regex_pattern}"
        else:
            raise TypeError("Cannot merge a numeric value constraint with a string value constraint")

        merged_value_constraint = ValueConstraint(
            op=self.op, value=val, regex_pattern=pattern, apply_function=self.apply_function, name=self.name, verbose=self._verbose
        )

        merged_value_constraint.total = self.total + other.total
        merged_value_constraint.failures = self.failures + other.failures
        return merged_value_constraint

    @staticmethod
    def from_protobuf(msg: ValueConstraintMsg) -> "ValueConstraint":
        val = None
        regex_pattern = None
        apply_function = None

        if msg.HasField("function"):
            val = None if msg.function.reference_value == "" else msg.function.reference_value
            apply_function = globals()[msg.function.function]
        elif msg.regex_pattern != "":
            regex_pattern = msg.regex_pattern
        elif len(msg.value_set.values) != 0:
            val = set(msg.value_set.values[0].list_value)
        else:
            val = msg.value

        return ValueConstraint(msg.op, value=val, regex_pattern=regex_pattern, apply_function=apply_function, name=msg.name, verbose=msg.verbose)

    def to_protobuf(self) -> ValueConstraintMsg:
        set_vals_message = None
        regex_pattern = None
        value = None
        apply_func = None

        if self.op == Op.APPLY_FUNC:
            if hasattr(self, "value"):
                apply_func = ApplyFunctionMsg(function=self.apply_function.__name__, reference_value=self.value)
            else:
                apply_func = ApplyFunctionMsg(function=self.apply_function.__name__)

        elif hasattr(self, "value"):
            if isinstance(self.value, set):
                set_vals_message = ListValue()
                set_vals_message.append(list(self.value))
            else:
                value = self.value

        elif hasattr(self, "regex_pattern"):
            regex_pattern = self.regex_pattern

        return ValueConstraintMsg(
            name=self.name,
            op=self.op,
            value=value,
            value_set=set_vals_message,
            regex_pattern=regex_pattern,
            function=apply_func,
            verbose=self._verbose,
        )

    def report(self):
        return (self.name, self.total, self.failures)


class SummaryConstraint:
    """
    Summary constraints specify a relationship between a summary field and a static value,
    or between two summary fields.
    e.g.     'min' < 6
             'std_dev' < 2.17
             'min' > 'avg'

    Parameters
    ----------
    first_field : str
        Name of field in NumberSummary that will be compared against either a second field or a static value.
    op : whylogs.proto.Op (required)
        Enumeration of binary comparison operator applied between summary values.
        Enum values are mapped to operators like '==', '<', and '<=', etc.
    value :  (one-of)
        Static value to be compared against summary field specified in `first_field`.
        Only one of `value` or `second_field` should be supplied.
    upper_value :  (one-of)
        Only to be supplied when using Op.BTWN.
        Static upper boundary value to be compared against summary field specified in `first_field`.
        Only one of `upper_value` or `third_field` should be supplied.
    second_field :  (one-of)
        Name of second field in NumberSummary to be compared against summary field specified in `first_field`.
        Only one of `value` or `second_field` should be supplied.
    third_field :  (one-of)
        Only to be supplied when op == Op.BTWN. Name of third field in NumberSummary, used as an upper boundary,
         to be compared against summary field specified in `first_field`.
        Only one of `upper_value` or `third_field` should be supplied.
    reference_set : (one-of)
        Only to be supplied when using set operations. Used as a reference set to be compared with the column
        distinct values.
    name : str
        Name of the constraint used for reporting
    verbose : bool
        If true, log every application of this constraint that fails.
        Useful to identify specific streaming values that fail the constraint.


    """

    def __init__(
        self,
        first_field: str,
        op: Op,
        value=None,
        upper_value=None,
        quantile_value: Union[int, float] = None,
        second_field: str = None,
        third_field: str = None,
        reference_set=None,
        name: str = None,
        verbose=False,
    ):
        self._verbose = verbose
        self._name = name
        self.op = op
        self.first_field = first_field
        self.second_field = second_field
        self.third_field = third_field
        self.total = 0
        self.failures = 0

        self.value = value
        self.upper_value = upper_value
        self.quantile_value = quantile_value

        if self.first_field == "quantile" and not self.quantile_value:
            raise ValueError("Summary quantile constraint must specify quantile value")

        if self.first_field != "quantile" and self.quantile_value is not None:
            raise ValueError("Summary constraint applied on non-quantile field should not specify quantile value")

        if self.op in (Op.IN_SET, Op.CONTAIN_SET, Op.EQ_SET):
            if any([value, upper_value, second_field, third_field, not reference_set]):
                raise ValueError("When using set operations only set should be provided and not values or field names!")
            self.reference_set = reference_set
            reference_set = self.try_cast_set()
            self.ref_string_set, self.ref_numbers_set = self.get_string_and_numbers_sets()
            self.reference_theta_sketch = self.create_theta_sketch()
            self.string_theta_sketch = self.create_theta_sketch(self.ref_string_set)
            self.numbers_theta_sketch = self.create_theta_sketch(self.ref_numbers_set)

            self.func = _summary_funcs1[self.op](first_field, self.string_theta_sketch, self.numbers_theta_sketch)

        elif self.op == Op.IN:
            if any([value is not None, upper_value, second_field, third_field, reference_set is None]):
                raise ValueError("When using set operations only set should be provided and not values or field names!")

            if not isinstance(reference_set, set):
                try:
                    logger.warning(f"Trying to cast provided value of {type(reference_set)} to type set!")
                    reference_set = set(reference_set)
                except TypeError:
                    raise TypeError(
                        "When using set operations, provided value must be set or set castable,"
                        f" instead type: '{reference_set.__class__.__name__}' was provided!"
                    )
            self.reference_set = reference_set
            self.func = _summary_funcs1[op](self.first_field, reference_set)

        elif self.op == Op.BTWN:
            if all([v is not None for v in (value, upper_value)]) and all([v is None for v in (second_field, third_field)]):
                # field-value summary comparison
                if not isinstance(value, (int, float)) or not isinstance(upper_value, (int, float)):
                    raise TypeError("When creating Summary constraint with BETWEEN operation, upper and lower value must be of type (int, float)")
                if value >= upper_value:
                    raise ValueError("Summary constraint with BETWEEN operation must specify lower value to be less than upper value")

                self.func = _summary_funcs1[self.op](first_field, value, upper_value)

            elif all([v is not None for v in (second_field, third_field)]) and all([v is None for v in (value, upper_value)]):
                # field-field summary comparison
                if not isinstance(second_field, str) or not isinstance(third_field, str):
                    raise TypeError("When creating Summary constraint with BETWEEN operation, upper and lower field must be of type string")
                self.func = _summary_funcs2[self.op](first_field, second_field, third_field)
            else:
                raise ValueError("Summary constraint with BETWEEN operation must specify lower and upper value OR lower and third field name, but not both")
        else:
            if upper_value is not None or third_field is not None:
                raise ValueError("Summary constraint with other than BETWEEN operation must NOT specify upper value NOR third field name")
            if value is not None and second_field is None:
                # field-value summary comparison
                self.func = _summary_funcs1[op](first_field, value)
            elif second_field is not None and value is None:
                # field-field summary comparison
                self.func = _summary_funcs2[op](first_field, second_field)
            else:
                raise ValueError("Summary constraint must specify a second value or field name, but not both")

    @property
    def name(self):
        value_or_field = None
        if self.first_field == "quantile":
            field_name = f"{self.first_field} {self.quantile_value}"
        else:
            field_name = self.first_field
        if self.first_field == "column_values_type":
            if self.value:
                value_or_field = InferredType.Type.Name(self.value)
            else:
                value_or_field = {InferredType.Type.Name(element) for element in list(self.reference_set)[:MAX_SET_DISPLAY_MESSAGE_LENGTH]}
        elif self.op in (Op.IN_SET, Op.CONTAIN_SET, Op.EQ_SET, Op.IN):
            if len(self.reference_set) > MAX_SET_DISPLAY_MESSAGE_LENGTH:
                tmp_set = set(list(self.reference_set)[:MAX_SET_DISPLAY_MESSAGE_LENGTH])
                value_or_field = f"{str(tmp_set)[:-1]}, ...}}"
            else:
                value_or_field = str(self.reference_set)
        elif self.op == Op.BTWN:
            lower_target = self.value if self.value is not None else self.second_field
            upper_target = self.upper_value if self.upper_value is not None else self.third_field
            value_or_field = f"{lower_target} and {upper_target}"
        else:
            value_or_field = f"{self.value}/{self.second_field}"

        return self._name if self._name is not None else f"summary {field_name} {Op.Name(self.op)} {value_or_field}"

    def try_cast_set(self) -> Set[Any]:
        if not isinstance(self.reference_set, set):
            try:
                logger.warning(f"Trying to cast provided value of {type(self.reference_set)} to type set!")
                self.reference_set = set(self.reference_set)
            except TypeError:
                provided_type_name = self.reference_set.__class__.__name__
                raise TypeError(f"When using set operations, provided value must be set or set castable, instead type: '{provided_type_name}' was provided!")
        return self.reference_set

    def get_string_and_numbers_sets(self):
        string_set = set()
        numbers_set = set()
        for item in self.reference_set:
            if isinstance(item, str):
                string_set.add(item)
            elif isinstance(item, numbers.Real) and not isinstance(item, bool):
                numbers_set.add(item)

        return string_set, numbers_set

    def create_theta_sketch(self, ref_set: set = None):
        theta = update_theta_sketch()
        target_set = self.reference_set if ref_set is None else ref_set

        for item in target_set:
            theta.update(item)
        return theta

    def update(self, update_summary: object) -> bool:
        self.total += 1

        if self.first_field == "quantile":
            kll_sketch = update_summary.quantile
            update_summary = single_quantile_from_sketch(kll_sketch, self.quantile_value)

<<<<<<< HEAD
    def update(self, update_dict: dict) -> bool:
        self.total += 1

        if not self.func(update_dict):
=======
        if not self.func(update_summary):
>>>>>>> 29b514df
            self.failures += 1
            if self._verbose:
                logger.info(f"summary constraint {self.name} failed")

    def merge(self, other) -> "SummaryConstraint":
        if not other:
            return self

        reference_set = None
        second_field = None
        third_field = None
        upper_value = None
        quantile = None

        assert self.name == other.name, f"Cannot merge constraints with different names: ({self.name}) and ({other.name})"
        assert self.op == other.op, f"Cannot merge constraints with different ops: {self.op} and {other.op}"
        assert self.value == other.value, f"Cannot merge constraints with different values: {self.value} and {other.value}"
        assert self.first_field == other.first_field, f"Cannot merge constraints with different first_field: {self.first_field} and {other.first_field}"
        assert self.second_field == other.second_field, f"Cannot merge constraints with different second_field: {self.second_field} and {other.second_field}"
        assert (
            self.quantile_value == other.quantile_value
        ), f"Cannot merge constraints with different quantile_value: {self.quantile_value} and {other.quantile_value}"
        if self.quantile_value is not None:
            quantile = self.quantile_value
        if self.op in (Op.IN_SET, Op.CONTAIN_SET, Op.EQ_SET, Op.IN):
            assert self.reference_set == other.reference_set
            reference_set = self.reference_set
        elif self.op == Op.BTWN:
            assert self.upper_value == other.upper_value, f"Cannot merge constraints with different upper values: {self.upper_value} and {other.upper_value}"
            assert self.third_field == other.third_field, f"Cannot merge constraints with different third_field: {self.third_field} and {other.third_field}"
            third_field = self.third_field
            upper_value = self.upper_value

        merged_constraint = SummaryConstraint(
            first_field=self.first_field,
            op=self.op,
            value=self.value,
            upper_value=upper_value,
            second_field=second_field,
            third_field=third_field,
            reference_set=reference_set,
            quantile_value=quantile,
            name=self.name,
            verbose=self._verbose,
        )

        merged_constraint.total = self.total + other.total
        merged_constraint.failures = self.failures + other.failures
        return merged_constraint

    def _check_if_summary_constraint_message_is_valid(msg: SummaryConstraintMsg):
        if msg.HasField("reference_set") and not any([msg.HasField(f) for f in ("value", "second_field", "between")]):
            return True
        elif msg.HasField("value") and not any([msg.HasField(f) for f in ("second_field", "between", "reference_set")]):
            return True
        elif msg.HasField("second_field") and not any([msg.HasField(f) for f in ("value", "between", "reference_set")]):
            return True
        elif msg.HasField("between") and not any([msg.HasField(f) for f in ("value", "second_field", "reference_set")]):
            if all([msg.between.HasField(f) for f in ("lower_value", "upper_value")]) and not any(
                [msg.between.HasField(f) for f in ("second_field", "third_field")]
            ):
                return True
        elif all([msg.between.HasField(f) for f in ("second_field", "third_field")]) and not any(
            [msg.between.HasField(f) for f in ("lower_value", "upper_value")]
        ):
            return True

        return False

    @staticmethod
    def from_protobuf(msg: SummaryConstraintMsg) -> "SummaryConstraint":
        if not SummaryConstraint._check_if_summary_constraint_message_is_valid(msg):
            raise ValueError("SummaryConstraintMsg must specify a value OR second field name OR SummaryBetweenConstraintMsg, but only one of them")

        reference_set = None
        value = None
        second_field = None
        lower_value = None
        upper_value = None
        third_field = None
        quantile_value = None

        if msg.first_field == "quantile":
            quantile_value = msg.quantile_value
        if msg.HasField("reference_set"):
            reference_set = set(msg.reference_set)
        elif msg.HasField("value"):
            value = msg.value
        elif msg.HasField("second_field"):
            second_field = msg.second_field
        elif msg.HasField("between"):
            if all([msg.between.HasField(f) for f in ("lower_value", "upper_value")]):
                lower_value = msg.between.lower_value
                upper_value = msg.between.upper_value
            elif all([msg.between.HasField(f) for f in ("second_field", "third_field")]):
                second_field = msg.between.second_field
                third_field = msg.between.third_field

        return SummaryConstraint(
            msg.first_field,
            msg.op,
            value=value if value is not None else lower_value,
            upper_value=upper_value,
            second_field=second_field,
            quantile_value=quantile_value,
            third_field=third_field,
            reference_set=reference_set,
            name=msg.name,
            verbose=msg.verbose,
        )

    def to_protobuf(self) -> SummaryConstraintMsg:
        reference_set_msg = None
        summary_between_constraint_msg = None
        quantile_value = None
        value = None
        second_field = None

        if self.quantile_value is not None:
            quantile_value = self.quantile_value

        if self.op in (Op.IN_SET, Op.CONTAIN_SET, Op.EQ_SET, Op.IN):
            reference_set_msg = ListValue()
            reference_set_msg.extend(self.reference_set)

        elif self.op == Op.BTWN:
            if self.second_field is None and self.third_field is None:
                summary_between_constraint_msg = SummaryBetweenConstraintMsg(lower_value=self.value, upper_value=self.upper_value)
            else:
                summary_between_constraint_msg = SummaryBetweenConstraintMsg(second_field=self.second_field, third_field=self.third_field)
        elif self.second_field:
            second_field = self.second_field
        elif self.value is not None:
            value = self.value

        return SummaryConstraintMsg(
            name=self.name,
            first_field=self.first_field,
            second_field=second_field,
            value=value,
            between=summary_between_constraint_msg,
            reference_set=reference_set_msg,
            quantile_value=quantile_value,
            op=self.op,
            verbose=self._verbose,
        )

    def report(self):
        return (self.name, self.total, self.failures)


class ValueConstraints:
    def __init__(self, constraints: Mapping[str, ValueConstraint] = None):
        if constraints is None:
            constraints = dict()

        raw_values_operators = (Op.MATCH, Op.NOMATCH, Op.APPLY_FUNC)
        self.raw_value_constraints = {}
        self.coerced_type_constraints = {}

        if isinstance(constraints, list):
            constraints = {constraint.name: constraint for constraint in constraints}

        for name, constraint in constraints.items():
            if constraint.op in raw_values_operators:
                self.raw_value_constraints.update({name: constraint})
            else:
                self.coerced_type_constraints.update({name: constraint})

    @staticmethod
    def from_protobuf(msg: ValueConstraintMsgs) -> "ValueConstraints":
        value_constraints = [ValueConstraint.from_protobuf(c) for c in msg.constraints]
        if len(value_constraints) > 0:
            return ValueConstraints({v.name: v for v in value_constraints})
        return None

    def __getitem__(self, name: str) -> Optional[ValueConstraint]:
        if self.raw_value_constraints:
            constraint = self.raw_value_constraints.get(name)
            if constraint:
                return constraint
        if self.coerced_type_constraints:
            return self.coerced_type_constraints.get(name)
        return None

    def to_protobuf(self) -> ValueConstraintMsgs:
        v = [c.to_protobuf() for c in self.raw_value_constraints.values()]
        v.extend([c.to_protobuf() for c in self.coerced_type_constraints.values()])
        if len(v) > 0:
            vcmsg = ValueConstraintMsgs()
            vcmsg.constraints.extend(v)
            return vcmsg
        return None

    def update(self, v):
        for c in self.raw_value_constraints.values():
            c.update(v)

    def update_typed(self, v):
        for c in self.coerced_type_constraints.values():
            c.update(v)

    def merge(self, other) -> "ValueConstraints":
        if not other or not other.raw_value_constraints and not other.coerced_type_constraints:
            return self

        merged_constraints = other.raw_value_constraints.copy()
        merged_constraints.update(other.coerced_type_constraints.copy())
        for name, constraint in self.raw_value_constraints.items():
            merged_constraints[name] = constraint.merge(other.raw_value_constraints.get(name))
        for name, constraint in self.coerced_type_constraints.items():
            merged_constraints[name] = constraint.merge(other.coerced_type_constraints.get(name))

        return ValueConstraints(merged_constraints)

    def report(self) -> List[tuple]:
        v = [c.report() for c in self.raw_value_constraints.values()]
        v.extend([c.report() for c in self.coerced_type_constraints.values()])
        if len(v) > 0:
            return v
        return None


class SummaryConstraints:
    def __init__(self, constraints: Mapping[str, SummaryConstraint] = None):
        if constraints is None:
            constraints = dict()

        # Support list of constraints for back compat with previous version.
        if isinstance(constraints, list):
            self.constraints = {constraint.name: constraint for constraint in constraints}
        else:
            self.constraints = constraints

    @staticmethod
    def from_protobuf(msg: SummaryConstraintMsgs) -> "SummaryConstraints":
        constraints = [SummaryConstraint.from_protobuf(c) for c in msg.constraints]
        if len(constraints) > 0:
            return SummaryConstraints({v.name: v for v in constraints})
        return None

    def __getitem__(self, name: str) -> Optional[SummaryConstraint]:
        if self.contraints:
            return self.constraints.get(name)
        return None

    def to_protobuf(self) -> SummaryConstraintMsgs:
        v = [c.to_protobuf() for c in self.constraints.values()]
        if len(v) > 0:
            scmsg = SummaryConstraintMsgs()
            scmsg.constraints.extend(v)
            return scmsg
        return None

    def update(self, v):
        for c in self.constraints.values():
            c.update(v)

    def merge(self, other) -> "SummaryConstraints":

        if not other or not other.constraints:
            return self

        merged_constraints = other.constraints.copy()
        for name, constraint in self.constraints:
            merged_constraints[name] = constraint.merge(other.constraints.get(name))

        return SummaryConstraints(merged_constraints)

    def report(self) -> List[tuple]:
        v = [c.report() for c in self.constraints.values()]
        if len(v) > 0:
            return v
        return None


class DatasetConstraints:
    def __init__(
        self,
        props: DatasetProperties,
        value_constraints: Optional[ValueConstraints] = None,
        summary_constraints: Optional[SummaryConstraints] = None,
    ):
        self.dataset_properties = props
        # repackage lists of constraints if necessary
        if value_constraints is None:
            value_constraints = dict()
        for k, v in value_constraints.items():
            if isinstance(v, list):
                value_constraints[k] = ValueConstraints(v)
        self.value_constraint_map = value_constraints
        if summary_constraints is None:
            summary_constraints = dict()
        for k, v in summary_constraints.items():
            if isinstance(v, list):
                summary_constraints[k] = SummaryConstraints(v)
        self.summary_constraint_map = summary_constraints

    def __getitem__(self, key):
        if key in self.value_constraint_map:
            return self.value_constraint_map[key]
        return None

    @staticmethod
    def from_protobuf(msg: DatasetConstraintMsg) -> "DatasetConstraints":
        vm = dict([(k, ValueConstraints.from_protobuf(v)) for k, v in msg.value_constraints.items()])
        sm = dict([(k, SummaryConstraints.from_protobuf(v)) for k, v in msg.summary_constraints.items()])
        return DatasetConstraints(msg.properties, vm, sm)

    @staticmethod
    def from_json(data: str) -> "DatasetConstraints":
        msg = Parse(data, DatasetConstraintMsg())
        return DatasetConstraints.from_protobuf(msg)

    def to_protobuf(self) -> DatasetConstraintMsg:
        # construct tuple for each column, (name, [constraints,...])
        # turn that into a map indexed by column name
        vm = dict([(k, v.to_protobuf()) for k, v in self.value_constraint_map.items()])
        sm = dict([(k, s.to_protobuf()) for k, s in self.summary_constraint_map.items()])
        return DatasetConstraintMsg(
            properties=self.dataset_properties,
            value_constraints=vm,
            summary_constraints=sm,
        )

    def to_json(self) -> str:
        return message_to_json(self.to_protobuf())

    def report(self):
        l1 = [(k, v.report()) for k, v in self.value_constraint_map.items()]
        l2 = [(k, s.report()) for k, s in self.summary_constraint_map.items()]
        return l1 + l2


def stddevBetweenConstraint(lower_value=None, upper_value=None, lower_field=None, upper_field=None, verbose=False):
    return SummaryConstraint("stddev", Op.BTWN, value=lower_value, upper_value=upper_value, second_field=lower_field, third_field=upper_field, verbose=verbose)


def meanBetweenConstraint(lower_value=None, upper_value=None, lower_field=None, upper_field=None, verbose=False):
    return SummaryConstraint("mean", Op.BTWN, value=lower_value, upper_value=upper_value, second_field=lower_field, third_field=upper_field, verbose=verbose)


def minBetweenConstraint(lower_value=None, upper_value=None, lower_field=None, upper_field=None, verbose=False):
    return SummaryConstraint("min", Op.BTWN, value=lower_value, upper_value=upper_value, second_field=lower_field, third_field=upper_field, verbose=verbose)


def minGreaterThanEqualConstraint(value=None, field=None, verbose=False):
    return SummaryConstraint("min", Op.GE, value=value, second_field=field, verbose=verbose)


def maxBetweenConstraint(lower_value=None, upper_value=None, lower_field=None, upper_field=None, verbose=False):
    return SummaryConstraint("max", Op.BTWN, value=lower_value, upper_value=upper_value, second_field=lower_field, third_field=upper_field, verbose=verbose)


def maxLessThanEqualConstraint(value=None, field=None, verbose=False):
    return SummaryConstraint("max", Op.LE, value=value, second_field=field, verbose=verbose)


def distinctValuesInSetConstraint(reference_set: Set[Any], name=None, verbose=False):
    return SummaryConstraint("distinct_column_values", Op.IN_SET, reference_set=reference_set, name=name, verbose=False)


def distinctValuesEqualSetConstraint(reference_set: Set[Any], name=None, verbose=False):
    return SummaryConstraint("distinct_column_values", Op.EQ_SET, reference_set=reference_set, name=name, verbose=False)


def distinctValuesContainSetConstraint(reference_set: Set[Any], name=None, verbose=False):
    return SummaryConstraint("distinct_column_values", Op.CONTAIN_SET, reference_set=reference_set, name=name, verbose=False)


def columnValuesInSetConstraint(value_set: Set[Any], verbose=False):
    try:
        value_set = set(value_set)
    except Exception:
        raise TypeError("The value set should be an iterable data type")

<<<<<<< HEAD
    return ValueConstraint(Op.IN_SET, value=value_set, verbose=verbose)


def approximateEntropyBetweenConstraint(lower_value: Union[int, float], upper_value: float, verbose=False):
    if not all([isinstance(v, (int, float)) for v in (lower_value, upper_value)]):
        raise TypeError("The lower and upper values should be of type int or float")
    if not all([v >= 0 for v in (lower_value, upper_value)]):
        raise ValueError("The value of the entropy cannot be a negative number")
    if lower_value > upper_value:
        raise ValueError("The supplied lower bound should be less than or equal to the supplied upper bound")

    return SummaryConstraint("entropy", op=Op.BTWN, value=lower_value, upper_value=upper_value, verbose=verbose)
=======
    return ValueConstraint(Op.IN, value=value_set, verbose=verbose)


def containsEmailConstraint(regex_pattern: "str" = None, verbose=False):
    if regex_pattern is not None:
        logger.warning("Warning: supplying your own regex pattern might cause slower evaluation of the containsEmailConstraint, depending on its complexity.")
        email_pattern = regex_pattern
    else:
        email_pattern = (
            r"^(?i)(?:[a-z0-9!#$%&\'*+/=?^_`{|}~-]+(?:\.[a-z0-9!#$%&\'*+/=?^_`{|}~-]+)*"
            r'|"(?:[\x01-\x08\x0b\x0c\x0e-\x1f\x21\x23-\x5b\x5d-\x7f]|[\x01-\x09\x0b\x0c\x0e-\x7f])*")'
            r"@"
            r"(?:(?:[a-z0-9](?:[a-z0-9-]*[a-z0-9])?\.)+[a-z0-9](?:[a-z0-9-]*[a-z0-9])?)$"
        )

    return ValueConstraint(Op.MATCH, regex_pattern=email_pattern, verbose=verbose)


def containsCreditCardConstraint(regex_pattern: "str" = None, verbose=False):
    if regex_pattern is not None:
        logger.warning(
            "Warning: supplying your own regex pattern might cause slower evaluation of the containsCreditCardConstraint, depending on its complexity."
        )
        credit_card_pattern = regex_pattern
    else:
        credit_card_pattern = (
            r"^(?:(4[0-9]{3}([\s-]?[0-9]{4}){2}[\s-]?[0-9]{1,4})"
            r"|(?:(5[1-5][0-9]{2}([\s-]?[0-9]{4}){3}))"
            r"|(?:(6(?:011|5[0-9]{2})([\s-]?[0-9]{4}){3}))"
            r"|(?:(3[47][0-9]{2}[\s-]?[0-9]{6}[\s-]?[0-9]{5}))"
            r"|(?:(3(?:0[0-5]|[68][0-9])[0-9][\s-]?[0-9]{6}[\s-]?[0-9]{4}))"
            r"|(?:2131|1800|35[0-9]{2,3}([\s-]?[0-9]{4}){3}))$"
        )

    return ValueConstraint(Op.MATCH, regex_pattern=credit_card_pattern, verbose=verbose)


def dateUtilParseableConstraint(verbose=False):
    return ValueConstraint(Op.APPLY_FUNC, apply_function=_try_parse_dateutil, verbose=verbose)


def jsonParseableConstraint(verbose=False):
    return ValueConstraint(Op.APPLY_FUNC, apply_function=_try_parse_json, verbose=verbose)


def matchesJsonSchemaConstraint(json_schema, verbose=False):
    return ValueConstraint(Op.APPLY_FUNC, json_schema, apply_function=_matches_json_schema, verbose=verbose)


def strftimeFormatConstraint(format, verbose=False):
    return ValueConstraint(Op.APPLY_FUNC, format, apply_function=_try_parse_strftime_format, verbose=verbose)


def containsSSNConstraint(regex_pattern: "str" = None, verbose=False):
    if regex_pattern is not None:
        logger.warning("Warning: supplying your own regex pattern might cause slower evaluation of the containsSSNConstraint, depending on its complexity.")
        ssn_pattern = regex_pattern
    else:
        ssn_pattern = r"^(?!000|666|9[0-9]{2})[0-9]{3}[\s-]?(?!00)[0-9]{2}[\s-]?(?!0000)[0-9]{4}$"

    return ValueConstraint(Op.MATCH, regex_pattern=ssn_pattern, verbose=verbose)


def containsURLConstraint(regex_pattern: "str" = None, verbose=False):
    if regex_pattern is not None:
        logger.warning("Warning: supplying your own regex pattern might cause slower evaluation of the containsURLConstraint, depending on its complexity.")
        url_pattern = regex_pattern
    else:
        url_pattern = (
            r"^(?:http(s)?:\/\/)?((www)|(?:[a-zA-z0-9-]+)\.)"
            r"(?:[-a-zA-Z0-9@:%._\+~#=]{1,256}\."
            r"(?:[a-zA-Z0-9]{1,6})\b"
            r"(?:[-a-zA-Z0-9@:%_\+.~#?&//=]*))$"
        )

    return ValueConstraint(Op.MATCH, regex_pattern=url_pattern, verbose=verbose)


def stringLengthEqualConstraint(length: int, verbose=False):
    length_pattern = f"^.{{{length}}}$"
    return ValueConstraint(Op.MATCH, regex_pattern=length_pattern, verbose=verbose)


def stringLengthBetweenConstraint(lower_value: int, upper_value: int, verbose=False):
    length_pattern = rf"^.{{{lower_value},{upper_value}}}$"
    return ValueConstraint(Op.MATCH, regex_pattern=length_pattern, verbose=verbose)


def quantileBetweenConstraint(quantile_value: Union[int, float], lower_value: Union[int, float], upper_value: Union[int, float], verbose: "bool" = False):
    if not all([isinstance(v, (int, float)) for v in (quantile_value, upper_value, lower_value)]):
        raise TypeError("The quantile, lower and upper values must be of type int or float")

    if lower_value > upper_value:
        raise ValueError("The lower value must be less than or equal to the upper value")

    return SummaryConstraint("quantile", value=lower_value, upper_value=upper_value, quantile_value=quantile_value, op=Op.BTWN, verbose=verbose)


def columnUniqueValueCountBetweenConstraint(lower_value: int, upper_value: int, verbose: bool = False):
    if not all([isinstance(v, int) and v >= 0 for v in (lower_value, upper_value)]):
        raise ValueError("The lower and upper values should be non-negative integers")

    if lower_value > upper_value:
        raise ValueError("The lower value should be less than or equal to the upper value")

    return SummaryConstraint("unique_count", op=Op.BTWN, value=lower_value, upper_value=upper_value, verbose=verbose)


def columnUniqueValueProportionBetweenConstraint(lower_fraction: float, upper_fraction: float, verbose: bool = False):
    if not all([isinstance(v, float) and 0 <= v <= 1 for v in (lower_fraction, upper_fraction)]):
        raise ValueError("The lower and upper fractions should be between 0 and 1")

    if lower_fraction > upper_fraction:
        raise ValueError("The lower fraction should be decimal values less than or equal to the upper fraction")

    return SummaryConstraint("unique_proportion", op=Op.BTWN, value=lower_fraction, upper_value=upper_fraction, verbose=verbose)


def columnMostCommonValueInSetConstraint(value_set: Set[Any], verbose=False):
    try:
        value_set = set(value_set)
    except Exception:
        raise TypeError("The value set should be an iterable data type")

    return SummaryConstraint("most_common_value", op=Op.IN, reference_set=value_set, verbose=verbose)


def columnValuesNotNullConstraint(verbose=False):
    return SummaryConstraint("null_count", value=0, op=Op.EQ, verbose=verbose)


def columnValuesTypeEqualsConstraint(expected_type: Union[InferredType, int], verbose: bool = False):
    """

    Parameters
    ----------
    expected_type: Union[InferredType, int]
        whylogs.proto.InferredType.Type - Enumeration of allowed inferred data types
        If supplied as integer value, should be one of:
            UNKNOWN = 0
            NULL = 1
            FRACTIONAL = 2
            INTEGRAL = 3
            BOOLEAN = 4
            STRING = 5
    verbose: bool
        If true, log every application of this constraint that fails.
        Useful to identify specific streaming values that fail the constraint.

    Returns
    -------
    SummaryConstraint
    """

    if not isinstance(expected_type, (InferredType, int)):
        raise ValueError("The expected_type parameter should be of type whylogs.proto.InferredType or int")
    if isinstance(expected_type, InferredType):
        expected_type = expected_type.type

    return SummaryConstraint("column_values_type", op=Op.EQ, value=expected_type, verbose=verbose)


def columnValuesTypeInSetConstraint(type_set: Set[int], verbose: bool = False):
    """

    Parameters
    ----------
    type_set: Set[int]
        whylogs.proto.InferredType.Type - Enumeration of allowed inferred data types
        If supplied as integer value, should be one of:
            UNKNOWN = 0
            NULL = 1
            FRACTIONAL = 2
            INTEGRAL = 3
            BOOLEAN = 4
            STRING = 5
    verbose: bool
        If true, log every application of this constraint that fails.
        Useful to identify specific streaming values that fail the constraint.

    Returns
    -------
    SummaryConstraint
    """

    try:
        type_set = set(type_set)
    except Exception:
        raise TypeError("The type_set parameter should be an iterable of int values")

    if not all([isinstance(t, int) for t in type_set]):
        raise TypeError("All of the elements of the type_set parameter should be of type int")

    return SummaryConstraint("column_values_type", op=Op.IN, reference_set=type_set, verbose=verbose)
>>>>>>> 29b514df
<|MERGE_RESOLUTION|>--- conflicted
+++ resolved
@@ -17,10 +17,7 @@
     ApplyFunctionMsg,
     DatasetConstraintMsg,
     DatasetProperties,
-<<<<<<< HEAD
-=======
     InferredType,
->>>>>>> 29b514df
     Op,
     SummaryBetweenConstraintMsg,
     SummaryConstraintMsg,
@@ -554,14 +551,7 @@
             kll_sketch = update_summary.quantile
             update_summary = single_quantile_from_sketch(kll_sketch, self.quantile_value)
 
-<<<<<<< HEAD
-    def update(self, update_dict: dict) -> bool:
-        self.total += 1
-
-        if not self.func(update_dict):
-=======
         if not self.func(update_summary):
->>>>>>> 29b514df
             self.failures += 1
             if self._verbose:
                 logger.info(f"summary constraint {self.name} failed")
@@ -938,20 +928,6 @@
     except Exception:
         raise TypeError("The value set should be an iterable data type")
 
-<<<<<<< HEAD
-    return ValueConstraint(Op.IN_SET, value=value_set, verbose=verbose)
-
-
-def approximateEntropyBetweenConstraint(lower_value: Union[int, float], upper_value: float, verbose=False):
-    if not all([isinstance(v, (int, float)) for v in (lower_value, upper_value)]):
-        raise TypeError("The lower and upper values should be of type int or float")
-    if not all([v >= 0 for v in (lower_value, upper_value)]):
-        raise ValueError("The value of the entropy cannot be a negative number")
-    if lower_value > upper_value:
-        raise ValueError("The supplied lower bound should be less than or equal to the supplied upper bound")
-
-    return SummaryConstraint("entropy", op=Op.BTWN, value=lower_value, upper_value=upper_value, verbose=verbose)
-=======
     return ValueConstraint(Op.IN, value=value_set, verbose=verbose)
 
 
@@ -1146,4 +1122,14 @@
         raise TypeError("All of the elements of the type_set parameter should be of type int")
 
     return SummaryConstraint("column_values_type", op=Op.IN, reference_set=type_set, verbose=verbose)
->>>>>>> 29b514df
+
+
+def approximateEntropyBetweenConstraint(lower_value: Union[int, float], upper_value: float, verbose=False):
+    if not all([isinstance(v, (int, float)) for v in (lower_value, upper_value)]):
+        raise TypeError("The lower and upper values should be of type int or float")
+    if not all([v >= 0 for v in (lower_value, upper_value)]):
+        raise ValueError("The value of the entropy cannot be a negative number")
+    if lower_value > upper_value:
+        raise ValueError("The supplied lower bound should be less than or equal to the supplied upper bound")
+
+    return SummaryConstraint("entropy", op=Op.BTWN, value=lower_value, upper_value=upper_value, verbose=verbose)