--- conflicted
+++ resolved
@@ -328,14 +328,10 @@
 
     @property
     def name(self):
-<<<<<<< HEAD
         if self.first_field == "quantile":
             field_name = f"{self.first_field} {self.quantile_value}"
         else:
             field_name = self.first_field
-
-        if self.op == Op.BTWN:
-=======
         if self.op in (Op.IN_SET, Op.CONTAIN_SET, Op.EQ_SET):
             reference_set_str = ""
             if len(self.reference_set) > 20:
@@ -345,23 +341,12 @@
                 reference_set_str = str(self.reference_set)
             return self._name if self._name is not None else f"summary {self.first_field} {Op.Name(self.op)} {reference_set_str}"
         elif self.op == Op.BTWN:
->>>>>>> 97763216
             lower_target = self.value if self.value is not None else self.second_field
             upper_target = self.upper_value if self.upper_value is not None else self.third_field
             return self._name if self._name is not None else f"summary {field_name} {Op.Name(self.op)} {lower_target} and {upper_target}"
 
         return self._name if self._name is not None else f"summary {field_name} {Op.Name(self.op)} {self.value}/{self.second_field}"
 
-<<<<<<< HEAD
-    def update(self, update_dict: dict) -> bool:
-        self.total += 1
-
-        if self.first_field == "quantile":
-            kll_sketch = getattr(update_dict, self.first_field)
-            update_dict = single_quantile_from_sketch(kll_sketch, self.quantile_value)
-
-        if not self.func(update_dict):
-=======
     def get_string_and_numbers_sets(self):
         string_set = set()
         numbers_set = set()
@@ -387,7 +372,11 @@
         column_string_theta = update_dict["string_theta"]
         column_number_theta = update_dict["number_theta"]
         result = False
-        if self.op in (Op.IN_SET, Op.CONTAIN_SET, Op.EQ_SET):
+        if self.first_field == "quantile":
+            kll_sketch = getattr(update_dict, self.first_field)
+            quantile_value = single_quantile_from_sketch(kll_sketch, self.quantile_value)
+            result = self.func(quantile_value)
+        elif self.op in (Op.IN_SET, Op.CONTAIN_SET, Op.EQ_SET):
             result = all(
                 [
                     _summary_funcs1[self.op](self.string_theta_sketch)(column_string_theta),
@@ -398,7 +387,6 @@
             result = self.func(summ)
 
         if not result:
->>>>>>> 97763216
             self.failures += 1
             if self._verbose:
                 logger.info(f"summary constraint {self.name} failed")
@@ -457,10 +445,6 @@
         else:
             quantile_val = None
 
-<<<<<<< HEAD
-        if msg.HasField("value") and not msg.HasField("second_field") and not msg.HasField("between"):
-
-=======
         if msg.HasField("reference_set") and not msg.HasField("value") and not msg.HasField("second_field") and not msg.HasField("between"):
             return SummaryConstraint(
                 msg.first_field,
@@ -470,7 +454,6 @@
                 verbose=msg.verbose,
             )
         elif msg.HasField("value") and not msg.HasField("second_field") and not msg.HasField("between") and not msg.HasField("reference_set"):
->>>>>>> 97763216
             return SummaryConstraint(
                 msg.first_field,
                 msg.op,
