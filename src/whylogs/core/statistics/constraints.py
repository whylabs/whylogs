import datetime
import json
import logging
import numbers
import re
from typing import Any, List, Mapping, Optional, Set, Union

import jsonschema
from datasketches import theta_a_not_b, update_theta_sketch
from dateutil.parser import parse
from google.protobuf.json_format import Parse
from google.protobuf.struct_pb2 import ListValue
from jsonschema import validate

from whylogs.core.summaryconverters import single_quantile_from_sketch
from whylogs.proto import (
    ApplyFunctionMsg,
    DatasetConstraintMsg,
    DatasetProperties,
    Op,
    SummaryBetweenConstraintMsg,
    SummaryConstraintMsg,
    SummaryConstraintMsgs,
    ValueConstraintMsg,
    ValueConstraintMsgs,
)
from whylogs.util.protobuf import message_to_json

logger = logging.getLogger(__name__)


def _try_parse_strftime_format(strftime_val: str, format: str) -> Optional[datetime.datetime]:
    """
    Return whether the string is in a strftime format.

    :param strftime_val: str, string to check for date
    :param format: format to check if strftime_val can be parsed
    :return None if not parseable, otherwise the parsed datetime.datetime object

    """
    parsed = None
    try:
        parsed = datetime.datetime.strptime(strftime_val, format)
    except (ValueError, TypeError):
        pass
    return parsed


def _try_parse_dateutil(dateutil_val: str, ref_val=None) -> Optional[datetime.datetime]:
    """
    Return whether the string can be interpreted as a date.

    :param dateutil_val: str, string to check for date
    :param ref_val: any, not used, interface design requirement
    :return None if not parseable, otherwise the parsed datetime.datetime object

    """
    parsed = None
    try:
        parsed = parse(dateutil_val)
    except (ValueError, TypeError):
        pass
    return parsed


def _try_parse_json(json_string: str, ref_val=None) -> Optional[dict]:
    """
    Return whether the string can be interpreted as json.

    :param json_string: str, string to check for json
    :param ref_val: any, not used, interface design requirement
    :return None if not parseable, otherwise the parsed json object
    """
    parsed = None
    try:
        parsed = json.loads(json_string)
    except (ValueError, TypeError):
        pass
    return parsed


def _matches_json_schema(json_data: Union[str, dict], json_schema: Union[str, dict]) -> bool:
    """
    Return whether the provided json matches the provided schema.

    :param json_data: json object to check
    :param json_schema: schema to check if the json object matches it
    :return True if the json data matches the schema, False otherwise
    """
    if isinstance(json_schema, str):
        try:
            json_schema = json.loads(json_schema)
        except (ValueError, TypeError):
            return False

    if isinstance(json_data, str):
        try:
            json_data = json.loads(json_data)
        except (ValueError, TypeError):
            return False

    try:
        validate(instance=json_data, schema=json_schema)
    except (jsonschema.exceptions.ValidationError, jsonschema.exceptions.SchemaError):
        return False
    return True


"""
Dict indexed by constraint operator.

These help translate from constraint schema to language-specific functions that are faster to evaluate.
This is just a form of currying, and I chose to bind the boolean comparison operator first.
"""
_value_funcs = {
    # functions that compare an incoming feature value to a literal value.
    Op.LT: lambda x: lambda v: v < x,  # assert incoming value 'v' is less than some fixed value 'x'
    Op.LE: lambda x: lambda v: v <= x,
    Op.EQ: lambda x: lambda v: v == x,
    Op.NE: lambda x: lambda v: v != x,
    Op.GE: lambda x: lambda v: v >= x,
    Op.GT: lambda x: lambda v: v > x,  # assert incoming value 'v' is greater than some fixed value 'x'
    Op.MATCH: lambda x: lambda v: x.match(v) is not None,
    Op.NOMATCH: lambda x: lambda v: x.match(v) is None,
<<<<<<< HEAD
    Op.IN: lambda x: lambda v: v in x,
=======
    Op.IN_SET: lambda x: lambda v: v in x,
    Op.APPLY_FUNC: lambda apply_function, reference_value: lambda v: apply_function(v, reference_value),
>>>>>>> 5f51a58c
}

_summary_funcs1 = {
    # functions that compare a summary field to a literal value.
    Op.LT: lambda f, v: lambda s: getattr(s, f) < v,
    Op.LE: lambda f, v: lambda s: getattr(s, f) <= v,
    Op.EQ: lambda f, v: lambda s: getattr(s, f) == v,
    Op.NE: lambda f, v: lambda s: getattr(s, f) != v,
    Op.GE: lambda f, v: lambda s: getattr(s, f) >= v,
    Op.GT: lambda f, v: lambda s: getattr(s, f) > v,
    Op.BTWN: lambda f, v1, v2: lambda s: v1 <= getattr(s, f) <= v2,
<<<<<<< HEAD
    Op.IN: lambda f, v: lambda s: getattr(s, f) in v,
=======
    Op.IN_SET: lambda f, ref_str_sketch, ref_num_sketch: lambda update_obj: round(
        theta_a_not_b().compute(getattr(update_obj, f)["string_theta"], ref_str_sketch).get_estimate(), 1
    )
    == round(theta_a_not_b().compute(getattr(update_obj, f)["number_theta"], ref_num_sketch).get_estimate(), 1)
    == 0.0,
    Op.CONTAIN_SET: lambda f, ref_str_sketch, ref_num_sketch: lambda update_obj: round(
        theta_a_not_b().compute(ref_str_sketch, getattr(update_obj, f)["string_theta"]).get_estimate(), 1
    )
    == round(theta_a_not_b().compute(ref_num_sketch, getattr(update_obj, f)["number_theta"]).get_estimate(), 1)
    == 0.0,
    Op.EQ_SET: lambda f, ref_str_sketch, ref_num_sketch: lambda update_obj: round(
        theta_a_not_b().compute(getattr(update_obj, f)["string_theta"], ref_str_sketch).get_estimate(), 1
    )
    == round(theta_a_not_b().compute(getattr(update_obj, f)["number_theta"], ref_num_sketch).get_estimate(), 1)
    == round(theta_a_not_b().compute(ref_str_sketch, getattr(update_obj, f)["string_theta"]).get_estimate(), 1)
    == round(theta_a_not_b().compute(ref_num_sketch, getattr(update_obj, f)["number_theta"]).get_estimate(), 1)
    == 0.0,
>>>>>>> 5f51a58c
}

_summary_funcs2 = {
    # functions that compare two summary fields.
    Op.LT: lambda f, f2: lambda s: getattr(s, f) < getattr(s, f2),
    Op.LE: lambda f, f2: lambda s: getattr(s, f) <= getattr(s, f2),
    Op.EQ: lambda f, f2: lambda s: getattr(s, f) == getattr(s, f2),
    Op.NE: lambda f, f2: lambda s: getattr(s, f) != getattr(s, f2),
    Op.GE: lambda f, f2: lambda s: getattr(s, f) >= getattr(s, f2),
    Op.GT: lambda f, f2: lambda s: getattr(s, f) > getattr(s, f2),
    Op.BTWN: lambda f, f2, f3: lambda s: getattr(s, f2) <= getattr(s, f) <= getattr(s, f3),
}


class ValueConstraint:
    """
    ValueConstraints express a binary boolean relationship between an implied numeric value and a literal.
    When associated with a ColumnProfile, the relation is evaluated for every incoming value that is processed by whylogs.

    Parameters
    ----------
    op : whylogs.proto.Op (required)
        Enumeration of binary comparison operator applied between static value and incoming stream.
        Enum values are mapped to operators like '==', '<', and '<=', etc.
    value : (one-of)
        When value is provided, regex_pattern must be None.
        Static value to compare against incoming stream using operator specified in `op`.
    regex_pattern : (one-of)
        When regex_pattern is provided, value must be None.
        Regex pattern to use when MATCH or NOMATCH operations are used.
    apply_function:
        To be supplied only when using APPLY_FUNC operation.
        In case when the apply_function requires argument, to be supplied in the value param.
    name : str
        Name of the constraint used for reporting
    verbose : bool
        If true, log every application of this constraint that fails.
        Useful to identify specific streaming values that fail the constraint.

    """

    def __init__(self, op: Op, value=None, regex_pattern: str = None, apply_function=None, name: str = None, verbose=False):
        self._name = name
        self._verbose = verbose
        self.op = op
        self.apply_function = apply_function
        self.total = 0
        self.failures = 0

<<<<<<< HEAD
        if (isinstance(value, set) and op != Op.IN) or (not isinstance(value, set) and op == Op.IN):
=======
        if (apply_function is not None) != (self.op == Op.APPLY_FUNC):
            raise ValueError("A function must be provided if and only if using the APPLY_FUNC operator")

        if (isinstance(value, set) and op != Op.IN_SET) or (not isinstance(value, set) and op == Op.IN_SET):
>>>>>>> 5f51a58c
            raise ValueError("Value constraint must provide a set of values for using the IN operator")

        if self.op == Op.APPLY_FUNC:
            if value is not None:
                value = self.apply_func_validate(value)
                self.value = value
            self.func = _value_funcs[op](apply_function, value)

        elif value is not None and regex_pattern is None:
            # numeric value
            self.value = value
            self.func = _value_funcs[op](value)

        elif regex_pattern is not None and value is None:
            # Regex pattern
            self.regex_pattern = regex_pattern
            self.func = _value_funcs[op](re.compile(self.regex_pattern))
        else:
            raise ValueError("Value constraint must specify a numeric value or regex pattern, but not both")

    @property
    def name(self):
        if self.op == Op.APPLY_FUNC:
            return self._name if self._name is not None else f"value {Op.Name(self.op)} {self.apply_function.__name__}"
        elif getattr(self, "value", None) is not None:
            return self._name if self._name is not None else f"value {Op.Name(self.op)} {self.value}"
        else:
            return self._name if self._name is not None else f"value {Op.Name(self.op)} {self.regex_pattern}"

    def update(self, v) -> bool:
        self.total += 1
        if self.op in [Op.MATCH, Op.NOMATCH] and not isinstance(v, str):
            self.failures += 1
            if self._verbose:
                logger.info(f"value constraint {self.name} failed: value {v} not a string")
        elif not self.func(v):
            self.failures += 1
            if self._verbose:
                logger.info(f"value constraint {self.name} failed on value {v}")

    def apply_func_validate(self, value) -> str:
        if not isinstance(value, str):
            if self.apply_function == _matches_json_schema:
                try:
                    value = json.dumps(value)
                except (ValueError, TypeError):
                    raise ValueError("Json schema invalid. When matching json schema, the schema provided must be valid.")
            else:
                value = str(value)
        return value

    def merge(self, other) -> "ValueConstraint":
        if not other:
            return self
        val = None
        pattern = None
        assert self.name == other.name, f"Cannot merge constraints with different names: ({self.name}) and ({other.name})"
        assert self.op == other.op, f"Cannot merge constraints with different ops: {self.op} and {other.op}"
        assert (
            self.apply_function == other.apply_function
        ), f"Cannot merge constraints with different apply_function: {self.apply_function} and {other.apply_function}"
        if self.apply_function is not None:
            if hasattr(self, "value") != hasattr(other, "value"):
                raise TypeError("Cannot merge one constraint with provided value and one without")
            elif hasattr(self, "value") and hasattr(other, "value"):
                val = self.value
                assert self.value == other.value, f"Cannot merge value constraints with different values: {self.value} and {other.value}"
        elif all([getattr(v, "value", None) is not None for v in (self, other)]):
            val = self.value
            assert self.value == other.value, f"Cannot merge value constraints with different values: {self.value} and {other.value}"
        elif all([getattr(v, "regex_pattern", None) for v in (self, other)]):
            pattern = self.regex_pattern
            assert (
                self.regex_pattern == other.regex_pattern
            ), f"Cannot merge value constraints with different values: {self.regex_pattern} and {other.regex_pattern}"
        else:
            raise TypeError("Cannot merge a numeric value constraint with a string value constraint")

        merged_value_constraint = ValueConstraint(
            op=self.op, value=val, regex_pattern=pattern, apply_function=self.apply_function, name=self.name, verbose=self._verbose
        )
        merged_value_constraint.total = self.total + other.total
        merged_value_constraint.failures = self.failures + other.failures
        return merged_value_constraint

    @staticmethod
    def from_protobuf(msg: ValueConstraintMsg) -> "ValueConstraint":
        if msg.HasField("function"):
            val = None if msg.function.reference_value == "" else msg.function.reference_value
            return ValueConstraint(msg.op, value=val, apply_function=globals()[msg.function.function], name=msg.name, verbose=msg.verbose)
        elif msg.regex_pattern != "":
            return ValueConstraint(msg.op, regex_pattern=msg.regex_pattern, name=msg.name, verbose=msg.verbose)
        elif len(msg.value_set.values) != 0:
            val_set = set(msg.value_set.values[0].list_value)
            return ValueConstraint(msg.op, value=val_set, name=msg.name, verbose=msg.verbose)
        else:
            return ValueConstraint(msg.op, msg.value, name=msg.name, verbose=msg.verbose)

    def to_protobuf(self) -> ValueConstraintMsg:
        if self.op == Op.APPLY_FUNC:
            func_msg = ApplyFunctionMsg(function=self.apply_function.__name__)
            if hasattr(self, "value"):
                func_msg = ApplyFunctionMsg(function=self.apply_function.__name__, reference_value=self.value)
            return ValueConstraintMsg(
                name=self.name,
                op=self.op,
                function=func_msg,
                verbose=self._verbose,
            )
        elif hasattr(self, "value"):
            if isinstance(self.value, set):
                set_vals_message = ListValue()
                set_vals_message.append(list(self.value))
                return ValueConstraintMsg(
                    name=self.name,
                    op=self.op,
                    value_set=set_vals_message,
                    verbose=self._verbose,
                )
            else:
                return ValueConstraintMsg(
                    name=self.name,
                    op=self.op,
                    value=self.value,
                    verbose=self._verbose,
                )
        else:
            return ValueConstraintMsg(
                name=self.name,
                op=self.op,
                regex_pattern=self.regex_pattern,
                verbose=self._verbose,
            )

    def report(self):
        return (self.name, self.total, self.failures)


class SummaryConstraint:
    """
    Summary constraints specify a relationship between a summary field and a static value,
    or between two summary fields.
    e.g.     'min' < 6
             'std_dev' < 2.17
             'min' > 'avg'

    Parameters
    ----------
    first_field : str
        Name of field in NumberSummary that will be compared against either a second field or a static value.
    op : whylogs.proto.Op (required)
        Enumeration of binary comparison operator applied between summary values.
        Enum values are mapped to operators like '==', '<', and '<=', etc.
    value :  (one-of)
        Static value to be compared against summary field specified in `first_field`.
        Only one of `value` or `second_field` should be supplied.
    upper_value :  (one-of)
        Only to be supplied when using Op.BTWN.
        Static upper boundary value to be compared against summary field specified in `first_field`.
        Only one of `upper_value` or `third_field` should be supplied.
    second_field :  (one-of)
        Name of second field in NumberSummary to be compared against summary field specified in `first_field`.
        Only one of `value` or `second_field` should be supplied.
    third_field :  (one-of)
        Only to be supplied when op == Op.BTWN. Name of third field in NumberSummary, used as an upper boundary,
         to be compared against summary field specified in `first_field`.
        Only one of `upper_value` or `third_field` should be supplied.
    reference_set : (one-of)
        Only to be supplied when using set operations. Used as a reference set to be compared with the column
        distinct values.
    name : str
        Name of the constraint used for reporting
    verbose : bool
        If true, log every application of this constraint that fails.
        Useful to identify specific streaming values that fail the constraint.


    """

    def __init__(
        self,
        first_field: str,
        op: Op,
        value=None,
        upper_value=None,
        quantile_value: Union[int, float] = None,
        second_field: str = None,
        third_field: str = None,
        reference_set=None,
        name: str = None,
        verbose=False,
    ):
        self._verbose = verbose
        self._name = name
        self.op = op
        self.first_field = first_field
        self.second_field = second_field
        self.third_field = third_field
        self.total = 0
        self.failures = 0

        self.value = value
        self.upper_value = upper_value
        self.quantile_value = quantile_value

        if self.first_field == "quantile" and not self.quantile_value:
            raise ValueError("Summary quantile constraint must specify quantile value")

        if self.first_field != "quantile" and self.quantile_value is not None:
            raise ValueError("Summary constraint applied on non-quantile field should not specify quantile value")

        if self.op in (Op.IN_SET, Op.CONTAIN_SET, Op.EQ_SET):
            if any([value, upper_value, second_field, third_field, not reference_set]):
                raise ValueError("When using set operations only set should be provided and not values or field names!")

            self.reference_set = reference_set
            reference_set = self.try_cast_set()

<<<<<<< HEAD
        if self.op == Op.IN:
            if value is not None or upper_value is not None or second_field is not None or third_field is not None or reference_set is None:
                raise ValueError("When using set operations only set should be provided and not values or field names!")

            if not isinstance(reference_set, set):
                try:
                    logger.warning(f"Trying to cast provided value of {type(reference_set)} to type set!")
                    reference_set = set(reference_set)
                except TypeError:
                    raise TypeError(
                        "When using set operations, provided value must be set or set castable,"
                        f" instead type: '{reference_set.__class__.__name__}' was provided!"
                    )
            self.reference_set = reference_set
            self.func = _summary_funcs1[op](self.first_field, reference_set)
=======
            self.ref_string_set, self.ref_numbers_set = self.get_string_and_numbers_sets()

            self.reference_theta_sketch = self.create_theta_sketch()
            self.string_theta_sketch = self.create_theta_sketch(self.ref_string_set)
            self.numbers_theta_sketch = self.create_theta_sketch(self.ref_numbers_set)

            self.func = _summary_funcs1[self.op](first_field, self.string_theta_sketch, self.numbers_theta_sketch)
>>>>>>> 5f51a58c

        elif self.op == Op.BTWN:
            if value is not None and upper_value is not None and (second_field, third_field) == (None, None):
                # field-value summary comparison
                if not isinstance(value, (int, float)) or not isinstance(upper_value, (int, float)):
                    raise TypeError("When creating Summary constraint with BETWEEN operation, upper and lower value must be of type (int, float)")
                if value >= upper_value:
                    raise ValueError("Summary constraint with BETWEEN operation must specify lower value to be less than upper value")

                self.func = _summary_funcs1[self.op](first_field, value, upper_value)

            elif second_field is not None and third_field is not None and (value, upper_value) == (None, None):
                # field-field summary comparison
                if not isinstance(second_field, str) or not isinstance(third_field, str):
                    raise TypeError("When creating Summary constraint with BETWEEN operation, upper and lower field must be of type string")

                self.func = _summary_funcs2[self.op](first_field, second_field, third_field)
            else:
                raise ValueError("Summary constraint with BETWEEN operation must specify lower and upper value OR lower and third field name, but not both")
        else:
            if upper_value is not None or third_field is not None:
                raise ValueError("Summary constraint with other than BETWEEN operation must NOT specify upper value NOR third field name")

            if value is not None and second_field is None:
                # field-value summary comparison

                self.func = _summary_funcs1[op](first_field, value)
            elif second_field is not None and value is None:
                # field-field summary comparison

                self.func = _summary_funcs2[op](first_field, second_field)
            else:
                raise ValueError("Summary constraint must specify a second value or field name, but not both")

    @property
    def name(self):
<<<<<<< HEAD
        if self.op == Op.IN:
=======
        if self.first_field == "quantile":
            field_name = f"{self.first_field} {self.quantile_value}"
        else:
            field_name = self.first_field
        if self.op in (Op.IN_SET, Op.CONTAIN_SET, Op.EQ_SET):
>>>>>>> 5f51a58c
            reference_set_str = ""
            if len(self.reference_set) > 20:
                tmp_set = set(list(self.reference_set)[:20])
                reference_set_str = f"{str(tmp_set)[:-1]}, ...}}"
            else:
                reference_set_str = str(self.reference_set)
            return self._name if self._name is not None else f"summary {self.first_field} {Op.Name(self.op)} {reference_set_str}"
        elif self.op == Op.BTWN:
            lower_target = self.value if self.value is not None else self.second_field
            upper_target = self.upper_value if self.upper_value is not None else self.third_field
            return self._name if self._name is not None else f"summary {field_name} {Op.Name(self.op)} {lower_target} and {upper_target}"

        return self._name if self._name is not None else f"summary {field_name} {Op.Name(self.op)} {self.value}/{self.second_field}"

    def try_cast_set(self) -> Set[Any]:
        if not isinstance(self.reference_set, set):
            try:
                logger.warning(f"Trying to cast provided value of {type(self.reference_set)} to type set!")
                self.reference_set = set(self.reference_set)
            except TypeError:
                provided_type_name = self.reference_set.__class__.__name__
                raise TypeError(f"When using set operations, provided value must be set or set castable, instead type: '{provided_type_name}' was provided!")
        return self.reference_set

    def get_string_and_numbers_sets(self):
        string_set = set()
        numbers_set = set()
        for item in self.reference_set:
            if isinstance(item, str):
                string_set.add(item)
            elif isinstance(item, numbers.Real) and not isinstance(item, bool):
                numbers_set.add(item)

        return string_set, numbers_set

    def create_theta_sketch(self, ref_set: set = None):
        theta = update_theta_sketch()
        target_set = self.reference_set if ref_set is None else ref_set

        for item in target_set:
            theta.update(item)
        return theta

    def update(self, update_dict: dict) -> bool:
        self.total += 1

        if self.first_field == "quantile":
            kll_sketch = getattr(update_dict, self.first_field)
            quantile_value = single_quantile_from_sketch(kll_sketch, self.quantile_value)
            result = self.func(quantile_value)
        else:
            result = self.func(update_dict)

<<<<<<< HEAD
    def update(self, update_dict: dict) -> bool:
        self.total += 1

        if not self.func(update_dict):
=======
        if not result:
>>>>>>> 5f51a58c
            self.failures += 1
            if self._verbose:
                logger.info(f"summary constraint {self.name} failed")

    def merge(self, other) -> "SummaryConstraint":
        if not other:
            return self

        assert self.name == other.name, f"Cannot merge constraints with different names: ({self.name}) and ({other.name})"
        assert self.op == other.op, f"Cannot merge constraints with different ops: {self.op} and {other.op}"
        assert self.value == other.value, f"Cannot merge constraints with different values: {self.value} and {other.value}"
        assert self.first_field == other.first_field, f"Cannot merge constraints with different first_field: {self.first_field} and {other.first_field}"
        assert self.second_field == other.second_field, f"Cannot merge constraints with different second_field: {self.second_field} and {other.second_field}"
        assert (
            self.quantile_value == other.quantile_value
        ), f"Cannot merge constraints with different quantile_value: {self.quantile_value} and {other.quantile_value}"

<<<<<<< HEAD
        if self.op == Op.IN:
=======
        if self.op in (Op.IN_SET, Op.CONTAIN_SET, Op.EQ_SET):
>>>>>>> 5f51a58c
            assert self.reference_set == other.reference_set
            merged_constraint = SummaryConstraint(
                first_field=self.first_field, op=self.op, reference_set=self.reference_set, name=self.name, verbose=self._verbose
            )
        elif self.op == Op.BTWN:
            assert self.upper_value == other.upper_value, f"Cannot merge constraints with different upper values: {self.upper_value} and {other.upper_value}"
            assert self.third_field == other.third_field, f"Cannot merge constraints with different third_field: {self.third_field} and {other.third_field}"
            merged_constraint = SummaryConstraint(
                first_field=self.first_field,
                op=self.op,
                value=self.value,
                upper_value=self.upper_value,
                quantile_value=self.quantile_value,
                second_field=self.second_field,
                third_field=self.third_field,
                name=self.name,
                verbose=self._verbose,
            )
        else:
            merged_constraint = SummaryConstraint(
                first_field=self.first_field,
                op=self.op,
                value=self.value,
                quantile_value=self.quantile_value,
                second_field=self.second_field,
                name=self.name,
                verbose=self._verbose,
            )

        merged_constraint.total = self.total + other.total
        merged_constraint.failures = self.failures + other.failures
        return merged_constraint

    @staticmethod
    def from_protobuf(msg: SummaryConstraintMsg) -> "SummaryConstraint":
        if msg.first_field == "quantile":
            quantile_val = msg.quantile_value
        else:
            quantile_val = None

        if msg.HasField("reference_set") and not msg.HasField("value") and not msg.HasField("second_field") and not msg.HasField("between"):
            return SummaryConstraint(
                msg.first_field,
                msg.op,
                reference_set=set(msg.reference_set),
                name=msg.name,
                verbose=msg.verbose,
            )
        elif msg.HasField("value") and not msg.HasField("second_field") and not msg.HasField("between") and not msg.HasField("reference_set"):
            return SummaryConstraint(
                msg.first_field,
                msg.op,
                value=msg.value,
                quantile_value=quantile_val,
                name=msg.name,
                verbose=msg.verbose,
            )
        elif msg.HasField("second_field") and not msg.HasField("value") and not msg.HasField("between") and not msg.HasField("reference_set"):
            return SummaryConstraint(
                msg.first_field,
                msg.op,
                second_field=msg.second_field,
                name=msg.name,
                quantile_value=quantile_val,
                verbose=msg.verbose,
            )
        elif msg.HasField("between") and not msg.HasField("value") and not msg.HasField("second_field") and not msg.HasField("reference_set"):
            if (
                msg.between.HasField("lower_value")
                and msg.between.HasField("upper_value")
                and not msg.between.HasField("second_field")
                and not msg.between.HasField("third_field")
            ):
                return SummaryConstraint(
                    msg.first_field,
                    msg.op,
                    value=msg.between.lower_value,
                    upper_value=msg.between.upper_value,
                    quantile_value=quantile_val,
                    name=msg.name,
                    verbose=msg.verbose,
                )
            elif (
                msg.between.HasField("second_field")
                and msg.between.HasField("third_field")
                and not msg.between.HasField("lower_value")
                and not msg.between.HasField("upper_value")
            ):
                return SummaryConstraint(
                    msg.first_field,
                    msg.op,
                    second_field=msg.between.second_field,
                    third_field=msg.between.third_field,
                    quantile_value=quantile_val,
                    name=msg.name,
                    verbose=msg.verbose,
                )
        else:
            raise ValueError(
                "SummaryConstraintMsg must specify a value OR second field name OR SummaryBetweenConstraintMsg OR reference set, but only one of them"
            )

    def to_protobuf(self) -> SummaryConstraintMsg:
<<<<<<< HEAD
        if self.op == Op.IN:
=======
        if self.op in (Op.IN_SET, Op.CONTAIN_SET, Op.EQ_SET):
>>>>>>> 5f51a58c
            reference_set_msg = ListValue()
            reference_set_msg.extend(self.reference_set)

            msg = SummaryConstraintMsg(
                name=self.name,
                first_field=self.first_field,
                op=self.op,
                reference_set=reference_set_msg,
                verbose=self._verbose,
            )
        elif self.op == Op.BTWN:

            summary_between_constraint_msg = None
            if self.second_field is None and self.third_field is None:
                summary_between_constraint_msg = SummaryBetweenConstraintMsg(lower_value=self.value, upper_value=self.upper_value)
            else:
                summary_between_constraint_msg = SummaryBetweenConstraintMsg(second_field=self.second_field, third_field=self.third_field)

            msg = SummaryConstraintMsg(
                name=self.name,
                first_field=self.first_field,
                op=self.op,
                quantile_value=self.quantile_value,
                between=summary_between_constraint_msg,
                verbose=self._verbose,
            )

        elif self.second_field is None:
            msg = SummaryConstraintMsg(
                name=self.name,
                first_field=self.first_field,
                op=self.op,
                value=self.value,
                quantile_value=self.quantile_value,
                verbose=self._verbose,
            )
        else:
            msg = SummaryConstraintMsg(
                name=self.name,
                first_field=self.first_field,
                op=self.op,
                quantile_value=self.quantile_value,
                second_field=self.second_field,
                verbose=self._verbose,
            )
        return msg

    def report(self):
        return (self.name, self.total, self.failures)


class ValueConstraints:
    def __init__(self, constraints: Mapping[str, ValueConstraint] = None):
        if constraints is None:
            constraints = dict()

        raw_values_operators = (Op.MATCH, Op.NOMATCH, Op.APPLY_FUNC)
        self.raw_value_constraints = {}
        self.coerced_type_constraints = {}

        if isinstance(constraints, list):
            constraints = {constraint.name: constraint for constraint in constraints}

        for name, constraint in constraints.items():
            if constraint.op in raw_values_operators:
                self.raw_value_constraints.update({name: constraint})
            else:
                self.coerced_type_constraints.update({name: constraint})

    @staticmethod
    def from_protobuf(msg: ValueConstraintMsgs) -> "ValueConstraints":
        value_constraints = [ValueConstraint.from_protobuf(c) for c in msg.constraints]
        if len(value_constraints) > 0:
            return ValueConstraints({v.name: v for v in value_constraints})
        return None

    def __getitem__(self, name: str) -> Optional[ValueConstraint]:
        if self.raw_value_constraints:
            constraint = self.raw_value_constraints.get(name)
            if constraint:
                return constraint
        if self.coerced_type_constraints:
            return self.coerced_type_constraints.get(name)
        return None

    def to_protobuf(self) -> ValueConstraintMsgs:
        v = [c.to_protobuf() for c in self.raw_value_constraints.values()]
        v.extend([c.to_protobuf() for c in self.coerced_type_constraints.values()])
        if len(v) > 0:
            vcmsg = ValueConstraintMsgs()
            vcmsg.constraints.extend(v)
            return vcmsg
        return None

    def update(self, v):
        for c in self.raw_value_constraints.values():
            c.update(v)

    def update_typed(self, v):
        for c in self.coerced_type_constraints.values():
            c.update(v)

    def merge(self, other) -> "ValueConstraints":
        if not other or not other.raw_value_constraints and not other.coerced_type_constraints:
            return self

        merged_constraints = other.raw_value_constraints.copy()
        merged_constraints.update(other.coerced_type_constraints.copy())
        for name, constraint in self.raw_value_constraints.items():
            merged_constraints[name] = constraint.merge(other.raw_value_constraints.get(name))
        for name, constraint in self.coerced_type_constraints.items():
            merged_constraints[name] = constraint.merge(other.coerced_type_constraints.get(name))

        return ValueConstraints(merged_constraints)

    def report(self) -> List[tuple]:
        v = [c.report() for c in self.raw_value_constraints.values()]
        v.extend([c.report() for c in self.coerced_type_constraints.values()])
        if len(v) > 0:
            return v
        return None


class SummaryConstraints:
    def __init__(self, constraints: Mapping[str, SummaryConstraint] = None):
        if constraints is None:
            constraints = dict()

        # Support list of constraints for back compat with previous version.
        if isinstance(constraints, list):
            self.constraints = {constraint.name: constraint for constraint in constraints}
        else:
            self.constraints = constraints

    @staticmethod
    def from_protobuf(msg: SummaryConstraintMsgs) -> "SummaryConstraints":
        constraints = [SummaryConstraint.from_protobuf(c) for c in msg.constraints]
        if len(constraints) > 0:
            return SummaryConstraints({v.name: v for v in constraints})
        return None

    def __getitem__(self, name: str) -> Optional[SummaryConstraint]:
        if self.contraints:
            return self.constraints.get(name)
        return None

    def to_protobuf(self) -> SummaryConstraintMsgs:
        v = [c.to_protobuf() for c in self.constraints.values()]
        if len(v) > 0:
            scmsg = SummaryConstraintMsgs()
            scmsg.constraints.extend(v)
            return scmsg
        return None

    def update(self, v):
        for c in self.constraints.values():
            c.update(v)

    def merge(self, other) -> "SummaryConstraints":

        if not other or not other.constraints:
            return self

        merged_constraints = other.constraints.copy()
        for name, constraint in self.constraints:
            merged_constraints[name] = constraint.merge(other.constraints.get(name))

        return SummaryConstraints(merged_constraints)

    def report(self) -> List[tuple]:
        v = [c.report() for c in self.constraints.values()]
        if len(v) > 0:
            return v
        return None


class DatasetConstraints:
    def __init__(
        self,
        props: DatasetProperties,
        value_constraints: Optional[ValueConstraints] = None,
        summary_constraints: Optional[SummaryConstraints] = None,
    ):
        self.dataset_properties = props
        # repackage lists of constraints if necessary
        if value_constraints is None:
            value_constraints = dict()
        for k, v in value_constraints.items():
            if isinstance(v, list):
                value_constraints[k] = ValueConstraints(v)
        self.value_constraint_map = value_constraints
        if summary_constraints is None:
            summary_constraints = dict()
        for k, v in summary_constraints.items():
            if isinstance(v, list):
                summary_constraints[k] = SummaryConstraints(v)
        self.summary_constraint_map = summary_constraints

    def __getitem__(self, key):
        if key in self.value_constraint_map:
            return self.value_constraint_map[key]
        return None

    @staticmethod
    def from_protobuf(msg: DatasetConstraintMsg) -> "DatasetConstraints":
        vm = dict([(k, ValueConstraints.from_protobuf(v)) for k, v in msg.value_constraints.items()])
        sm = dict([(k, SummaryConstraints.from_protobuf(v)) for k, v in msg.summary_constraints.items()])
        return DatasetConstraints(msg.properties, vm, sm)

    @staticmethod
    def from_json(data: str) -> "DatasetConstraints":
        msg = Parse(data, DatasetConstraintMsg())
        return DatasetConstraints.from_protobuf(msg)

    def to_protobuf(self) -> DatasetConstraintMsg:
        # construct tuple for each column, (name, [constraints,...])
        # turn that into a map indexed by column name
        vm = dict([(k, v.to_protobuf()) for k, v in self.value_constraint_map.items()])
        sm = dict([(k, s.to_protobuf()) for k, s in self.summary_constraint_map.items()])
        return DatasetConstraintMsg(
            properties=self.dataset_properties,
            value_constraints=vm,
            summary_constraints=sm,
        )

    def to_json(self) -> str:
        return message_to_json(self.to_protobuf())

    def report(self):
        l1 = [(k, v.report()) for k, v in self.value_constraint_map.items()]
        l2 = [(k, s.report()) for k, s in self.summary_constraint_map.items()]
        return l1 + l2


def stddevBetweenConstraint(lower_value=None, upper_value=None, lower_field=None, upper_field=None, verbose=False):
    return SummaryConstraint("stddev", Op.BTWN, value=lower_value, upper_value=upper_value, second_field=lower_field, third_field=upper_field, verbose=verbose)


def meanBetweenConstraint(lower_value=None, upper_value=None, lower_field=None, upper_field=None, verbose=False):
    return SummaryConstraint("mean", Op.BTWN, value=lower_value, upper_value=upper_value, second_field=lower_field, third_field=upper_field, verbose=verbose)


def minBetweenConstraint(lower_value=None, upper_value=None, lower_field=None, upper_field=None, verbose=False):
    return SummaryConstraint("min", Op.BTWN, value=lower_value, upper_value=upper_value, second_field=lower_field, third_field=upper_field, verbose=verbose)


def minGreaterThanEqualConstraint(value=None, field=None, verbose=False):
    return SummaryConstraint("min", Op.GE, value=value, second_field=field, verbose=verbose)


def maxBetweenConstraint(lower_value=None, upper_value=None, lower_field=None, upper_field=None, verbose=False):
    return SummaryConstraint("max", Op.BTWN, value=lower_value, upper_value=upper_value, second_field=lower_field, third_field=upper_field, verbose=verbose)


def maxLessThanEqualConstraint(value=None, field=None, verbose=False):
    return SummaryConstraint("max", Op.LE, value=value, second_field=field, verbose=verbose)


def distinctValuesInSetConstraint(reference_set: Set[Any], name=None, verbose=False):
    return SummaryConstraint("distinct_column_values", Op.IN_SET, reference_set=reference_set, name=name, verbose=False)


def distinctValuesEqualSetConstraint(reference_set: Set[Any], name=None, verbose=False):
    return SummaryConstraint("distinct_column_values", Op.EQ_SET, reference_set=reference_set, name=name, verbose=False)


def distinctValuesContainSetConstraint(reference_set: Set[Any], name=None, verbose=False):
    return SummaryConstraint("distinct_column_values", Op.CONTAIN_SET, reference_set=reference_set, name=name, verbose=False)


def columnValuesInSetConstraint(value_set: Set[Any], verbose=False):
    try:
        value_set = set(value_set)
    except Exception:
        raise TypeError("The value set should be an iterable data type")

<<<<<<< HEAD
    return ValueConstraint(Op.IN, value=value_set, verbose=verbose)


def columnMostCommonValueInSetConstraint(value_set: Set[Any], verbose=False):
    try:
        value_set = set(value_set)
    except Exception:
        raise TypeError("The value set should be an iterable data type")

    return SummaryConstraint("most_common_value", op=Op.IN, reference_set=value_set, verbose=verbose)
=======
    return ValueConstraint(Op.IN_SET, value=value_set, verbose=verbose)


def containsEmailConstraint(regex_pattern: "str" = None, verbose=False):
    if regex_pattern is not None:
        logger.warning("Warning: supplying your own regex pattern might cause slower evaluation of the containsEmailConstraint, depending on its complexity.")
        email_pattern = regex_pattern
    else:
        email_pattern = (
            r"^(?i)(?:[a-z0-9!#$%&\'*+/=?^_`{|}~-]+(?:\.[a-z0-9!#$%&\'*+/=?^_`{|}~-]+)*"
            r'|"(?:[\x01-\x08\x0b\x0c\x0e-\x1f\x21\x23-\x5b\x5d-\x7f]|[\x01-\x09\x0b\x0c\x0e-\x7f])*")'
            r"@"
            r"(?:(?:[a-z0-9](?:[a-z0-9-]*[a-z0-9])?\.)+[a-z0-9](?:[a-z0-9-]*[a-z0-9])?)$"
        )

    return ValueConstraint(Op.MATCH, regex_pattern=email_pattern, verbose=verbose)


def containsCreditCardConstraint(regex_pattern: "str" = None, verbose=False):
    if regex_pattern is not None:
        logger.warning(
            "Warning: supplying your own regex pattern might cause slower evaluation of the containsCreditCardConstraint, depending on its complexity."
        )
        credit_card_pattern = regex_pattern
    else:
        credit_card_pattern = (
            r"^(?:(4[0-9]{3}([\s-]?[0-9]{4}){2}[\s-]?[0-9]{1,4})"
            r"|(?:(5[1-5][0-9]{2}([\s-]?[0-9]{4}){3}))"
            r"|(?:(6(?:011|5[0-9]{2})([\s-]?[0-9]{4}){3}))"
            r"|(?:(3[47][0-9]{2}[\s-]?[0-9]{6}[\s-]?[0-9]{5}))"
            r"|(?:(3(?:0[0-5]|[68][0-9])[0-9][\s-]?[0-9]{6}[\s-]?[0-9]{4}))"
            r"|(?:2131|1800|35[0-9]{2,3}([\s-]?[0-9]{4}){3}))$"
        )

    return ValueConstraint(Op.MATCH, regex_pattern=credit_card_pattern, verbose=verbose)


def dateUtilParseableConstraint(verbose=False):
    return ValueConstraint(Op.APPLY_FUNC, apply_function=_try_parse_dateutil, verbose=verbose)


def jsonParseableConstraint(verbose=False):
    return ValueConstraint(Op.APPLY_FUNC, apply_function=_try_parse_json, verbose=verbose)


def matchesJsonSchemaConstraint(json_schema, verbose=False):
    return ValueConstraint(Op.APPLY_FUNC, json_schema, apply_function=_matches_json_schema, verbose=verbose)


def strftimeFormatConstraint(format, verbose=False):
    return ValueConstraint(Op.APPLY_FUNC, format, apply_function=_try_parse_strftime_format, verbose=verbose)


def containsSSNConstraint(regex_pattern: "str" = None, verbose=False):
    if regex_pattern is not None:
        logger.warning("Warning: supplying your own regex pattern might cause slower evaluation of the containsSSNConstraint, depending on its complexity.")
        ssn_pattern = regex_pattern
    else:
        ssn_pattern = r"^(?!000|666|9[0-9]{2})[0-9]{3}[\s-]?(?!00)[0-9]{2}[\s-]?(?!0000)[0-9]{4}$"

    return ValueConstraint(Op.MATCH, regex_pattern=ssn_pattern, verbose=verbose)


def containsURLConstraint(regex_pattern: "str" = None, verbose=False):
    if regex_pattern is not None:
        logger.warning("Warning: supplying your own regex pattern might cause slower evaluation of the containsURLConstraint, depending on its complexity.")
        url_pattern = regex_pattern
    else:
        url_pattern = (
            r"^(?:http(s)?:\/\/)?((www)|(?:[a-zA-z0-9-]+)\.)"
            r"(?:[-a-zA-Z0-9@:%._\+~#=]{1,256}\."
            r"(?:[a-zA-Z0-9]{1,6})\b"
            r"(?:[-a-zA-Z0-9@:%_\+.~#?&//=]*))$"
        )

    return ValueConstraint(Op.MATCH, regex_pattern=url_pattern, verbose=verbose)


def stringLengthEqualConstraint(length: int, verbose=False):
    length_pattern = f"^.{{{length}}}$"
    return ValueConstraint(Op.MATCH, regex_pattern=length_pattern, verbose=verbose)


def stringLengthBetweenConstraint(lower_value: int, upper_value: int, verbose=False):
    length_pattern = rf"^.{{{lower_value},{upper_value}}}$"
    return ValueConstraint(Op.MATCH, regex_pattern=length_pattern, verbose=verbose)


def quantileBetweenConstraint(quantile_value: Union[int, float], lower_value: Union[int, float], upper_value: Union[int, float], verbose: "bool" = False):
    if not all([isinstance(v, (int, float)) for v in (quantile_value, upper_value, lower_value)]):
        raise TypeError("The quantile, lower and upper values must be of type int or float")

    if lower_value > upper_value:
        raise ValueError("The lower value must be less than or equal to the upper value")

    return SummaryConstraint("quantile", value=lower_value, upper_value=upper_value, quantile_value=quantile_value, op=Op.BTWN, verbose=verbose)


def columnUniqueValueCountBetweenConstraint(lower_value: int, upper_value: int, verbose: bool = False):
    if not all([isinstance(v, int) and v >= 0 for v in (lower_value, upper_value)]):
        raise ValueError("The lower and upper values should be non-negative integers")

    if lower_value > upper_value:
        raise ValueError("The lower value should be less than or equal to the upper value")

    return SummaryConstraint("unique_count", op=Op.BTWN, value=lower_value, upper_value=upper_value, verbose=verbose)


def columnUniqueValueProportionBetweenConstraint(lower_fraction: float, upper_fraction: float, verbose: bool = False):
    if not all([isinstance(v, float) and 0 <= v <= 1 for v in (lower_fraction, upper_fraction)]):
        raise ValueError("The lower and upper fractions should be between 0 and 1")

    if lower_fraction > upper_fraction:
        raise ValueError("The lower fraction should be decimal values less than or equal to the upper fraction")

    return SummaryConstraint("unique_proportion", op=Op.BTWN, value=lower_fraction, upper_value=upper_fraction, verbose=verbose)
>>>>>>> 5f51a58c
<|MERGE_RESOLUTION|>--- conflicted
+++ resolved
@@ -122,12 +122,8 @@
     Op.GT: lambda x: lambda v: v > x,  # assert incoming value 'v' is greater than some fixed value 'x'
     Op.MATCH: lambda x: lambda v: x.match(v) is not None,
     Op.NOMATCH: lambda x: lambda v: x.match(v) is None,
-<<<<<<< HEAD
     Op.IN: lambda x: lambda v: v in x,
-=======
-    Op.IN_SET: lambda x: lambda v: v in x,
     Op.APPLY_FUNC: lambda apply_function, reference_value: lambda v: apply_function(v, reference_value),
->>>>>>> 5f51a58c
 }
 
 _summary_funcs1 = {
@@ -139,9 +135,7 @@
     Op.GE: lambda f, v: lambda s: getattr(s, f) >= v,
     Op.GT: lambda f, v: lambda s: getattr(s, f) > v,
     Op.BTWN: lambda f, v1, v2: lambda s: v1 <= getattr(s, f) <= v2,
-<<<<<<< HEAD
     Op.IN: lambda f, v: lambda s: getattr(s, f) in v,
-=======
     Op.IN_SET: lambda f, ref_str_sketch, ref_num_sketch: lambda update_obj: round(
         theta_a_not_b().compute(getattr(update_obj, f)["string_theta"], ref_str_sketch).get_estimate(), 1
     )
@@ -159,7 +153,6 @@
     == round(theta_a_not_b().compute(ref_str_sketch, getattr(update_obj, f)["string_theta"]).get_estimate(), 1)
     == round(theta_a_not_b().compute(ref_num_sketch, getattr(update_obj, f)["number_theta"]).get_estimate(), 1)
     == 0.0,
->>>>>>> 5f51a58c
 }
 
 _summary_funcs2 = {
@@ -209,14 +202,10 @@
         self.total = 0
         self.failures = 0
 
-<<<<<<< HEAD
-        if (isinstance(value, set) and op != Op.IN) or (not isinstance(value, set) and op == Op.IN):
-=======
         if (apply_function is not None) != (self.op == Op.APPLY_FUNC):
             raise ValueError("A function must be provided if and only if using the APPLY_FUNC operator")
 
-        if (isinstance(value, set) and op != Op.IN_SET) or (not isinstance(value, set) and op == Op.IN_SET):
->>>>>>> 5f51a58c
+        if (isinstance(value, set) and op != Op.IN) or (not isinstance(value, set) and op == Op.IN):
             raise ValueError("Value constraint must provide a set of values for using the IN operator")
 
         if self.op == Op.APPLY_FUNC:
@@ -435,8 +424,15 @@
             self.reference_set = reference_set
             reference_set = self.try_cast_set()
 
-<<<<<<< HEAD
-        if self.op == Op.IN:
+            self.ref_string_set, self.ref_numbers_set = self.get_string_and_numbers_sets()
+
+            self.reference_theta_sketch = self.create_theta_sketch()
+            self.string_theta_sketch = self.create_theta_sketch(self.ref_string_set)
+            self.numbers_theta_sketch = self.create_theta_sketch(self.ref_numbers_set)
+
+            self.func = _summary_funcs1[self.op](first_field, self.string_theta_sketch, self.numbers_theta_sketch)
+
+        elif self.op == Op.IN:
             if value is not None or upper_value is not None or second_field is not None or third_field is not None or reference_set is None:
                 raise ValueError("When using set operations only set should be provided and not values or field names!")
 
@@ -451,15 +447,6 @@
                     )
             self.reference_set = reference_set
             self.func = _summary_funcs1[op](self.first_field, reference_set)
-=======
-            self.ref_string_set, self.ref_numbers_set = self.get_string_and_numbers_sets()
-
-            self.reference_theta_sketch = self.create_theta_sketch()
-            self.string_theta_sketch = self.create_theta_sketch(self.ref_string_set)
-            self.numbers_theta_sketch = self.create_theta_sketch(self.ref_numbers_set)
-
-            self.func = _summary_funcs1[self.op](first_field, self.string_theta_sketch, self.numbers_theta_sketch)
->>>>>>> 5f51a58c
 
         elif self.op == Op.BTWN:
             if value is not None and upper_value is not None and (second_field, third_field) == (None, None):
@@ -496,15 +483,19 @@
 
     @property
     def name(self):
-<<<<<<< HEAD
-        if self.op == Op.IN:
-=======
         if self.first_field == "quantile":
             field_name = f"{self.first_field} {self.quantile_value}"
         else:
             field_name = self.first_field
         if self.op in (Op.IN_SET, Op.CONTAIN_SET, Op.EQ_SET):
->>>>>>> 5f51a58c
+            reference_set_str = ""
+            if len(self.reference_set) > 20:
+                tmp_set = set(list(self.reference_set)[:20])
+                reference_set_str = f"{str(tmp_set)[:-1]}, ...}}"
+            else:
+                reference_set_str = str(self.reference_set)
+            return self._name if self._name is not None else f"summary {self.first_field} {Op.Name(self.op)} {reference_set_str}"
+        elif self.op == Op.IN:
             reference_set_str = ""
             if len(self.reference_set) > 20:
                 tmp_set = set(list(self.reference_set)[:20])
@@ -554,18 +545,9 @@
         if self.first_field == "quantile":
             kll_sketch = getattr(update_dict, self.first_field)
             quantile_value = single_quantile_from_sketch(kll_sketch, self.quantile_value)
-            result = self.func(quantile_value)
-        else:
-            result = self.func(update_dict)
-
-<<<<<<< HEAD
-    def update(self, update_dict: dict) -> bool:
-        self.total += 1
+            update_dict = self.func(quantile_value)
 
         if not self.func(update_dict):
-=======
-        if not result:
->>>>>>> 5f51a58c
             self.failures += 1
             if self._verbose:
                 logger.info(f"summary constraint {self.name} failed")
@@ -583,11 +565,7 @@
             self.quantile_value == other.quantile_value
         ), f"Cannot merge constraints with different quantile_value: {self.quantile_value} and {other.quantile_value}"
 
-<<<<<<< HEAD
-        if self.op == Op.IN:
-=======
-        if self.op in (Op.IN_SET, Op.CONTAIN_SET, Op.EQ_SET):
->>>>>>> 5f51a58c
+        if self.op in (Op.IN_SET, Op.CONTAIN_SET, Op.EQ_SET, Op.IN):
             assert self.reference_set == other.reference_set
             merged_constraint = SummaryConstraint(
                 first_field=self.first_field, op=self.op, reference_set=self.reference_set, name=self.name, verbose=self._verbose
@@ -691,11 +669,7 @@
             )
 
     def to_protobuf(self) -> SummaryConstraintMsg:
-<<<<<<< HEAD
-        if self.op == Op.IN:
-=======
-        if self.op in (Op.IN_SET, Op.CONTAIN_SET, Op.EQ_SET):
->>>>>>> 5f51a58c
+        if self.op in (Op.IN_SET, Op.CONTAIN_SET, Op.EQ_SET, Op.IN):
             reference_set_msg = ListValue()
             reference_set_msg.extend(self.reference_set)
 
@@ -972,19 +946,7 @@
     except Exception:
         raise TypeError("The value set should be an iterable data type")
 
-<<<<<<< HEAD
     return ValueConstraint(Op.IN, value=value_set, verbose=verbose)
-
-
-def columnMostCommonValueInSetConstraint(value_set: Set[Any], verbose=False):
-    try:
-        value_set = set(value_set)
-    except Exception:
-        raise TypeError("The value set should be an iterable data type")
-
-    return SummaryConstraint("most_common_value", op=Op.IN, reference_set=value_set, verbose=verbose)
-=======
-    return ValueConstraint(Op.IN_SET, value=value_set, verbose=verbose)
 
 
 def containsEmailConstraint(regex_pattern: "str" = None, verbose=False):
@@ -1100,4 +1062,12 @@
         raise ValueError("The lower fraction should be decimal values less than or equal to the upper fraction")
 
     return SummaryConstraint("unique_proportion", op=Op.BTWN, value=lower_fraction, upper_value=upper_fraction, verbose=verbose)
->>>>>>> 5f51a58c
+
+
+def columnMostCommonValueInSetConstraint(value_set: Set[Any], verbose=False):
+    try:
+        value_set = set(value_set)
+    except Exception:
+        raise TypeError("The value set should be an iterable data type")
+
+    return SummaryConstraint("most_common_value", op=Op.IN, reference_set=value_set, verbose=verbose)
