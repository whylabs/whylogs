"""
Defines the ColumnProfile class for tracking per-column statistics
"""

from whylogs.core.statistics import (
    CountersTracker,
    NumberTracker,
    SchemaTracker,
    StringTracker,
)
from whylogs.core.statistics.constraints import (
    SummaryConstraint,
    SummaryConstraints,
    ValueConstraints,
)
from whylogs.core.statistics.hllsketch import HllSketch
from whylogs.core.types import TypedDataConverter
from whylogs.proto import (
    ColumnMessage,
    ColumnSummary,
    InferredType,
    Op,
    UniqueCountSummary,
)
from whylogs.util.dsketch import FrequentItemsSketch

_TYPES = InferredType.Type
_NUMERIC_TYPES = {_TYPES.FRACTIONAL, _TYPES.INTEGRAL}
_UNIQUE_COUNT_BOUNDS_STD = 1


class ColumnProfile:
    """
    Statistics tracking for a column (i.e. a feature)

    The primary method for

    Parameters
    ----------
    name : str (required)
        Name of the column profile
    number_tracker : NumberTracker
        Implements numeric data statistics tracking
    string_tracker : StringTracker
        Implements string data-type statistics tracking
    schema_tracker : SchemaTracker
        Implements tracking of schema-related information
    counters : CountersTracker
        Keep count of various things
    frequent_items : FrequentItemsSketch
        Keep track of all frequent items, even for mixed datatype features
    cardinality_tracker : HllSketch
        Track feature cardinality (even for mixed data types)
    constraints : ValueConstraints
        Static assertions to be applied to numeric data tracked in this column

    TODO:
        * Proper TypedDataConverter type checking
        * Multi-threading/parallelism
    """

    def __init__(
        self,
        name: str,
        number_tracker: NumberTracker = None,
        string_tracker: StringTracker = None,
        schema_tracker: SchemaTracker = None,
        counters: CountersTracker = None,
        frequent_items: FrequentItemsSketch = None,
        cardinality_tracker: HllSketch = None,
        constraints: ValueConstraints = None,
    ):
        # Handle default values
        if counters is None:
            counters = CountersTracker()
        if number_tracker is None:
            number_tracker = NumberTracker()
        if string_tracker is None:
            string_tracker = StringTracker()
        if schema_tracker is None:
            schema_tracker = SchemaTracker()
        if frequent_items is None:
            frequent_items = FrequentItemsSketch()
        if cardinality_tracker is None:
            cardinality_tracker = HllSketch()
        if constraints is None:
            constraints = ValueConstraints()

        # Assign values
        self.column_name = name
        self.number_tracker = number_tracker
        self.string_tracker = string_tracker
        self.schema_tracker = schema_tracker
        self.counters = counters
        self.frequent_items = frequent_items
        self.cardinality_tracker = cardinality_tracker
        self.constraints = constraints

    def track(self, value, character_list=None, token_method=None):
        """
        Add `value` to tracking statistics.
        """
        self.counters.increment_count()
        if TypedDataConverter._are_nulls(value):
            self.schema_tracker.track(InferredType.Type.NULL)
            return

        if TypedDataConverter._is_array_like(value):
            return

        # TODO: ignore this if we already know the data type
        if isinstance(value, str):
            self.string_tracker.update(value, character_list=character_list, token_method=token_method)
        # TODO: Implement real typed data conversion

        self.constraints.update(value)

        typed_data = TypedDataConverter.convert(value)

        if not TypedDataConverter._are_nulls(typed_data):
            self.cardinality_tracker.update(typed_data)
            self.frequent_items.update(typed_data)
        dtype = TypedDataConverter.get_type(typed_data)
        self.schema_tracker.track(dtype)

        if isinstance(typed_data, bool):
            # Note: bools are sub-classes of ints in python, so we should check
            # for bool type first
            self.counters.increment_bool()

        if TypedDataConverter._is_array_like(typed_data):
            return

        self.number_tracker.track(typed_data)

<<<<<<< HEAD
        self.constraints.update(value, typed_data)
=======
        self.constraints.update_typed(typed_data)
>>>>>>> 9897b6aa

    def _unique_count_summary(self) -> UniqueCountSummary:
        cardinality_summary = self.cardinality_tracker.to_summary(_UNIQUE_COUNT_BOUNDS_STD)
        if cardinality_summary:
            return cardinality_summary

        inferred_type = self.schema_tracker.infer_type()
        if inferred_type.type == _TYPES.STRING:
            cardinality_summary = self.string_tracker.theta_sketch.to_summary()
        else:  # default is number summary
            cardinality_summary = self.number_tracker.theta_sketch.to_summary()
        return cardinality_summary

    def to_summary(self):
        """
        Generate a summary of the statistics

        Returns
        -------
        summary : ColumnSummary
            Protobuf summary message.
        """
        schema = None
        if self.schema_tracker is not None:
            schema = self.schema_tracker.to_summary()
        # TODO: implement the real schema/type checking
        null_count = self.schema_tracker.get_count(InferredType.Type.NULL)
        opts = dict(
            counters=self.counters.to_protobuf(null_count=null_count),
            frequent_items=self.frequent_items.to_summary(),
            unique_count=self._unique_count_summary(),
        )
        if self.string_tracker is not None and self.string_tracker.count > 0:
            opts["string_summary"] = self.string_tracker.to_summary()
        if self.number_tracker is not None and self.number_tracker.count > 0:
            opts["number_summary"] = self.number_tracker.to_summary()

        if schema is not None:
            opts["schema"] = schema

        return ColumnSummary(**opts)

    def generate_constraints(self) -> SummaryConstraints:
        items = []
        if self.number_tracker is not None and self.number_tracker.count > 0:
            summ = self.number_tracker.to_summary()
            if summ.min > 0:
                items = [SummaryConstraint(op=Op.GT, first_field="min", value=0)]
            # generate additional constraints here
            if len(items) > 0:
                return SummaryConstraints(items)

        return None

    def merge(self, other):
        """
        Merge this columnprofile with another.

        Parameters
        ----------
        other : ColumnProfile

        Returns
        -------
        merged : ColumnProfile
            A new, merged column profile.
        """
        assert self.column_name == other.column_name
        return ColumnProfile(
            self.column_name,
            number_tracker=self.number_tracker.merge(other.number_tracker),
            string_tracker=self.string_tracker.merge(other.string_tracker),
            schema_tracker=self.schema_tracker.merge(other.schema_tracker),
            counters=self.counters.merge(other.counters),
            frequent_items=self.frequent_items.merge(other.frequent_items),
            cardinality_tracker=self.cardinality_tracker.merge(other.cardinality_tracker),
        )

    def to_protobuf(self):
        """
        Return the object serialized as a protobuf message

        Returns
        -------
        message : ColumnMessage
        """

        return ColumnMessage(
            name=self.column_name,
            counters=self.counters.to_protobuf(),
            schema=self.schema_tracker.to_protobuf(),
            numbers=self.number_tracker.to_protobuf(),
            strings=self.string_tracker.to_protobuf(),
            frequent_items=self.frequent_items.to_protobuf(),
            cardinality_tracker=self.cardinality_tracker.to_protobuf(),
        )

    @staticmethod
    def from_protobuf(message):
        """
        Load from a protobuf message

        Returns
        -------
        column_profile : ColumnProfile
        """
        schema_tracker = SchemaTracker.from_protobuf(message.schema, legacy_null_count=message.counters.null_count.value)
        return ColumnProfile(
            message.name,
            counters=(CountersTracker.from_protobuf(message.counters)),
            schema_tracker=schema_tracker,
            number_tracker=NumberTracker.from_protobuf(message.numbers),
            string_tracker=StringTracker.from_protobuf(message.strings),
            frequent_items=FrequentItemsSketch.from_protobuf(message.frequent_items),
            cardinality_tracker=HllSketch.from_protobuf(message.cardinality_tracker),
        )<|MERGE_RESOLUTION|>--- conflicted
+++ resolved
@@ -133,11 +133,7 @@
 
         self.number_tracker.track(typed_data)
 
-<<<<<<< HEAD
-        self.constraints.update(value, typed_data)
-=======
         self.constraints.update_typed(typed_data)
->>>>>>> 9897b6aa
 
     def _unique_count_summary(self) -> UniqueCountSummary:
         cardinality_summary = self.cardinality_tracker.to_summary(_UNIQUE_COUNT_BOUNDS_STD)
