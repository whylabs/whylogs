"""
Library module defining function for generating summaries
"""
import math
from typing import Union

<<<<<<< HEAD
import numpy as np
import scipy.special
=======
import datasketches
import numpy as np
>>>>>>> 8ea60d49
from datasketches import (
    frequent_items_error_type,
    frequent_strings_sketch,
    kll_floats_sketch,
    update_theta_sketch,
)

from whylogs.proto import (
    ColumnSummary,
    FrequentStringsSummary,
    HistogramSummary,
    InferredType,
    QuantileSummary,
    ReferenceDistributionDiscreteMessage,
    UniqueCountSummary,
)

MAX_HIST_BUCKETS = 30
HIST_AVG_NUMBER_PER_BUCKET = 4.0
QUANTILES = [0.0, 0.01, 0.05, 0.25, 0.5, 0.75, 0.95, 0.99, 1.0]


def from_sketch(sketch: update_theta_sketch, num_std_devs: float = 1):
    """
    Generate a protobuf summary message from a datasketches theta sketch

    Parameters
    ----------
    sketch
        Theta sketch to summarize
    num_std_devs
        Number of standard deviations for calculating bounds

    Returns
    -------
    summary : UniqueCountSummary
    """
    return UniqueCountSummary(
        estimate=sketch.get_estimate(),
        upper=sketch.get_upper_bound(num_std_devs),
        lower=sketch.get_lower_bound(num_std_devs),
    )


def from_string_sketch(sketch: frequent_strings_sketch):
    """
    Generate a protobuf summary message from a string sketch

    Parameters
    ----------
    sketch
        Frequent strings sketch

    Returns
    -------
    summary : FrequentStringsSummary
    """
    frequent_items = sketch.get_frequent_items(frequent_items_error_type.NO_FALSE_NEGATIVES)
    # Note: frequent items is a list of tuples containing info about the
    # most frequent strings and their count:
    # [(string, est_count, lower bound, upper bound)]
    if len(frequent_items) == 0:
        return

    items = [{"value": x[0], "estimate": x[1]} for x in frequent_items]
    return FrequentStringsSummary(items=items)


def quantiles_from_sketch(sketch: kll_floats_sketch, quantiles=None):
    """
    Calculate quantiles from a data sketch

    Parameters
    ----------
    sketch : kll_floats_sketch
        Data sketch
    quantiles : list-like
        Override the default quantiles.  Should be a list of values from
        0 to 1 inclusive.
    """
    if quantiles is None:
        quantiles = QUANTILES
    qvals = sketch.get_quantiles(quantiles)
    return QuantileSummary(
        quantiles=quantiles,
        quantile_values=qvals,
    )


def single_quantile_from_sketch(sketch: kll_floats_sketch, quantile: float):
    """
    Calculate the specified quantile from a data sketch

    Parameters
    ----------
    sketch : kll_floats_sketch
        Data sketch
    quantile : float
        Override the default quantiles to a single quantile.  Should be a value from
        0 to 1 inclusive.

    Returns
    ----------
    Anonymous object with one filed equal to the quantile value
    """
    if quantile is None:
        raise ValueError("The quantile value is required and should be of type float")
    qval = sketch.get_quantiles([quantile])
    return type("Object", (), {"quantile": qval[0]})


def histogram_from_sketch(sketch: kll_floats_sketch, max_buckets: int = None, avg_per_bucket: int = None):
    """
    Generate a summary of a kll_floats_sketch, including a histogram

    Parameters
    ----------
    sketch : kll_floats_sketch
        Data sketch
    max_buckets : int
        Override the default maximum number of buckets
    avg_per_bucket : int
        Override the default target number of items per bucket.

    Returns
    -------
    histogram : HistogramSummary
        Protobuf histogram message
    """
    n = sketch.get_n()
    start = sketch.get_min_value()
    max_val = sketch.get_max_value()
    end = max_val
    if max_buckets is None:
        max_buckets = MAX_HIST_BUCKETS
    if avg_per_bucket is None:
        avg_per_bucket = HIST_AVG_NUMBER_PER_BUCKET

    if (n < 2) or (start == end):
        dx = abs(start) * 1e-7
        end = start + dx
        bins = [start, end]
        counts = [n]
    else:
        # Include the max value in the right-most bin
        end += abs(end) * 1e-7
        # Include the right edge in the bin edges
        n_buckets = min(math.ceil(n / avg_per_bucket), max_buckets)
        width = (end - start) / n_buckets
        # Calculate histograms from the Probability Mass Function
        bins = [start + i * width for i in range(n_buckets + 1)]
        pmf = sketch.get_pmf(bins)
        counts = [round(p * n) for p in pmf]
        counts = counts[1:-1]

    return HistogramSummary(
        start=start,
        end=end,
        width=0,
        counts=counts,
        max=max_val,
        min=start,
        bins=bins,
        n=n,
    )


<<<<<<< HEAD
def ks_test_compute_p_value(target_distribution: kll_floats_sketch, reference_distribution: kll_floats_sketch):
    D_max = 0
    quantile_values = reference_distribution.get_quantiles(QUANTILES)
    for quant in quantile_values:
        cdf_target = target_distribution.get_cdf([quant])[0]
        cdf_ref = reference_distribution.get_cdf([quant])[0]
        D = abs(cdf_target - cdf_ref)
        if D > D_max:
            D_max = D
    n_samples = min(target_distribution.get_n(), reference_distribution.get_n())
    p_value = scipy.special.kolmogorov(np.sqrt(n_samples) * D_max)
    return type("Object", (), {"ks_test": p_value})


def compute_kl_divergence(
    target_distribution: Union[kll_floats_sketch, ReferenceDistributionDiscreteMessage],
    reference_distribution: Union[kll_floats_sketch, ReferenceDistributionDiscreteMessage],
):
    if isinstance(target_distribution, kll_floats_sketch) and isinstance(reference_distribution, kll_floats_sketch):
        return _compute_kl_divergence_continuous_distributions(target_distribution, reference_distribution)
    elif all([isinstance(v, ReferenceDistributionDiscreteMessage) for v in (target_distribution, reference_distribution)]):
        return _compute_kl_divergence_discrete_distributions(target_distribution, reference_distribution)
    else:
        raise ValueError("Both provided distributions should be categorical or numeric, but not from mixed type")


def _compute_kl_divergence_continuous_distributions(target_distribution: kll_floats_sketch, reference_distribution: kll_floats_sketch):
    bins_target = np.linspace(target_distribution.get_min_value(), target_distribution.get_max_value(), 100)
    pmf_target = np.array(target_distribution.get_pmf(bins_target))

    pmf_reference = np.array(reference_distribution.get_pmf(bins_target))

    kl_divergence = np.sum(np.where(pmf_target != 0, pmf_target * np.log(pmf_target / pmf_reference), 0))
    return type("Object", (), {"kl_divergence": kl_divergence})


def _compute_kl_divergence_discrete_distributions(
    target_distribution: ReferenceDistributionDiscreteMessage, reference_distribution: ReferenceDistributionDiscreteMessage
):
    target_frequent_items = target_distribution.frequent_items
    target_unique_count = target_distribution.unique_count.estimate
    target_total_count = target_distribution.total_count

    ref_frequent_items = reference_distribution.frequent_items
    ref_unique_count = reference_distribution.unique_count.estimate
    ref_total_count = reference_distribution.total_count

    if any([c <= 0 for c in (target_total_count, ref_total_count)]):
        return None

    ref_freq_items_map = {}
    for item in ref_frequent_items.items:
        ref_freq_items_map[item.json_value] = item.estimate

    kl_divergence = 0
    for item in target_frequent_items.items:
        i_frequency = item.estimate / target_total_count
        if i_frequency == 0:
            continue
        ref_frequency = ref_freq_items_map[item.json_value] / ref_total_count if item.json_value in ref_freq_items_map.keys() else 0
        kl_divergence += i_frequency * np.log(i_frequency / ref_frequency)

    target_frequent_items_count = len(target_frequent_items.items)
    target_n_singles = target_unique_count - target_frequent_items_count

    ref_freq_items_count = len(ref_frequent_items.items)
    ref_n_singles = ref_unique_count - ref_freq_items_count
    if math.isclose(target_n_singles, 0.0, abs_tol=10e-3):
        return type("Object", (), {"kl_divergence": kl_divergence})

    target_n_singles_frequency = target_n_singles / target_frequent_items_count
    ref_n_singles_frequency = ref_n_singles / ref_freq_items_count
    kl_divergence += target_n_singles_frequency * np.log(target_n_singles_frequency / ref_n_singles_frequency)
    return type("Object", (), {"kl_divergence": kl_divergence})


def compute_chi_squared_test_p_value(target_distribution: ReferenceDistributionDiscreteMessage, reference_distribution: ReferenceDistributionDiscreteMessage):
    target_freq_items = target_distribution.frequent_items
    target_total_count = target_distribution.total_count
    target_unique_count = target_distribution.unique_count.estimate
    ref_total_count = reference_distribution.total_count

    if ref_total_count <= 0 or target_total_count <= 0:
        return None

    ref_dist_items = dict()
    for item in reference_distribution.frequent_items.items:
        ref_dist_items[item.json_value] = item.estimate

    chi_sq = 0
    for item in target_freq_items.items:
        i_frequency = item.estimate / target_total_count
        ref_frequency = ref_dist_items[item.json_value] / ref_total_count if item.json_value in ref_dist_items.keys() else 0
        if ref_frequency == 0:
            chi_sq = np.inf
        else:
            chi_sq += (i_frequency - ref_frequency) ** 2 / ref_frequency

    degrees_of_freedom = target_unique_count - 1
    p_value = scipy.stats.chi2.sf(chi_sq, degrees_of_freedom)
    return type("Object", (), {"chi_squared_test": p_value})
=======
def entropy_from_column_summary(summary: ColumnSummary, histogram: datasketches.kll_floats_sketch):
    """

    Parameters
    ----------
    summary : ColumnSummary
        Protobuf summary message
    histogram: datasketches.kll_floats_sketch
        Data sketch for quantiles

    Returns
    -------
    entropy : float
        Estimated entropy value,
        np.nan if the inferred data type of the column is not categorical or numeric
    """

    frequent_items = summary.frequent_items
    unique_count = summary.unique_count.estimate
    inferred_type = summary.schema.inferred_type.type
    total_count = summary.counters.count

    if inferred_type == InferredType.Type.FRACTIONAL:
        bins = np.linspace(histogram.get_min_value(), histogram.get_max_value(), 100)
        pmf = histogram.get_pmf(bins)
        pmf = list(filter(lambda x: x > 0, pmf))
        entropy = -np.sum(pmf * np.log(pmf))
        return entropy

    elif inferred_type in (InferredType.Type.INTEGRAL, InferredType.Type.STRING, InferredType.Type.BOOLEAN):
        if total_count == 0:
            return 0

        entropy = 0
        for item in frequent_items.items:
            i_frequency = item.estimate / total_count
            entropy += i_frequency * np.log(i_frequency)

        frequent_items_count = len(frequent_items.items)
        n_singles = unique_count - frequent_items_count
        if math.isclose(n_singles, 0.0, abs_tol=10e-3):
            return -entropy

        n_singles_frequency = n_singles / total_count
        entropy += n_singles_frequency * np.log(n_singles_frequency)
        return -entropy

    return np.nan
>>>>>>> 8ea60d49
<|MERGE_RESOLUTION|>--- conflicted
+++ resolved
@@ -4,13 +4,9 @@
 import math
 from typing import Union
 
-<<<<<<< HEAD
+import datasketches
 import numpy as np
 import scipy.special
-=======
-import datasketches
-import numpy as np
->>>>>>> 8ea60d49
 from datasketches import (
     frequent_items_error_type,
     frequent_strings_sketch,
@@ -178,7 +174,56 @@
     )
 
 
-<<<<<<< HEAD
+def entropy_from_column_summary(summary: ColumnSummary, histogram: datasketches.kll_floats_sketch):
+    """
+
+    Parameters
+    ----------
+    summary : ColumnSummary
+        Protobuf summary message
+    histogram: datasketches.kll_floats_sketch
+        Data sketch for quantiles
+
+    Returns
+    -------
+    entropy : float
+        Estimated entropy value,
+        np.nan if the inferred data type of the column is not categorical or numeric
+    """
+
+    frequent_items = summary.frequent_items
+    unique_count = summary.unique_count.estimate
+    inferred_type = summary.schema.inferred_type.type
+    total_count = summary.counters.count
+
+    if inferred_type == InferredType.Type.FRACTIONAL:
+        bins = np.linspace(histogram.get_min_value(), histogram.get_max_value(), 100)
+        pmf = histogram.get_pmf(bins)
+        pmf = list(filter(lambda x: x > 0, pmf))
+        entropy = -np.sum(pmf * np.log(pmf))
+        return entropy
+
+    elif inferred_type in (InferredType.Type.INTEGRAL, InferredType.Type.STRING, InferredType.Type.BOOLEAN):
+        if total_count == 0:
+            return 0
+
+        entropy = 0
+        for item in frequent_items.items:
+            i_frequency = item.estimate / total_count
+            entropy += i_frequency * np.log(i_frequency)
+
+        frequent_items_count = len(frequent_items.items)
+        n_singles = unique_count - frequent_items_count
+        if math.isclose(n_singles, 0.0, abs_tol=10e-3):
+            return -entropy
+
+        n_singles_frequency = n_singles / total_count
+        entropy += n_singles_frequency * np.log(n_singles_frequency)
+        return -entropy
+
+    return np.nan
+
+
 def ks_test_compute_p_value(target_distribution: kll_floats_sketch, reference_distribution: kll_floats_sketch):
     D_max = 0
     quantile_values = reference_distribution.get_quantiles(QUANTILES)
@@ -279,54 +324,4 @@
 
     degrees_of_freedom = target_unique_count - 1
     p_value = scipy.stats.chi2.sf(chi_sq, degrees_of_freedom)
-    return type("Object", (), {"chi_squared_test": p_value})
-=======
-def entropy_from_column_summary(summary: ColumnSummary, histogram: datasketches.kll_floats_sketch):
-    """
-
-    Parameters
-    ----------
-    summary : ColumnSummary
-        Protobuf summary message
-    histogram: datasketches.kll_floats_sketch
-        Data sketch for quantiles
-
-    Returns
-    -------
-    entropy : float
-        Estimated entropy value,
-        np.nan if the inferred data type of the column is not categorical or numeric
-    """
-
-    frequent_items = summary.frequent_items
-    unique_count = summary.unique_count.estimate
-    inferred_type = summary.schema.inferred_type.type
-    total_count = summary.counters.count
-
-    if inferred_type == InferredType.Type.FRACTIONAL:
-        bins = np.linspace(histogram.get_min_value(), histogram.get_max_value(), 100)
-        pmf = histogram.get_pmf(bins)
-        pmf = list(filter(lambda x: x > 0, pmf))
-        entropy = -np.sum(pmf * np.log(pmf))
-        return entropy
-
-    elif inferred_type in (InferredType.Type.INTEGRAL, InferredType.Type.STRING, InferredType.Type.BOOLEAN):
-        if total_count == 0:
-            return 0
-
-        entropy = 0
-        for item in frequent_items.items:
-            i_frequency = item.estimate / total_count
-            entropy += i_frequency * np.log(i_frequency)
-
-        frequent_items_count = len(frequent_items.items)
-        n_singles = unique_count - frequent_items_count
-        if math.isclose(n_singles, 0.0, abs_tol=10e-3):
-            return -entropy
-
-        n_singles_frequency = n_singles / total_count
-        entropy += n_singles_frequency * np.log(n_singles_frequency)
-        return -entropy
-
-    return np.nan
->>>>>>> 8ea60d49
+    return type("Object", (), {"chi_squared_test": p_value})