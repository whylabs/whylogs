"""
Defines the primary interface class for tracking dataset statistics.
"""
import datetime
import io
import logging
from typing import Dict, List, Mapping, Optional, Union
from uuid import uuid4

import numpy as np
import pandas as pd
from google.protobuf.internal.decoder import _DecodeVarint32
from google.protobuf.internal.encoder import _VarintBytes
from smart_open import open

from whylogs.core import ColumnProfile
from whylogs.core.flatten_datasetprofile import flatten_summary
from whylogs.core.model_profile import ModelProfile
from whylogs.core.statistics.constraints import DatasetConstraints, SummaryConstraints
from whylogs.core.types import TypedDataConverter
from whylogs.proto import (
    ColumnsChunkSegment,
    DatasetMetadataSegment,
    DatasetProfileMessage,
    DatasetProperties,
    DatasetSummary,
    MessageSegment,
    ModelType,
    NumberSummary,
)
from whylogs.util import time
from whylogs.util.time import from_utc_ms, to_utc_ms

SCHEMA_MAJOR_VERSION = 1
SCHEMA_MINOR_VERSION = 2

logger = logging.getLogger(__name__)
# Optional import for cudf
try:
    # noinspection PyUnresolvedReferences
    from cudf.core.dataframe import DataFrame as cudfDataFrame
except ImportError as e:
    logger.debug(str(e))
    logger.debug("Failed to import CudaDataFrame. Install cudf for CUDA support")
    cudfDataFrame = None


COLUMN_CHUNK_MAX_LEN_IN_BYTES = int(1e6) - 10  #: Used for chunking serialized dataset profile messages


class DatasetProfile:
    """
    Statistics tracking for a dataset.

    A dataset refers to a collection of columns.

    Parameters
    ----------
    name: str
        A human readable name for the dataset profile. Could be model name.
        This is stored under "name" tag
    dataset_timestamp: datetime.datetime
        The timestamp associated with the data (i.e. batch run). Optional.
    session_timestamp : datetime.datetime
        Timestamp of the dataset
    columns : dict
        Dictionary lookup of `ColumnProfile`s
    tags : dict
        A dictionary of key->value. Can be used upstream for aggregating data. Tags must match when merging
        with another dataset profile object.
    metadata: dict
        Metadata that can store arbitrary string mapping. Metadata is not used when aggregating data
        and can be dropped when merging with another dataset profile object.
    session_id : str
        The unique session ID run. Should be a UUID.
    constraints: DatasetConstraints
        Static assertions to be applied to tracked numeric data and profile summaries.
    """

    def __init__(
        self,
        name: str,
        dataset_timestamp: datetime.datetime = None,
        session_timestamp: datetime.datetime = None,
        columns: dict = None,
        tags: Dict[str, str] = None,
        metadata: Dict[str, str] = None,
        session_id: str = None,
        model_profile: ModelProfile = None,
        constraints: DatasetConstraints = None,
    ):
        # Default values
        if columns is None:
            columns = {}
        if tags is None:
            tags = {}
        if metadata is None:
            metadata = {}
        if session_id is None:
            session_id = uuid4().hex
        if dataset_timestamp is None:
            self.dataset_timestamp = datetime.datetime.now(datetime.timezone.utc)
        else:
            self.dataset_timestamp = dataset_timestamp
        self.session_id = session_id
        self.session_timestamp = session_timestamp
        self._tags = dict(tags)
        self._metadata = metadata.copy()
        self.columns = columns
        self.constraints = constraints

        self.model_profile = model_profile

        # Store Name attribute
        self._tags["name"] = name

    def __getstate__(self):
        return self.serialize_delimited()

    def __setstate__(self, serialized_profile):
        profile = DatasetProfile.parse_delimited_single(serialized_profile)[1]
        self.__dict__.update(profile.__dict__)

    @property
    def name(self):
        return self._tags["name"]

    @property
    def tags(self):
        return self._tags.copy()

    @property
    def metadata(self):
        return self._metadata.copy()

    @property
    def session_timestamp(self):
        return self._session_timestamp

    @session_timestamp.setter
    def session_timestamp(self, x):
        if x is None:
            x = datetime.datetime.now(datetime.timezone.utc)
        assert isinstance(x, datetime.datetime)
        self._session_timestamp = x

    @property
    def session_timestamp_ms(self):
        """
        Return the session timestamp value in epoch milliseconds.
        """
        return time.to_utc_ms(self.session_timestamp)

    def add_output_field(self, field: Union[str, List[str]]):
        if self.model_profile is None:
            self.model_profile = ModelProfile()
        if isinstance(field, list):
            for field_name in field:
                self.model_profile.add_output_field(field_name)
        else:
            self.model_profile.add_output_field(field)

    def track_metrics(
        self,
        targets: List[Union[str, bool, float, int]],
        predictions: List[Union[str, bool, float, int]],
        scores: List[float] = None,
        model_type: ModelType = None,
        target_field: str = None,
        prediction_field: str = None,
        score_field: str = None,
    ):
        """
        Function to track metrics based on validation data.

        user may also pass the associated attribute names associated with
        target, prediction, and/or score.

        Parameters
        ----------
        targets : List[Union[str, bool, float, int]]
            actual validated values
        predictions : List[Union[str, bool, float, int]]
            inferred/predicted values
        scores : List[float], optional
            assocaited scores for each inferred, all values set to 1 if not
            passed
        target_field : str, optional
            Description
        prediction_field : str, optional
            Description
        score_field : str, optional
            Description
        model_type : ModelType, optional
            Defaul is Classification type.
        target_field : str, optional
        prediction_field : str, optional
        score_field : str, optional
        score_field : str, optional

        """
        if self.model_profile is None:
            self.model_profile = ModelProfile()
        self.model_profile.compute_metrics(
            predictions=predictions,
            targets=targets,
            scores=scores,
            model_type=model_type,
            target_field=target_field,
            prediction_field=prediction_field,
            score_field=score_field,
        )

    def track(self, columns, data=None, character_list=None, token_method=None):
        """
        Add value(s) to tracking statistics for column(s).

        Parameters
        ----------
        columns : str, dict
            Either the name of a column, or a dictionary specifying column
            names and the data (value) for each column
            If a string, `data` must be supplied.  Otherwise, `data` is
            ignored.
        data : object, None
            Value to track.  Specify if `columns` is a string.
        """
        if data is not None:
            if type(columns) != str:
                raise TypeError("Ambiguous column to data mapping")
            self.track_datum(columns, data)
        else:
            if isinstance(columns, dict):
                for column_name, data in columns.items():
                    self.track_datum(column_name, data, character_list=None, token_method=None)
            elif isinstance(columns, str):
                self.track_datum(columns, None, character_list=None, token_method=None)
            else:
                raise TypeError("Data type of: {} not supported for tracking".format(columns.__class__.__name__))

    def track_datum(self, column_name, data, character_list=None, token_method=None):
        try:
            prof = self.columns[column_name]
        except KeyError:
            constraints = None if self.constraints is None else self.constraints[column_name]
            prof = ColumnProfile(column_name, constraints=constraints)
            self.columns[column_name] = prof

        prof.track(data, character_list=None, token_method=None)

    def track_array(self, x: np.ndarray, columns=None):
        """
        Track statistics for a numpy array

        Parameters
        ----------
        x : np.ndarray
            2D array to track.
        columns : list
            Optional column labels
        """
        x = np.asanyarray(x)
        if np.ndim(x) != 2:
            raise ValueError("Expected 2 dimensional array")
        if columns is None:
            columns = np.arange(x.shape[1])
        columns = [str(c) for c in columns]
        return self.track_dataframe(pd.DataFrame(x, columns=columns))

    def track_dataframe(self, df: pd.DataFrame, character_list=None, token_method=None):
        """
        Track statistics for a dataframe

        Parameters
        ----------
        df : pandas.DataFrame
            DataFrame to track
        """
        # workaround for CUDF due to https://github.com/rapidsai/cudf/issues/6743
        if cudfDataFrame is not None and isinstance(df, cudfDataFrame):
            df = df.to_pandas()
        element_count = df.size
        large_df = element_count > 200000
        if large_df:
            logger.warning(f"About to log a dataframe with {element_count} elements, logging might take some time to complete.")
        count = 0
        for col in df.columns:
            col_str = str(col)

            x = df[col].values
            for xi in x:
                count = count + 1
                if large_df and (count % 200000 == 0):
                    logger.warning(f"Logged {count} elements out of {element_count}")
                self.track(col_str, xi, character_list=None, token_method=None)

    def to_properties(self):
        """
        Return dataset profile related metadata

        Returns
        -------
        properties : DatasetProperties
            The metadata as a protobuf object.
        """
        tags = self.tags
        metadata = self.metadata
        if len(metadata) < 1:
            metadata = None

        session_timestamp = to_utc_ms(self.session_timestamp)
        data_timestamp = to_utc_ms(self.dataset_timestamp)

        return DatasetProperties(
            schema_major_version=SCHEMA_MAJOR_VERSION,
            schema_minor_version=SCHEMA_MINOR_VERSION,
            session_id=self.session_id,
            session_timestamp=session_timestamp,
            data_timestamp=data_timestamp,
            tags=tags,
            metadata=metadata,
        )

    def to_summary(self):
        """
        Generate a summary of the statistics

        Returns
        -------
        summary : DatasetSummary
            Protobuf summary message.
        """
        self.validate()
        column_summaries = {name: colprof.to_summary() for name, colprof in self.columns.items()}

        return DatasetSummary(
            properties=self.to_properties(),
            columns=column_summaries,
        )

    def generate_constraints(self) -> DatasetConstraints:
        """
        Assemble a sparse dict of constraints for all features.

        Returns
        -------
        summary : DatasetConstraints
            Protobuf constraints message.
        """
        self.validate()
        constraints = [(name, col.generate_constraints()) for name, col in self.columns.items()]
        # filter empty constraints
        constraints = [(n, c) for n, c in constraints if c is not None]
        return DatasetConstraints(self.to_properties(), None, dict(constraints))

    def flat_summary(self):
        """
        Generate and flatten a summary of the statistics.

        See :func:`flatten_summary` for a description


        """
        summary = self.to_summary()
        return flatten_summary(summary)

    def _column_message_iterator(self):
        self.validate()
        for k, col in self.columns.items():
            yield col.to_protobuf()

    def chunk_iterator(self):
        """
        Generate an iterator to iterate over chunks of data
        """
        # Generate unique identifier
        marker = self.session_id + str(uuid4())

        # Generate metadata
        properties = self.to_properties()

        yield MessageSegment(
            marker=marker,
            metadata=DatasetMetadataSegment(
                properties=properties,
            ),
        )

        chunked_columns = self._column_message_iterator()
        for msg in columns_chunk_iterator(chunked_columns, marker):
            yield MessageSegment(columns=msg)

    def validate(self):
        """
        Sanity check for this object.  Raises an AssertionError if invalid
        """
        for attr in (
            "name",
            "session_id",
            "session_timestamp",
            "columns",
            "tags",
            "metadata",
        ):
            assert getattr(self, attr) is not None
        assert all(isinstance(tag, str) for tag in self.tags.values())

    def merge(self, other):
        """
        Merge this profile with another dataset profile object.

        We will use metadata and timestamps from the current DatasetProfile in the result.

        This operation will drop the metadata from the 'other' profile object.

        Parameters
        ----------
        other : DatasetProfile

        Returns
        -------
        merged : DatasetProfile
            New, merged DatasetProfile
        """
        self.validate()
        other.validate()

        return self._do_merge(other)

    def _do_merge(self, other):
        columns_set = set(list(self.columns.keys()) + list(other.columns.keys()))

        columns = {}
        for col_name in columns_set:
            constraints = None if self.constraints is None else self.constraints[col_name]
            empty_column = ColumnProfile(col_name, constraints=constraints)
            this_column = self.columns.get(col_name, empty_column)
            other_column = other.columns.get(col_name, empty_column)
            columns[col_name] = this_column.merge(other_column)

        if self.model_profile is not None:
            new_model_profile = self.model_profile.merge(other.model_profile)
        else:
            new_model_profile = other.model_profile

        return DatasetProfile(
            name=self.name,
            session_id=self.session_id,
            session_timestamp=self.session_timestamp,
            dataset_timestamp=self.dataset_timestamp,
            columns=columns,
            tags=self.tags,
            metadata=self.metadata,
            model_profile=new_model_profile,
        )

    def merge_strict(self, other):
        """
        Merge this profile with another dataset profile object. This throws exception
        if session_id, timestamps and tags don't match.

        This operation will drop the metadata from the 'other' profile object.

        Parameters
        ----------
        other : DatasetProfile

        Returns
        -------
        merged : DatasetProfile
            New, merged DatasetProfile
        """
        self.validate()
        other.validate()

        assert self.session_id == other.session_id
        assert self.session_timestamp == other.session_timestamp
        assert self.dataset_timestamp == other.dataset_timestamp
        assert self.tags == other.tags

        return self._do_merge(other)

    def serialize_delimited(self) -> bytes:
        """
        Write out in delimited format (data is prefixed with the length of the
        datastream).

        This is useful when you are streaming multiple dataset profile objects

        Returns
        -------
        data : bytes
            A sequence of bytes
        """
        with io.BytesIO() as f:
            protobuf: DatasetProfileMessage = self.to_protobuf()
            size = protobuf.ByteSize()
            f.write(_VarintBytes(size))
            f.write(protobuf.SerializeToString(deterministic=True))
            return f.getvalue()

    def to_protobuf(self) -> DatasetProfileMessage:
        """
        Return the object serialized as a protobuf message

        Returns
        -------
        message : DatasetProfileMessage
        """
        properties = self.to_properties()

        if self.model_profile is not None:
            model_profile_msg = self.model_profile.to_protobuf()
        else:
            model_profile_msg = None
        return DatasetProfileMessage(
            properties=properties,
            columns={k: v.to_protobuf() for k, v in self.columns.items()},
            modeProfile=model_profile_msg,
        )

    def write_protobuf(self, protobuf_path: str, delimited_file: bool = True, transport_parameters: dict = None) -> None:
        """
        Write the dataset profile to disk in binary format

        Parameters
        ----------
        protobuf_path : str
            local path or any path supported supported by smart_open:
            https://github.com/RaRe-Technologies/smart_open#how.
            The parent directory must already exist
        delimited_file : bool, optional
            whether to prefix the data with the length of output or not.
            Default is True

        """
        if transport_parameters:
            with open(protobuf_path, "wb", transport_parameters=transport_parameters) as f:
                msg = self.to_protobuf()
                size = msg.ByteSize()
                if delimited_file:
                    f.write(_VarintBytes(size))
                f.write(msg.SerializeToString())
        else:
            with open(protobuf_path, "wb") as f:
                msg = self.to_protobuf()
                size = msg.ByteSize()
                if delimited_file:
                    f.write(_VarintBytes(size))
                f.write(msg.SerializeToString())

    @staticmethod
    def read_protobuf(protobuf_path: str, delimited_file: bool = True, transport_parameters: dict = None) -> "DatasetProfile":
        """
        Parse a protobuf file and return a DatasetProfile object


        Parameters
        ----------
        protobuf_path : str
            the path of the protobuf data, can be local or any other path supported by smart_open: https://github.com/RaRe-Technologies/smart_open#how
        delimited_file : bool, optional
            whether the data is delimited or not. Default is `True`

        Returns
        -------
        DatasetProfile
            whylogs.DatasetProfile object from the protobuf
        """
        with open(protobuf_path, "rb") as f:
            data = f.read()
            if delimited_file:
                msg_len, new_pos = _DecodeVarint32(data, 0)
            else:
                msg_len = len(data)
                new_pos = 0
            msg_buf = data[new_pos : new_pos + msg_len]
            return DatasetProfile.from_protobuf_string(msg_buf)

    @staticmethod
    def from_protobuf(message: DatasetProfileMessage) -> "DatasetProfile":
        """
        Load from a protobuf message

        Parameters
        ----------
        message : DatasetProfileMessage
            The protobuf message.  Should match the output of
            `DatasetProfile.to_protobuf()`

        Returns
        -------
        dataset_profile : DatasetProfile
        """
        properties: DatasetProperties = message.properties
        name = (properties.tags or {}).get("name", None) or (properties.tags or {}).get("Name", None) or ""

        return DatasetProfile(
            name=name,
            session_id=properties.session_id,
            session_timestamp=from_utc_ms(properties.session_timestamp),
            dataset_timestamp=from_utc_ms(properties.data_timestamp),
            columns={k: ColumnProfile.from_protobuf(v) for k, v in message.columns.items()},
            tags=dict(properties.tags or {}),
            metadata=dict(properties.metadata or {}),
            model_profile=ModelProfile.from_protobuf(message.modeProfile),
        )

    @staticmethod
    def from_protobuf_string(data: bytes) -> "DatasetProfile":
        """
        Deserialize a serialized `DatasetProfileMessage`

        Parameters
        ----------
        data : bytes
            The serialized message

        Returns
        -------
        profile : DatasetProfile
            The deserialized dataset profile
        """
        msg = DatasetProfileMessage.FromString(data)
        return DatasetProfile.from_protobuf(msg)

    @staticmethod
    def _parse_delimited_generator(data: bytes):
        pos = 0
        data_len = len(data)
        while pos < data_len:
            pos, profile = DatasetProfile.parse_delimited_single(data, pos)
            yield profile

    @staticmethod
    def parse_delimited_single(data: bytes, pos=0):
        """
        Parse a single delimited entry from a byte stream
        Parameters
        ----------
        data : bytes
            The bytestream
        pos : int
            The starting position. Default is zero

        Returns
        -------
        pos : int
            Current position in the stream after parsing
        profile : DatasetProfile
            A dataset profile
        """
        msg_len, new_pos = _DecodeVarint32(data, pos)
        pos = new_pos
        msg_buf = data[pos : pos + msg_len]
        pos += msg_len
        profile = DatasetProfile.from_protobuf_string(msg_buf)
        return pos, profile

    @staticmethod
    def parse_delimited(data: bytes):
        """
        Parse delimited data (i.e. data prefixed with the message length).

        Java protobuf writes delimited messages, which is convenient for
        storing multiple dataset profiles. This means that the main data is
        prefixed with the length of the message.

        Parameters
        ----------
        data : bytes
            The input byte stream

        Returns
        -------
        profiles : list
            List of all Dataset profile objects

        """
        return list(DatasetProfile._parse_delimited_generator(data))

    def apply_summary_constraints(self, summary_constraints: Optional[Mapping[str, SummaryConstraints]] = None):
        if summary_constraints is None:
            summary_constraints = self.constraints.summary_constraint_map
        for k, v in summary_constraints.items():
            if isinstance(v, list):
                summary_constraints[k] = SummaryConstraints(v)
        for feature_name, constraints in summary_constraints.items():
            if feature_name in self.columns:
                colprof = self.columns[feature_name]
                summ = colprof.to_summary()
<<<<<<< HEAD
                frequent_items_summ = colprof.frequent_items.to_summary(max_items=1, min_count=1)
                most_common_val = frequent_items_summ.items[0].json_value if frequent_items_summ else None

                update_dict = _create_update_summary_dictionary(
                    number_summary=summ.number_summary,
                    most_common_value=TypedDataConverter.convert(most_common_val),
=======

                distinct_column_values_dict = dict()
                distinct_column_values_dict["string_theta"] = colprof.string_tracker.theta_sketch.theta_sketch
                distinct_column_values_dict["number_theta"] = colprof.number_tracker.theta_sketch.theta_sketch

                update_dict = _create_update_summary_dictionary(
                    number_summary=summ.number_summary,
                    distinct_column_values=distinct_column_values_dict,
                    quantile=colprof.number_tracker.histogram,
                    unique_count=summ.unique_count.estimate,
                    unique_proportion=(0 if summ.counters.count == 0 else summ.unique_count.estimate / summ.counters.count),
>>>>>>> 5f51a58c
                )

                constraints.update(update_dict)
            else:
                logger.debug(f"unkown feature '{feature_name}' in summary constraints")

        return [(k, s.report()) for k, s in summary_constraints.items()]


def columns_chunk_iterator(iterator, marker: str):
    """
    Create an iterator to return column messages in batches

    Parameters
    ----------
    iterator
        An iterator which returns protobuf column messages
    marker
        Value used to mark a group of column messages
    """
    # Initialize
    max_len = COLUMN_CHUNK_MAX_LEN_IN_BYTES
    content_len = 0
    message = ColumnsChunkSegment(marker=marker)

    # Loop over columns
    for col_message in iterator:
        message_len = col_message.ByteSize()
        candidate_content_size = content_len + message_len
        if candidate_content_size <= max_len:
            # Keep appending columns
            message.columns.append(col_message)
            content_len = candidate_content_size
        else:
            yield message
            message = ColumnsChunkSegment(marker=marker)
            message.columns.append(col_message)
            content_len = message_len

    # Take care of any remaining messages
    if len(message.columns) > 0:
        yield message


def dataframe_profile(df: pd.DataFrame, name: str = None, timestamp: datetime.datetime = None):
    """
    Generate a dataset profile for a dataframe

    Parameters
    ----------
    df : pandas.DataFrame
        Dataframe to track, treated as a complete dataset.
    name : str
        Name of the dataset
    timestamp : datetime.datetime, float
        Timestamp of the dataset.  Defaults to current UTC time.  Can be a
        datetime or UTC epoch seconds.

    Returns
    -------
    prof : DatasetProfile
    """
    if name is None:
        name = "dataset"
    if timestamp is None:
        timestamp = datetime.datetime.now(datetime.timezone.utc)
    elif not isinstance(timestamp, datetime.datetime):
        # Assume UTC epoch seconds
        timestamp = datetime.datetime.utcfromtimestamp(float(timestamp))
    prof = DatasetProfile(name, timestamp)
    prof.track_dataframe(df)
    return prof


def array_profile(
    x: np.ndarray,
    name: str = None,
    timestamp: datetime.datetime = None,
    columns: list = None,
):
    """
    Generate a dataset profile for an array

    Parameters
    ----------
    x : np.ndarray
        Array-like object to track.  Will be treated as an full dataset
    name : str
        Name of the dataset
    timestamp : datetime.datetime
        Timestamp of the dataset.  Defaults to current UTC time
    columns : list
        Optional column labels

    Returns
    -------
    prof : DatasetProfile
    """
    if name is None:
        name = "dataset"
    if timestamp is None:
        timestamp = datetime.datetime.now(datetime.timezone.utc)
    prof = DatasetProfile(name, timestamp)
    prof.track_array(x, columns)
    return prof


def _create_update_summary_dictionary(number_summary: NumberSummary, **kwargs):
    """
    Wrapper method for summary constraints update object creation
<<<<<<< HEAD
=======

>>>>>>> 5f51a58c
    Parameters
    ----------
    number_summary : NumberSummary
        Summary object generated from NumberTracker
        Used to unpack the metrics as separate items in the dictionary
    kwargs : Summary objects or datasketches objects
        Used to update specific constraints that need additional calculations
<<<<<<< HEAD
=======

>>>>>>> 5f51a58c
    Returns
    -------
    Anonymous object containing all of the metrics as fields with their coresponding values
    """

    update_dict = {}

    update_dict.update(
        {
            field_name: getattr(number_summary, field_name)
            for field_name in dir(number_summary)
            if str.islower(field_name) and not str.startswith(field_name, "_") and not callable(getattr(number_summary, field_name))
        }
    )
    update_dict.update(kwargs)

    return type("Object", (), update_dict)<|MERGE_RESOLUTION|>--- conflicted
+++ resolved
@@ -689,18 +689,12 @@
             if feature_name in self.columns:
                 colprof = self.columns[feature_name]
                 summ = colprof.to_summary()
-<<<<<<< HEAD
-                frequent_items_summ = colprof.frequent_items.to_summary(max_items=1, min_count=1)
-                most_common_val = frequent_items_summ.items[0].json_value if frequent_items_summ else None
-
-                update_dict = _create_update_summary_dictionary(
-                    number_summary=summ.number_summary,
-                    most_common_value=TypedDataConverter.convert(most_common_val),
-=======
 
                 distinct_column_values_dict = dict()
                 distinct_column_values_dict["string_theta"] = colprof.string_tracker.theta_sketch.theta_sketch
                 distinct_column_values_dict["number_theta"] = colprof.number_tracker.theta_sketch.theta_sketch
+                frequent_items_summ = colprof.frequent_items.to_summary(max_items=1, min_count=1)
+                most_common_val = frequent_items_summ.items[0].json_value if frequent_items_summ else None
 
                 update_dict = _create_update_summary_dictionary(
                     number_summary=summ.number_summary,
@@ -708,7 +702,7 @@
                     quantile=colprof.number_tracker.histogram,
                     unique_count=summ.unique_count.estimate,
                     unique_proportion=(0 if summ.counters.count == 0 else summ.unique_count.estimate / summ.counters.count),
->>>>>>> 5f51a58c
+                    most_common_value=TypedDataConverter.convert(most_common_val),
                 )
 
                 constraints.update(update_dict)
@@ -819,10 +813,7 @@
 def _create_update_summary_dictionary(number_summary: NumberSummary, **kwargs):
     """
     Wrapper method for summary constraints update object creation
-<<<<<<< HEAD
-=======
-
->>>>>>> 5f51a58c
+
     Parameters
     ----------
     number_summary : NumberSummary
@@ -830,10 +821,7 @@
         Used to unpack the metrics as separate items in the dictionary
     kwargs : Summary objects or datasketches objects
         Used to update specific constraints that need additional calculations
-<<<<<<< HEAD
-=======
-
->>>>>>> 5f51a58c
+
     Returns
     -------
     Anonymous object containing all of the metrics as fields with their coresponding values
