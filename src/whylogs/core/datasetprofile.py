"""
Defines the primary interface class for tracking dataset statistics.
"""
import datetime
import io
import logging
from typing import Dict, List, Mapping, Optional, Union
from uuid import uuid4

import numpy as np
import pandas as pd
from google.protobuf.internal.decoder import _DecodeVarint32
from google.protobuf.internal.encoder import _VarintBytes
from smart_open import open

from whylogs.core import ColumnProfile
from whylogs.core.flatten_datasetprofile import flatten_summary
from whylogs.core.model_profile import ModelProfile
from whylogs.core.statistics.constraints import DatasetConstraints, SummaryConstraints
from whylogs.proto import (
    ColumnsChunkSegment,
    DatasetMetadataSegment,
    DatasetProfileMessage,
    DatasetProperties,
    DatasetSummary,
    MessageSegment,
    ModelType,
    NumberSummary,
)
from whylogs.util import time
from whylogs.util.time import from_utc_ms, to_utc_ms

SCHEMA_MAJOR_VERSION = 1
SCHEMA_MINOR_VERSION = 2

logger = logging.getLogger(__name__)
# Optional import for cudf
try:
    # noinspection PyUnresolvedReferences
    from cudf.core.dataframe import DataFrame as cudfDataFrame
except ImportError as e:
    logger.debug(str(e))
    logger.debug("Failed to import CudaDataFrame. Install cudf for CUDA support")
    cudfDataFrame = None


COLUMN_CHUNK_MAX_LEN_IN_BYTES = int(1e6) - 10  #: Used for chunking serialized dataset profile messages


class DatasetProfile:
    """
    Statistics tracking for a dataset.

    A dataset refers to a collection of columns.

    Parameters
    ----------
    name: str
        A human readable name for the dataset profile. Could be model name.
        This is stored under "name" tag
    dataset_timestamp: datetime.datetime
        The timestamp associated with the data (i.e. batch run). Optional.
    session_timestamp : datetime.datetime
        Timestamp of the dataset
    columns : dict
        Dictionary lookup of `ColumnProfile`s
    tags : dict
        A dictionary of key->value. Can be used upstream for aggregating data. Tags must match when merging
        with another dataset profile object.
    metadata: dict
        Metadata that can store arbitrary string mapping. Metadata is not used when aggregating data
        and can be dropped when merging with another dataset profile object.
    session_id : str
        The unique session ID run. Should be a UUID.
    constraints: DatasetConstraints
        Static assertions to be applied to tracked numeric data and profile summaries.
    """

    def __init__(
        self,
        name: str,
        dataset_timestamp: datetime.datetime = None,
        session_timestamp: datetime.datetime = None,
        columns: dict = None,
        tags: Dict[str, str] = None,
        metadata: Dict[str, str] = None,
        session_id: str = None,
        model_profile: ModelProfile = None,
        constraints: DatasetConstraints = None,
    ):
        # Default values
        if columns is None:
            columns = {}
        if tags is None:
            tags = {}
        if metadata is None:
            metadata = {}
        if session_id is None:
            session_id = uuid4().hex
        if dataset_timestamp is None:
            self.dataset_timestamp = datetime.datetime.now(datetime.timezone.utc)
        else:
            self.dataset_timestamp = dataset_timestamp
        self.session_id = session_id
        self.session_timestamp = session_timestamp
        self._tags = dict(tags)
        self._metadata = metadata.copy()
        self.columns = columns
        self.constraints = constraints

        self.model_profile = model_profile

        # Store Name attribute
        self._tags["name"] = name

    def __getstate__(self):
        return self.serialize_delimited()

    def __setstate__(self, serialized_profile):
        profile = DatasetProfile.parse_delimited_single(serialized_profile)[1]
        self.__dict__.update(profile.__dict__)

    @property
    def name(self):
        return self._tags["name"]

    @property
    def tags(self):
        return self._tags.copy()

    @property
    def metadata(self):
        return self._metadata.copy()

    @property
    def session_timestamp(self):
        return self._session_timestamp

    @session_timestamp.setter
    def session_timestamp(self, x):
        if x is None:
            x = datetime.datetime.now(datetime.timezone.utc)
        assert isinstance(x, datetime.datetime)
        self._session_timestamp = x

    @property
    def session_timestamp_ms(self):
        """
        Return the session timestamp value in epoch milliseconds.
        """
        return time.to_utc_ms(self.session_timestamp)

    def add_output_field(self, field: Union[str, List[str]]):
        if self.model_profile is None:
            self.model_profile = ModelProfile()
        if isinstance(field, list):
            for field_name in field:
                self.model_profile.add_output_field(field_name)
        else:
            self.model_profile.add_output_field(field)

    def track_metrics(
        self,
        targets: List[Union[str, bool, float, int]],
        predictions: List[Union[str, bool, float, int]],
        scores: List[float] = None,
        model_type: ModelType = None,
        target_field: str = None,
        prediction_field: str = None,
        score_field: str = None,
    ):
        """
        Function to track metrics based on validation data.

        user may also pass the associated attribute names associated with
        target, prediction, and/or score.

        Parameters
        ----------
        targets : List[Union[str, bool, float, int]]
            actual validated values
        predictions : List[Union[str, bool, float, int]]
            inferred/predicted values
        scores : List[float], optional
            assocaited scores for each inferred, all values set to 1 if not
            passed
        target_field : str, optional
            Description
        prediction_field : str, optional
            Description
        score_field : str, optional
            Description
        model_type : ModelType, optional
            Defaul is Classification type.
        target_field : str, optional
        prediction_field : str, optional
        score_field : str, optional
        score_field : str, optional

        """
        if self.model_profile is None:
            self.model_profile = ModelProfile()
        self.model_profile.compute_metrics(
            predictions=predictions,
            targets=targets,
            scores=scores,
            model_type=model_type,
            target_field=target_field,
            prediction_field=prediction_field,
            score_field=score_field,
        )

    def track(self, columns, data=None, character_list=None, token_method=None):
        """
        Add value(s) to tracking statistics for column(s).

        Parameters
        ----------
        columns : str, dict
            Either the name of a column, or a dictionary specifying column
            names and the data (value) for each column
            If a string, `data` must be supplied.  Otherwise, `data` is
            ignored.
        data : object, None
            Value to track.  Specify if `columns` is a string.
        """
        if data is not None:
            if type(columns) != str:
                raise TypeError("Ambiguous column to data mapping")
            self.track_datum(columns, data)
        else:
            if isinstance(columns, dict):
                for column_name, data in columns.items():
                    self.track_datum(column_name, data, character_list=None, token_method=None)
            elif isinstance(columns, str):
                self.track_datum(columns, None, character_list=None, token_method=None)
            else:
                raise TypeError("Data type of: {} not supported for tracking".format(columns.__class__.__name__))

    def track_datum(self, column_name, data, character_list=None, token_method=None):
        try:
            prof = self.columns[column_name]
        except KeyError:
            constraints = None if self.constraints is None else self.constraints[column_name]
            prof = ColumnProfile(column_name, constraints=constraints)
            self.columns[column_name] = prof

        prof.track(data, character_list=None, token_method=None)

    def track_array(self, x: np.ndarray, columns=None):
        """
        Track statistics for a numpy array

        Parameters
        ----------
        x : np.ndarray
            2D array to track.
        columns : list
            Optional column labels
        """
        x = np.asanyarray(x)
        if np.ndim(x) != 2:
            raise ValueError("Expected 2 dimensional array")
        if columns is None:
            columns = np.arange(x.shape[1])
        columns = [str(c) for c in columns]
        return self.track_dataframe(pd.DataFrame(x, columns=columns))

    def track_dataframe(self, df: pd.DataFrame, character_list=None, token_method=None):
        """
        Track statistics for a dataframe

        Parameters
        ----------
        df : pandas.DataFrame
            DataFrame to track
        """
        # workaround for CUDF due to https://github.com/rapidsai/cudf/issues/6743
        if cudfDataFrame is not None and isinstance(df, cudfDataFrame):
            df = df.to_pandas()
        element_count = df.size
        large_df = element_count > 200000
        if large_df:
            logger.warning(f"About to log a dataframe with {element_count} elements, logging might take some time to complete.")
        count = 0
        for col in df.columns:
            col_str = str(col)

            x = df[col].values
            for xi in x:
                count = count + 1
                if large_df and (count % 200000 == 0):
                    logger.warning(f"Logged {count} elements out of {element_count}")
                self.track(col_str, xi, character_list=None, token_method=None)

    def to_properties(self):
        """
        Return dataset profile related metadata

        Returns
        -------
        properties : DatasetProperties
            The metadata as a protobuf object.
        """
        tags = self.tags
        metadata = self.metadata
        if len(metadata) < 1:
            metadata = None

        session_timestamp = to_utc_ms(self.session_timestamp)
        data_timestamp = to_utc_ms(self.dataset_timestamp)

        return DatasetProperties(
            schema_major_version=SCHEMA_MAJOR_VERSION,
            schema_minor_version=SCHEMA_MINOR_VERSION,
            session_id=self.session_id,
            session_timestamp=session_timestamp,
            data_timestamp=data_timestamp,
            tags=tags,
            metadata=metadata,
        )

    def to_summary(self):
        """
        Generate a summary of the statistics

        Returns
        -------
        summary : DatasetSummary
            Protobuf summary message.
        """
        self.validate()
        column_summaries = {name: colprof.to_summary() for name, colprof in self.columns.items()}

        return DatasetSummary(
            properties=self.to_properties(),
            columns=column_summaries,
        )

    def generate_constraints(self) -> DatasetConstraints:
        """
        Assemble a sparse dict of constraints for all features.

        Returns
        -------
        summary : DatasetConstraints
            Protobuf constraints message.
        """
        self.validate()
        constraints = [(name, col.generate_constraints()) for name, col in self.columns.items()]
        # filter empty constraints
        constraints = [(n, c) for n, c in constraints if c is not None]
        return DatasetConstraints(self.to_properties(), None, dict(constraints))

    def flat_summary(self):
        """
        Generate and flatten a summary of the statistics.

        See :func:`flatten_summary` for a description


        """
        summary = self.to_summary()
        return flatten_summary(summary)

    def _column_message_iterator(self):
        self.validate()
        for k, col in self.columns.items():
            yield col.to_protobuf()

    def chunk_iterator(self):
        """
        Generate an iterator to iterate over chunks of data
        """
        # Generate unique identifier
        marker = self.session_id + str(uuid4())

        # Generate metadata
        properties = self.to_properties()

        yield MessageSegment(
            marker=marker,
            metadata=DatasetMetadataSegment(
                properties=properties,
            ),
        )

        chunked_columns = self._column_message_iterator()
        for msg in columns_chunk_iterator(chunked_columns, marker):
            yield MessageSegment(columns=msg)

    def validate(self):
        """
        Sanity check for this object.  Raises an AssertionError if invalid
        """
        for attr in (
            "name",
            "session_id",
            "session_timestamp",
            "columns",
            "tags",
            "metadata",
        ):
            assert getattr(self, attr) is not None
        assert all(isinstance(tag, str) for tag in self.tags.values())

    def merge(self, other):
        """
        Merge this profile with another dataset profile object.

        We will use metadata and timestamps from the current DatasetProfile in the result.

        This operation will drop the metadata from the 'other' profile object.

        Parameters
        ----------
        other : DatasetProfile

        Returns
        -------
        merged : DatasetProfile
            New, merged DatasetProfile
        """
        self.validate()
        other.validate()

        return self._do_merge(other)

    def _do_merge(self, other):
        columns_set = set(list(self.columns.keys()) + list(other.columns.keys()))

        columns = {}
        for col_name in columns_set:
            constraints = None if self.constraints is None else self.constraints[col_name]
            empty_column = ColumnProfile(col_name, constraints=constraints)
            this_column = self.columns.get(col_name, empty_column)
            other_column = other.columns.get(col_name, empty_column)
            columns[col_name] = this_column.merge(other_column)

        if self.model_profile is not None:
            new_model_profile = self.model_profile.merge(other.model_profile)
        else:
            new_model_profile = other.model_profile

        return DatasetProfile(
            name=self.name,
            session_id=self.session_id,
            session_timestamp=self.session_timestamp,
            dataset_timestamp=self.dataset_timestamp,
            columns=columns,
            tags=self.tags,
            metadata=self.metadata,
            model_profile=new_model_profile,
        )

    def merge_strict(self, other):
        """
        Merge this profile with another dataset profile object. This throws exception
        if session_id, timestamps and tags don't match.

        This operation will drop the metadata from the 'other' profile object.

        Parameters
        ----------
        other : DatasetProfile

        Returns
        -------
        merged : DatasetProfile
            New, merged DatasetProfile
        """
        self.validate()
        other.validate()

        assert self.session_id == other.session_id
        assert self.session_timestamp == other.session_timestamp
        assert self.dataset_timestamp == other.dataset_timestamp
        assert self.tags == other.tags

        return self._do_merge(other)

    def serialize_delimited(self) -> bytes:
        """
        Write out in delimited format (data is prefixed with the length of the
        datastream).

        This is useful when you are streaming multiple dataset profile objects

        Returns
        -------
        data : bytes
            A sequence of bytes
        """
        with io.BytesIO() as f:
            protobuf: DatasetProfileMessage = self.to_protobuf()
            size = protobuf.ByteSize()
            f.write(_VarintBytes(size))
            f.write(protobuf.SerializeToString(deterministic=True))
            return f.getvalue()

    def to_protobuf(self) -> DatasetProfileMessage:
        """
        Return the object serialized as a protobuf message

        Returns
        -------
        message : DatasetProfileMessage
        """
        properties = self.to_properties()

        if self.model_profile is not None:
            model_profile_msg = self.model_profile.to_protobuf()
        else:
            model_profile_msg = None
        return DatasetProfileMessage(
            properties=properties,
            columns={k: v.to_protobuf() for k, v in self.columns.items()},
            modeProfile=model_profile_msg,
        )

    def write_protobuf(self, protobuf_path: str, delimited_file: bool = True, transport_parameters: dict = None) -> None:
        """
        Write the dataset profile to disk in binary format

        Parameters
        ----------
        protobuf_path : str
            local path or any path supported supported by smart_open:
            https://github.com/RaRe-Technologies/smart_open#how.
            The parent directory must already exist
        delimited_file : bool, optional
            whether to prefix the data with the length of output or not.
            Default is True

        """
        if transport_parameters:
            with open(protobuf_path, "wb", transport_parameters=transport_parameters) as f:
                msg = self.to_protobuf()
                size = msg.ByteSize()
                if delimited_file:
                    f.write(_VarintBytes(size))
                f.write(msg.SerializeToString())
        else:
            with open(protobuf_path, "wb") as f:
                msg = self.to_protobuf()
                size = msg.ByteSize()
                if delimited_file:
                    f.write(_VarintBytes(size))
                f.write(msg.SerializeToString())

    @staticmethod
    def read_protobuf(protobuf_path: str, delimited_file: bool = True, transport_parameters: dict = None) -> "DatasetProfile":
        """
        Parse a protobuf file and return a DatasetProfile object


        Parameters
        ----------
        protobuf_path : str
            the path of the protobuf data, can be local or any other path supported by smart_open: https://github.com/RaRe-Technologies/smart_open#how
        delimited_file : bool, optional
            whether the data is delimited or not. Default is `True`

        Returns
        -------
        DatasetProfile
            whylogs.DatasetProfile object from the protobuf
        """
        with open(protobuf_path, "rb") as f:
            data = f.read()
            if delimited_file:
                msg_len, new_pos = _DecodeVarint32(data, 0)
            else:
                msg_len = len(data)
                new_pos = 0
            msg_buf = data[new_pos : new_pos + msg_len]
            return DatasetProfile.from_protobuf_string(msg_buf)

    @staticmethod
    def from_protobuf(message: DatasetProfileMessage) -> "DatasetProfile":
        """
        Load from a protobuf message

        Parameters
        ----------
        message : DatasetProfileMessage
            The protobuf message.  Should match the output of
            `DatasetProfile.to_protobuf()`

        Returns
        -------
        dataset_profile : DatasetProfile
        """
        properties: DatasetProperties = message.properties
        name = (properties.tags or {}).get("name", None) or (properties.tags or {}).get("Name", None) or ""

        return DatasetProfile(
            name=name,
            session_id=properties.session_id,
            session_timestamp=from_utc_ms(properties.session_timestamp),
            dataset_timestamp=from_utc_ms(properties.data_timestamp),
            columns={k: ColumnProfile.from_protobuf(v) for k, v in message.columns.items()},
            tags=dict(properties.tags or {}),
            metadata=dict(properties.metadata or {}),
            model_profile=ModelProfile.from_protobuf(message.modeProfile),
        )

    @staticmethod
    def from_protobuf_string(data: bytes) -> "DatasetProfile":
        """
        Deserialize a serialized `DatasetProfileMessage`

        Parameters
        ----------
        data : bytes
            The serialized message

        Returns
        -------
        profile : DatasetProfile
            The deserialized dataset profile
        """
        msg = DatasetProfileMessage.FromString(data)
        return DatasetProfile.from_protobuf(msg)

    @staticmethod
    def _parse_delimited_generator(data: bytes):
        pos = 0
        data_len = len(data)
        while pos < data_len:
            pos, profile = DatasetProfile.parse_delimited_single(data, pos)
            yield profile

    @staticmethod
    def parse_delimited_single(data: bytes, pos=0):
        """
        Parse a single delimited entry from a byte stream
        Parameters
        ----------
        data : bytes
            The bytestream
        pos : int
            The starting position. Default is zero

        Returns
        -------
        pos : int
            Current position in the stream after parsing
        profile : DatasetProfile
            A dataset profile
        """
        msg_len, new_pos = _DecodeVarint32(data, pos)
        pos = new_pos
        msg_buf = data[pos : pos + msg_len]
        pos += msg_len
        profile = DatasetProfile.from_protobuf_string(msg_buf)
        return pos, profile

    @staticmethod
    def parse_delimited(data: bytes):
        """
        Parse delimited data (i.e. data prefixed with the message length).

        Java protobuf writes delimited messages, which is convenient for
        storing multiple dataset profiles. This means that the main data is
        prefixed with the length of the message.

        Parameters
        ----------
        data : bytes
            The input byte stream

        Returns
        -------
        profiles : list
            List of all Dataset profile objects

        """
        return list(DatasetProfile._parse_delimited_generator(data))

    def apply_summary_constraints(self, summary_constraints: Optional[Mapping[str, SummaryConstraints]] = None):
        if summary_constraints is None:
            summary_constraints = self.constraints.summary_constraint_map
        for k, v in summary_constraints.items():
            if isinstance(v, list):
                summary_constraints[k] = SummaryConstraints(v)
        for feature_name, constraints in summary_constraints.items():
            if feature_name in self.columns:
                colprof = self.columns[feature_name]
                summ = colprof.to_summary()
<<<<<<< HEAD
                frequent_itmes_summ = colprof.frequent_items.to_summary(max_items=1, min_count=1)
                frequent_itmes_summ.items[0].json_value if frequent_itmes_summ else None

                update_summary = _create_column_profile_summary_object(
                    number_summary=summ.number_summary,
                    column_values_type=summ.schema.inferred_type.type,
                )

                constraints.update(update_summary)
=======

                distinct_column_values_dict = dict()
                distinct_column_values_dict["string_theta"] = colprof.string_tracker.theta_sketch.theta_sketch
                distinct_column_values_dict["number_theta"] = colprof.number_tracker.theta_sketch.theta_sketch

                update_dict = _create_update_summary_dictionary(
                    number_summary=summ.number_summary,
                    distinct_column_values=distinct_column_values_dict,
                    quantile=colprof.number_tracker.histogram,
                    unique_count=summ.unique_count.estimate,
                    unique_proportion=(0 if summ.counters.count == 0 else summ.unique_count.estimate / summ.counters.count),
                )

                constraints.update(update_dict)
>>>>>>> 3211b208
            else:
                logger.debug(f"unkown feature '{feature_name}' in summary constraints")

        return [(k, s.report()) for k, s in summary_constraints.items()]


def columns_chunk_iterator(iterator, marker: str):
    """
    Create an iterator to return column messages in batches

    Parameters
    ----------
    iterator
        An iterator which returns protobuf column messages
    marker
        Value used to mark a group of column messages
    """
    # Initialize
    max_len = COLUMN_CHUNK_MAX_LEN_IN_BYTES
    content_len = 0
    message = ColumnsChunkSegment(marker=marker)

    # Loop over columns
    for col_message in iterator:
        message_len = col_message.ByteSize()
        candidate_content_size = content_len + message_len
        if candidate_content_size <= max_len:
            # Keep appending columns
            message.columns.append(col_message)
            content_len = candidate_content_size
        else:
            yield message
            message = ColumnsChunkSegment(marker=marker)
            message.columns.append(col_message)
            content_len = message_len

    # Take care of any remaining messages
    if len(message.columns) > 0:
        yield message


def dataframe_profile(df: pd.DataFrame, name: str = None, timestamp: datetime.datetime = None):
    """
    Generate a dataset profile for a dataframe

    Parameters
    ----------
    df : pandas.DataFrame
        Dataframe to track, treated as a complete dataset.
    name : str
        Name of the dataset
    timestamp : datetime.datetime, float
        Timestamp of the dataset.  Defaults to current UTC time.  Can be a
        datetime or UTC epoch seconds.

    Returns
    -------
    prof : DatasetProfile
    """
    if name is None:
        name = "dataset"
    if timestamp is None:
        timestamp = datetime.datetime.now(datetime.timezone.utc)
    elif not isinstance(timestamp, datetime.datetime):
        # Assume UTC epoch seconds
        timestamp = datetime.datetime.utcfromtimestamp(float(timestamp))
    prof = DatasetProfile(name, timestamp)
    prof.track_dataframe(df)
    return prof


def array_profile(
    x: np.ndarray,
    name: str = None,
    timestamp: datetime.datetime = None,
    columns: list = None,
):
    """
    Generate a dataset profile for an array

    Parameters
    ----------
    x : np.ndarray
        Array-like object to track.  Will be treated as an full dataset
    name : str
        Name of the dataset
    timestamp : datetime.datetime
        Timestamp of the dataset.  Defaults to current UTC time
    columns : list
        Optional column labels

    Returns
    -------
    prof : DatasetProfile
    """
    if name is None:
        name = "dataset"
    if timestamp is None:
        timestamp = datetime.datetime.now(datetime.timezone.utc)
    prof = DatasetProfile(name, timestamp)
    prof.track_array(x, columns)
    return prof


<<<<<<< HEAD
def _create_column_profile_summary_object(number_summary: NumberSummary, **kwargs):
    """
    Wrapper method for summary constraints update object creation
=======
def _create_update_summary_dictionary(number_summary: NumberSummary, **kwargs):
    """
    Wrapper method for summary constraints update object creation

>>>>>>> 3211b208
    Parameters
    ----------
    number_summary : NumberSummary
        Summary object generated from NumberTracker
        Used to unpack the metrics as separate items in the dictionary
    kwargs : Summary objects or datasketches objects
        Used to update specific constraints that need additional calculations
<<<<<<< HEAD
    Returns
    -------
    Anonymous object containing all of the metrics as fields with their corresponding values
    """

    column_summary = {}

    column_summary.update(
=======

    Returns
    -------
    Anonymous object containing all of the metrics as fields with their coresponding values
    """

    update_dict = {}

    update_dict.update(
>>>>>>> 3211b208
        {
            field_name: getattr(number_summary, field_name)
            for field_name in dir(number_summary)
            if str.islower(field_name) and not str.startswith(field_name, "_") and not callable(getattr(number_summary, field_name))
        }
    )
<<<<<<< HEAD
    column_summary.update(kwargs)

    return type("Object", (), column_summary)
=======
    update_dict.update(kwargs)

    return type("Object", (), update_dict)
>>>>>>> 3211b208
<|MERGE_RESOLUTION|>--- conflicted
+++ resolved
@@ -688,32 +688,21 @@
             if feature_name in self.columns:
                 colprof = self.columns[feature_name]
                 summ = colprof.to_summary()
-<<<<<<< HEAD
-                frequent_itmes_summ = colprof.frequent_items.to_summary(max_items=1, min_count=1)
-                frequent_itmes_summ.items[0].json_value if frequent_itmes_summ else None
-
-                update_summary = _create_column_profile_summary_object(
-                    number_summary=summ.number_summary,
-                    column_values_type=summ.schema.inferred_type.type,
-                )
-
-                constraints.update(update_summary)
-=======
 
                 distinct_column_values_dict = dict()
                 distinct_column_values_dict["string_theta"] = colprof.string_tracker.theta_sketch.theta_sketch
                 distinct_column_values_dict["number_theta"] = colprof.number_tracker.theta_sketch.theta_sketch
 
-                update_dict = _create_update_summary_dictionary(
+                update_dict = _create_column_profile_summary_object(
                     number_summary=summ.number_summary,
                     distinct_column_values=distinct_column_values_dict,
                     quantile=colprof.number_tracker.histogram,
                     unique_count=summ.unique_count.estimate,
                     unique_proportion=(0 if summ.counters.count == 0 else summ.unique_count.estimate / summ.counters.count),
+                    column_values_type=summ.schema.inferred_type.type,
                 )
 
                 constraints.update(update_dict)
->>>>>>> 3211b208
             else:
                 logger.debug(f"unkown feature '{feature_name}' in summary constraints")
 
@@ -818,16 +807,9 @@
     return prof
 
 
-<<<<<<< HEAD
 def _create_column_profile_summary_object(number_summary: NumberSummary, **kwargs):
     """
     Wrapper method for summary constraints update object creation
-=======
-def _create_update_summary_dictionary(number_summary: NumberSummary, **kwargs):
-    """
-    Wrapper method for summary constraints update object creation
-
->>>>>>> 3211b208
     Parameters
     ----------
     number_summary : NumberSummary
@@ -835,7 +817,6 @@
         Used to unpack the metrics as separate items in the dictionary
     kwargs : Summary objects or datasketches objects
         Used to update specific constraints that need additional calculations
-<<<<<<< HEAD
     Returns
     -------
     Anonymous object containing all of the metrics as fields with their corresponding values
@@ -844,29 +825,12 @@
     column_summary = {}
 
     column_summary.update(
-=======
-
-    Returns
-    -------
-    Anonymous object containing all of the metrics as fields with their coresponding values
-    """
-
-    update_dict = {}
-
-    update_dict.update(
->>>>>>> 3211b208
         {
             field_name: getattr(number_summary, field_name)
             for field_name in dir(number_summary)
             if str.islower(field_name) and not str.startswith(field_name, "_") and not callable(getattr(number_summary, field_name))
         }
     )
-<<<<<<< HEAD
     column_summary.update(kwargs)
 
-    return type("Object", (), column_summary)
-=======
-    update_dict.update(kwargs)
-
-    return type("Object", (), update_dict)
->>>>>>> 3211b208
+    return type("Object", (), column_summary)