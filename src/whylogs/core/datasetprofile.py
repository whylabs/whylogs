--- conflicted
+++ resolved
@@ -17,11 +17,8 @@
 from whylogs.core.flatten_datasetprofile import flatten_summary
 from whylogs.core.model_profile import ModelProfile
 from whylogs.core.statistics.constraints import DatasetConstraints, SummaryConstraints
-<<<<<<< HEAD
+from whylogs.core.types import TypedDataConverter
 from whylogs.core.summaryconverters import entropy_from_column_summary
-=======
-from whylogs.core.types import TypedDataConverter
->>>>>>> 29b514df
 from whylogs.proto import (
     ColumnsChunkSegment,
     DatasetMetadataSegment,
@@ -694,11 +691,6 @@
                 colprof = self.columns[feature_name]
                 summ = colprof.to_summary()
 
-<<<<<<< HEAD
-                update_dict = _create_update_summary_dictionary(
-                    number_summary=summ.number_summary,
-                    entropy=entropy_from_column_summary(summ, colprof.number_tracker.histogram),
-=======
                 distinct_column_values_dict = dict()
                 distinct_column_values_dict["string_theta"] = colprof.string_tracker.theta_sketch.theta_sketch
                 distinct_column_values_dict["number_theta"] = colprof.number_tracker.theta_sketch.theta_sketch
@@ -714,7 +706,7 @@
                     most_common_value=TypedDataConverter.convert(most_common_val),
                     null_count=summ.counters.null_count.value,
                     column_values_type=summ.schema.inferred_type.type,
->>>>>>> 29b514df
+                    entropy=entropy_from_column_summary(summ, colprof.number_tracker.histogram),
                 )
 
                 constraints.update(update_dict)
@@ -822,16 +814,10 @@
     return prof
 
 
-<<<<<<< HEAD
-def _create_update_summary_dictionary(number_summary: NumberSummary, **kwargs):
+def _create_column_profile_summary_object(number_summary: NumberSummary, **kwargs):
     """
     Wrapper method for summary constraints update object creation
-=======
-def _create_column_profile_summary_object(number_summary: NumberSummary, **kwargs):
-    """
-    Wrapper method for summary constraints update object creation
-
->>>>>>> 29b514df
+
     Parameters
     ----------
     number_summary : NumberSummary
@@ -839,16 +825,6 @@
         Used to unpack the metrics as separate items in the dictionary
     kwargs : Summary objects or datasketches objects
         Used to update specific constraints that need additional calculations
-<<<<<<< HEAD
-    Returns
-    -------
-    Anonymous object containing all of the metrics as fields with their coresponding values
-    """
-
-    update_dict = {}
-
-    update_dict.update(
-=======
 
     Returns
     -------
@@ -858,19 +834,12 @@
     column_summary = {}
 
     column_summary.update(
->>>>>>> 29b514df
         {
             field_name: getattr(number_summary, field_name)
             for field_name in dir(number_summary)
             if str.islower(field_name) and not str.startswith(field_name, "_") and not callable(getattr(number_summary, field_name))
         }
     )
-<<<<<<< HEAD
-    update_dict.update(kwargs)
-
-    return type("Object", (), update_dict)
-=======
     column_summary.update(kwargs)
 
-    return type("Object", (), column_summary)
->>>>>>> 29b514df
+    return type("Object", (), column_summary)