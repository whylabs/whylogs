--- conflicted
+++ resolved
@@ -702,12 +702,9 @@
                     quantile=colprof.number_tracker.histogram,
                     unique_count=int(summ.unique_count.estimate),
                     unique_proportion=(0 if summ.counters.count == 0 else summ.unique_count.estimate / summ.counters.count),
-<<<<<<< HEAD
-                    column_values_type=summ.schema.inferred_type.type,
-=======
                     most_common_value=TypedDataConverter.convert(most_common_val),
                     null_count=summ.counters.null_count.value,
->>>>>>> 704a2c35
+                    column_values_type=summ.schema.inferred_type.type,
                 )
 
                 constraints.update(update_dict)
@@ -818,6 +815,7 @@
 def _create_column_profile_summary_object(number_summary: NumberSummary, **kwargs):
     """
     Wrapper method for summary constraints update object creation
+
     Parameters
     ----------
     number_summary : NumberSummary
@@ -825,6 +823,7 @@
         Used to unpack the metrics as separate items in the dictionary
     kwargs : Summary objects or datasketches objects
         Used to update specific constraints that need additional calculations
+
     Returns
     -------
     Anonymous object containing all of the metrics as fields with their corresponding values
