--- conflicted
+++ resolved
@@ -691,13 +691,11 @@
 
                 update_dict = _create_update_summary_dictionary(
                     number_summary=summ.number_summary,
-<<<<<<< HEAD
-                    null_count=summ.counters.null_count.value,
-=======
                     string_theta=colprof.string_tracker.theta_sketch.theta_sketch,
                     number_theta=colprof.number_tracker.theta_sketch.theta_sketch,
                     quantile=colprof.number_tracker.histogram,
->>>>>>> 9897b6aa
+                    null_count=summ.counters.null_count.value,
+
                 )
 
                 constraints.update(update_dict)
@@ -808,10 +806,7 @@
 def _create_update_summary_dictionary(number_summary: NumberSummary, **kwargs):
     """
     Wrapper method for summary constraints update object creation
-<<<<<<< HEAD
-=======
-
->>>>>>> 9897b6aa
+
     Parameters
     ----------
     number_summary : NumberSummary
@@ -819,10 +814,7 @@
         Used to unpack the metrics as separate items in the dictionary
     kwargs : Summary objects or datasketches objects
         Used to update specific constraints that need additional calculations
-<<<<<<< HEAD
-=======
-
->>>>>>> 9897b6aa
+
     Returns
     -------
     Anonymous object containing all of the metrics as fields with their coresponding values
