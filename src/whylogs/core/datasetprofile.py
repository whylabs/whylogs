"""
Defines the primary interface class for tracking dataset statistics.
"""
import datetime
import io
import logging
from typing import Dict, List, Mapping, Optional, Union
from uuid import uuid4

import numpy as np
import pandas as pd
from google.protobuf.internal.decoder import _DecodeVarint32
from google.protobuf.internal.encoder import _VarintBytes
from smart_open import open

from whylogs.core import ColumnProfile
from whylogs.core.flatten_datasetprofile import flatten_summary
from whylogs.core.model_profile import ModelProfile
from whylogs.core.statistics.constraints import DatasetConstraints, SummaryConstraints
from whylogs.proto import (
    ColumnsChunkSegment,
    DatasetMetadataSegment,
    DatasetProfileMessage,
    DatasetProperties,
    DatasetSummary,
    MessageSegment,
    ModelType,
    NumberSummary,
)
from whylogs.util import time
from whylogs.util.time import from_utc_ms, to_utc_ms

SCHEMA_MAJOR_VERSION = 1
SCHEMA_MINOR_VERSION = 2

logger = logging.getLogger(__name__)
# Optional import for cudf
try:
    # noinspection PyUnresolvedReferences
    from cudf.core.dataframe import DataFrame as cudfDataFrame
except ImportError as e:
    logger.debug(str(e))
    logger.debug("Failed to import CudaDataFrame. Install cudf for CUDA support")
    cudfDataFrame = None


COLUMN_CHUNK_MAX_LEN_IN_BYTES = int(1e6) - 10  #: Used for chunking serialized dataset profile messages


class DatasetProfile:
    """
    Statistics tracking for a dataset.

    A dataset refers to a collection of columns.

    Parameters
    ----------
    name: str
        A human readable name for the dataset profile. Could be model name.
        This is stored under "name" tag
    dataset_timestamp: datetime.datetime
        The timestamp associated with the data (i.e. batch run). Optional.
    session_timestamp : datetime.datetime
        Timestamp of the dataset
    columns : dict
        Dictionary lookup of `ColumnProfile`s
    tags : dict
        A dictionary of key->value. Can be used upstream for aggregating data. Tags must match when merging
        with another dataset profile object.
    metadata: dict
        Metadata that can store arbitrary string mapping. Metadata is not used when aggregating data
        and can be dropped when merging with another dataset profile object.
    session_id : str
        The unique session ID run. Should be a UUID.
    constraints: DatasetConstraints
        Static assertions to be applied to tracked numeric data and profile summaries.
    """

    def __init__(
        self,
        name: str,
        dataset_timestamp: datetime.datetime = None,
        session_timestamp: datetime.datetime = None,
        columns: dict = None,
        tags: Dict[str, str] = None,
        metadata: Dict[str, str] = None,
        session_id: str = None,
        model_profile: ModelProfile = None,
        constraints: DatasetConstraints = None,
    ):
        # Default values
        if columns is None:
            columns = {}
        if tags is None:
            tags = {}
        if metadata is None:
            metadata = {}
        if session_id is None:
            session_id = uuid4().hex
        if dataset_timestamp is None:
            self.dataset_timestamp = datetime.datetime.now(datetime.timezone.utc)
        else:
            self.dataset_timestamp = dataset_timestamp
        self.session_id = session_id
        self.session_timestamp = session_timestamp
        self._tags = dict(tags)
        self._metadata = metadata.copy()
        self.columns = columns
        self.constraints = constraints

        self.model_profile = model_profile

        # Store Name attribute
        self._tags["name"] = name

    def __getstate__(self):
        return self.serialize_delimited()

    def __setstate__(self, serialized_profile):
        profile = DatasetProfile.parse_delimited_single(serialized_profile)[1]
        self.__dict__.update(profile.__dict__)

    @property
    def name(self):
        return self._tags["name"]

    @property
    def tags(self):
        return self._tags.copy()

    @property
    def metadata(self):
        return self._metadata.copy()

    @property
    def session_timestamp(self):
        return self._session_timestamp

    @session_timestamp.setter
    def session_timestamp(self, x):
        if x is None:
            x = datetime.datetime.now(datetime.timezone.utc)
        assert isinstance(x, datetime.datetime)
        self._session_timestamp = x

    @property
    def session_timestamp_ms(self):
        """
        Return the session timestamp value in epoch milliseconds.
        """
        return time.to_utc_ms(self.session_timestamp)

    def add_output_field(self, field: Union[str, List[str]]):
        if self.model_profile is None:
            self.model_profile = ModelProfile()
        if isinstance(field, list):
            for field_name in field:
                self.model_profile.add_output_field(field_name)
        else:
            self.model_profile.add_output_field(field)

    def track_metrics(
        self,
        targets: List[Union[str, bool, float, int]],
        predictions: List[Union[str, bool, float, int]],
        scores: List[float] = None,
        model_type: ModelType = None,
        target_field: str = None,
        prediction_field: str = None,
        score_field: str = None,
    ):
        """
        Function to track metrics based on validation data.

        user may also pass the associated attribute names associated with
        target, prediction, and/or score.

        Parameters
        ----------
        targets : List[Union[str, bool, float, int]]
            actual validated values
        predictions : List[Union[str, bool, float, int]]
            inferred/predicted values
        scores : List[float], optional
            assocaited scores for each inferred, all values set to 1 if not
            passed
        target_field : str, optional
            Description
        prediction_field : str, optional
            Description
        score_field : str, optional
            Description
        model_type : ModelType, optional
            Defaul is Classification type.
        target_field : str, optional
        prediction_field : str, optional
        score_field : str, optional
        score_field : str, optional

        """
        if self.model_profile is None:
            self.model_profile = ModelProfile()
        self.model_profile.compute_metrics(
            predictions=predictions,
            targets=targets,
            scores=scores,
            model_type=model_type,
            target_field=target_field,
            prediction_field=prediction_field,
            score_field=score_field,
        )

    def track(self, columns, data=None, character_list=None, token_method=None):
        """
        Add value(s) to tracking statistics for column(s).

        Parameters
        ----------
        columns : str, dict
            Either the name of a column, or a dictionary specifying column
            names and the data (value) for each column
            If a string, `data` must be supplied.  Otherwise, `data` is
            ignored.
        data : object, None
            Value to track.  Specify if `columns` is a string.
        """
        if data is not None:
            if type(columns) != str:
                raise TypeError("Ambiguous column to data mapping")
            self.track_datum(columns, data)
        else:
            if isinstance(columns, dict):
                for column_name, data in columns.items():
                    self.track_datum(column_name, data, character_list=None, token_method=None)
            elif isinstance(columns, str):
                self.track_datum(columns, None, character_list=None, token_method=None)
            else:
                raise TypeError("Data type of: {} not supported for tracking".format(columns.__class__.__name__))

    def track_datum(self, column_name, data, character_list=None, token_method=None):
        try:
            prof = self.columns[column_name]
        except KeyError:
            constraints = None if self.constraints is None else self.constraints[column_name]
            prof = ColumnProfile(column_name, constraints=constraints)
            self.columns[column_name] = prof

        prof.track(data, character_list=None, token_method=None)

    def track_array(self, x: np.ndarray, columns=None):
        """
        Track statistics for a numpy array

        Parameters
        ----------
        x : np.ndarray
            2D array to track.
        columns : list
            Optional column labels
        """
        x = np.asanyarray(x)
        if np.ndim(x) != 2:
            raise ValueError("Expected 2 dimensional array")
        if columns is None:
            columns = np.arange(x.shape[1])
        columns = [str(c) for c in columns]
        return self.track_dataframe(pd.DataFrame(x, columns=columns))

    def track_dataframe(self, df: pd.DataFrame, character_list=None, token_method=None):
        """
        Track statistics for a dataframe

        Parameters
        ----------
        df : pandas.DataFrame
            DataFrame to track
        """
        # workaround for CUDF due to https://github.com/rapidsai/cudf/issues/6743
        if cudfDataFrame is not None and isinstance(df, cudfDataFrame):
            df = df.to_pandas()
        element_count = df.size
        large_df = element_count > 200000
        if large_df:
            logger.warning(f"About to log a dataframe with {element_count} elements, logging might take some time to complete.")
        count = 0
        for col in df.columns:
            col_str = str(col)

            x = df[col].values
            for xi in x:
                count = count + 1
                if large_df and (count % 200000 == 0):
                    logger.warning(f"Logged {count} elements out of {element_count}")
                self.track(col_str, xi, character_list=None, token_method=None)

    def to_properties(self):
        """
        Return dataset profile related metadata

        Returns
        -------
        properties : DatasetProperties
            The metadata as a protobuf object.
        """
        tags = self.tags
        metadata = self.metadata
        if len(metadata) < 1:
            metadata = None

        session_timestamp = to_utc_ms(self.session_timestamp)
        data_timestamp = to_utc_ms(self.dataset_timestamp)

        return DatasetProperties(
            schema_major_version=SCHEMA_MAJOR_VERSION,
            schema_minor_version=SCHEMA_MINOR_VERSION,
            session_id=self.session_id,
            session_timestamp=session_timestamp,
            data_timestamp=data_timestamp,
            tags=tags,
            metadata=metadata,
        )

    def to_summary(self):
        """
        Generate a summary of the statistics

        Returns
        -------
        summary : DatasetSummary
            Protobuf summary message.
        """
        self.validate()
        column_summaries = {name: colprof.to_summary() for name, colprof in self.columns.items()}

        return DatasetSummary(
            properties=self.to_properties(),
            columns=column_summaries,
        )

    def generate_constraints(self) -> DatasetConstraints:
        """
        Assemble a sparse dict of constraints for all features.

        Returns
        -------
        summary : DatasetConstraints
            Protobuf constraints message.
        """
        self.validate()
        constraints = [(name, col.generate_constraints()) for name, col in self.columns.items()]
        # filter empty constraints
        constraints = [(n, c) for n, c in constraints if c is not None]
        return DatasetConstraints(self.to_properties(), None, dict(constraints))

    def flat_summary(self):
        """
        Generate and flatten a summary of the statistics.

        See :func:`flatten_summary` for a description


        """
        summary = self.to_summary()
        return flatten_summary(summary)

    def _column_message_iterator(self):
        self.validate()
        for k, col in self.columns.items():
            yield col.to_protobuf()

    def chunk_iterator(self):
        """
        Generate an iterator to iterate over chunks of data
        """
        # Generate unique identifier
        marker = self.session_id + str(uuid4())

        # Generate metadata
        properties = self.to_properties()

        yield MessageSegment(
            marker=marker,
            metadata=DatasetMetadataSegment(
                properties=properties,
            ),
        )

        chunked_columns = self._column_message_iterator()
        for msg in columns_chunk_iterator(chunked_columns, marker):
            yield MessageSegment(columns=msg)

    def validate(self):
        """
        Sanity check for this object.  Raises an AssertionError if invalid
        """
        for attr in (
            "name",
            "session_id",
            "session_timestamp",
            "columns",
            "tags",
            "metadata",
        ):
            assert getattr(self, attr) is not None
        assert all(isinstance(tag, str) for tag in self.tags.values())

    def merge(self, other):
        """
        Merge this profile with another dataset profile object.

        We will use metadata and timestamps from the current DatasetProfile in the result.

        This operation will drop the metadata from the 'other' profile object.

        Parameters
        ----------
        other : DatasetProfile

        Returns
        -------
        merged : DatasetProfile
            New, merged DatasetProfile
        """
        self.validate()
        other.validate()

        return self._do_merge(other)

    def _do_merge(self, other):
        columns_set = set(list(self.columns.keys()) + list(other.columns.keys()))

        columns = {}
        for col_name in columns_set:
            constraints = None if self.constraints is None else self.constraints[col_name]
            empty_column = ColumnProfile(col_name, constraints=constraints)
            this_column = self.columns.get(col_name, empty_column)
            other_column = other.columns.get(col_name, empty_column)
            columns[col_name] = this_column.merge(other_column)

        if self.model_profile is not None:
            new_model_profile = self.model_profile.merge(other.model_profile)
        else:
            new_model_profile = other.model_profile

        return DatasetProfile(
            name=self.name,
            session_id=self.session_id,
            session_timestamp=self.session_timestamp,
            dataset_timestamp=self.dataset_timestamp,
            columns=columns,
            tags=self.tags,
            metadata=self.metadata,
            model_profile=new_model_profile,
        )

    def merge_strict(self, other):
        """
        Merge this profile with another dataset profile object. This throws exception
        if session_id, timestamps and tags don't match.

        This operation will drop the metadata from the 'other' profile object.

        Parameters
        ----------
        other : DatasetProfile

        Returns
        -------
        merged : DatasetProfile
            New, merged DatasetProfile
        """
        self.validate()
        other.validate()

        assert self.session_id == other.session_id
        assert self.session_timestamp == other.session_timestamp
        assert self.dataset_timestamp == other.dataset_timestamp
        assert self.tags == other.tags

        return self._do_merge(other)

    def serialize_delimited(self) -> bytes:
        """
        Write out in delimited format (data is prefixed with the length of the
        datastream).

        This is useful when you are streaming multiple dataset profile objects

        Returns
        -------
        data : bytes
            A sequence of bytes
        """
        with io.BytesIO() as f:
            protobuf: DatasetProfileMessage = self.to_protobuf()
            size = protobuf.ByteSize()
            f.write(_VarintBytes(size))
            f.write(protobuf.SerializeToString(deterministic=True))
            return f.getvalue()

    def to_protobuf(self) -> DatasetProfileMessage:
        """
        Return the object serialized as a protobuf message

        Returns
        -------
        message : DatasetProfileMessage
        """
        properties = self.to_properties()

        if self.model_profile is not None:
            model_profile_msg = self.model_profile.to_protobuf()
        else:
            model_profile_msg = None
        return DatasetProfileMessage(
            properties=properties,
            columns={k: v.to_protobuf() for k, v in self.columns.items()},
            modeProfile=model_profile_msg,
        )

    def write_protobuf(self, protobuf_path: str, delimited_file: bool = True, transport_parameters: dict = None) -> None:
        """
        Write the dataset profile to disk in binary format

        Parameters
        ----------
        protobuf_path : str
            local path or any path supported supported by smart_open:
            https://github.com/RaRe-Technologies/smart_open#how.
            The parent directory must already exist
        delimited_file : bool, optional
            whether to prefix the data with the length of output or not.
            Default is True

        """
        if transport_parameters:
            with open(protobuf_path, "wb", transport_parameters=transport_parameters) as f:
                msg = self.to_protobuf()
                size = msg.ByteSize()
                if delimited_file:
                    f.write(_VarintBytes(size))
                f.write(msg.SerializeToString())
        else:
            with open(protobuf_path, "wb") as f:
                msg = self.to_protobuf()
                size = msg.ByteSize()
                if delimited_file:
                    f.write(_VarintBytes(size))
                f.write(msg.SerializeToString())

    @staticmethod
    def read_protobuf(protobuf_path: str, delimited_file: bool = True, transport_parameters: dict = None) -> "DatasetProfile":
        """
        Parse a protobuf file and return a DatasetProfile object


        Parameters
        ----------
        protobuf_path : str
            the path of the protobuf data, can be local or any other path supported by smart_open: https://github.com/RaRe-Technologies/smart_open#how
        delimited_file : bool, optional
            whether the data is delimited or not. Default is `True`

        Returns
        -------
        DatasetProfile
            whylogs.DatasetProfile object from the protobuf
        """
        with open(protobuf_path, "rb") as f:
            data = f.read()
            if delimited_file:
                msg_len, new_pos = _DecodeVarint32(data, 0)
            else:
                msg_len = len(data)
                new_pos = 0
            msg_buf = data[new_pos : new_pos + msg_len]
            return DatasetProfile.from_protobuf_string(msg_buf)

    @staticmethod
    def from_protobuf(message: DatasetProfileMessage) -> "DatasetProfile":
        """
        Load from a protobuf message

        Parameters
        ----------
        message : DatasetProfileMessage
            The protobuf message.  Should match the output of
            `DatasetProfile.to_protobuf()`

        Returns
        -------
        dataset_profile : DatasetProfile
        """
        properties: DatasetProperties = message.properties
        name = (properties.tags or {}).get("name", None) or (properties.tags or {}).get("Name", None) or ""

        return DatasetProfile(
            name=name,
            session_id=properties.session_id,
            session_timestamp=from_utc_ms(properties.session_timestamp),
            dataset_timestamp=from_utc_ms(properties.data_timestamp),
            columns={k: ColumnProfile.from_protobuf(v) for k, v in message.columns.items()},
            tags=dict(properties.tags or {}),
            metadata=dict(properties.metadata or {}),
            model_profile=ModelProfile.from_protobuf(message.modeProfile),
        )

    @staticmethod
    def from_protobuf_string(data: bytes) -> "DatasetProfile":
        """
        Deserialize a serialized `DatasetProfileMessage`

        Parameters
        ----------
        data : bytes
            The serialized message

        Returns
        -------
        profile : DatasetProfile
            The deserialized dataset profile
        """
        msg = DatasetProfileMessage.FromString(data)
        return DatasetProfile.from_protobuf(msg)

    @staticmethod
    def _parse_delimited_generator(data: bytes):
        pos = 0
        data_len = len(data)
        while pos < data_len:
            pos, profile = DatasetProfile.parse_delimited_single(data, pos)
            yield profile

    @staticmethod
    def parse_delimited_single(data: bytes, pos=0):
        """
        Parse a single delimited entry from a byte stream
        Parameters
        ----------
        data : bytes
            The bytestream
        pos : int
            The starting position. Default is zero

        Returns
        -------
        pos : int
            Current position in the stream after parsing
        profile : DatasetProfile
            A dataset profile
        """
        msg_len, new_pos = _DecodeVarint32(data, pos)
        pos = new_pos
        msg_buf = data[pos : pos + msg_len]
        pos += msg_len
        profile = DatasetProfile.from_protobuf_string(msg_buf)
        return pos, profile

    @staticmethod
    def parse_delimited(data: bytes):
        """
        Parse delimited data (i.e. data prefixed with the message length).

        Java protobuf writes delimited messages, which is convenient for
        storing multiple dataset profiles. This means that the main data is
        prefixed with the length of the message.

        Parameters
        ----------
        data : bytes
            The input byte stream

        Returns
        -------
        profiles : list
            List of all Dataset profile objects

        """
        return list(DatasetProfile._parse_delimited_generator(data))

    def apply_summary_constraints(self, summary_constraints: Optional[Mapping[str, SummaryConstraints]] = None):
        if summary_constraints is None:
            summary_constraints = self.constraints.summary_constraint_map
        for k, v in summary_constraints.items():
            if isinstance(v, list):
                summary_constraints[k] = SummaryConstraints(v)
        for feature_name, constraints in summary_constraints.items():
            if feature_name in self.columns:
                colprof = self.columns[feature_name]
                summ = colprof.to_summary()
<<<<<<< HEAD
                update_dict = {
                    "number_summary": summ.number_summary,
                    "string_theta": colprof.string_tracker.theta_sketch.theta_sketch,
                    "number_theta": colprof.number_tracker.theta_sketch.theta_sketch,
                }
=======

                update_dict = _create_update_summary_dictionary(
                    number_summary=summ.number_summary,
                    string_theta=colprof.string_tracker.theta_sketch.theta_sketch,
                    number_theta=colprof.number_tracker.theta_sketch.theta_sketch,
                    quantile=colprof.number_tracker.histogram,
                )

>>>>>>> 9897b6aa
                constraints.update(update_dict)
            else:
                logger.debug(f"unkown feature '{feature_name}' in summary constraints")

        return [(k, s.report()) for k, s in summary_constraints.items()]


def columns_chunk_iterator(iterator, marker: str):
    """
    Create an iterator to return column messages in batches

    Parameters
    ----------
    iterator
        An iterator which returns protobuf column messages
    marker
        Value used to mark a group of column messages
    """
    # Initialize
    max_len = COLUMN_CHUNK_MAX_LEN_IN_BYTES
    content_len = 0
    message = ColumnsChunkSegment(marker=marker)

    # Loop over columns
    for col_message in iterator:
        message_len = col_message.ByteSize()
        candidate_content_size = content_len + message_len
        if candidate_content_size <= max_len:
            # Keep appending columns
            message.columns.append(col_message)
            content_len = candidate_content_size
        else:
            yield message
            message = ColumnsChunkSegment(marker=marker)
            message.columns.append(col_message)
            content_len = message_len

    # Take care of any remaining messages
    if len(message.columns) > 0:
        yield message


def dataframe_profile(df: pd.DataFrame, name: str = None, timestamp: datetime.datetime = None):
    """
    Generate a dataset profile for a dataframe

    Parameters
    ----------
    df : pandas.DataFrame
        Dataframe to track, treated as a complete dataset.
    name : str
        Name of the dataset
    timestamp : datetime.datetime, float
        Timestamp of the dataset.  Defaults to current UTC time.  Can be a
        datetime or UTC epoch seconds.

    Returns
    -------
    prof : DatasetProfile
    """
    if name is None:
        name = "dataset"
    if timestamp is None:
        timestamp = datetime.datetime.now(datetime.timezone.utc)
    elif not isinstance(timestamp, datetime.datetime):
        # Assume UTC epoch seconds
        timestamp = datetime.datetime.utcfromtimestamp(float(timestamp))
    prof = DatasetProfile(name, timestamp)
    prof.track_dataframe(df)
    return prof


def array_profile(
    x: np.ndarray,
    name: str = None,
    timestamp: datetime.datetime = None,
    columns: list = None,
):
    """
    Generate a dataset profile for an array

    Parameters
    ----------
    x : np.ndarray
        Array-like object to track.  Will be treated as an full dataset
    name : str
        Name of the dataset
    timestamp : datetime.datetime
        Timestamp of the dataset.  Defaults to current UTC time
    columns : list
        Optional column labels

    Returns
    -------
    prof : DatasetProfile
    """
    if name is None:
        name = "dataset"
    if timestamp is None:
        timestamp = datetime.datetime.now(datetime.timezone.utc)
    prof = DatasetProfile(name, timestamp)
    prof.track_array(x, columns)
    return prof


def _create_update_summary_dictionary(number_summary: NumberSummary, **kwargs):
    """
    Wrapper method for summary constraints update object creation

    Parameters
    ----------
    number_summary : NumberSummary
        Summary object generated from NumberTracker
        Used to unpack the metrics as separate items in the dictionary
    kwargs : Summary objects or datasketches objects
        Used to update specific constraints that need additional calculations

    Returns
    -------
    Anonymous object containing all of the metrics as fields with their coresponding values
    """

    update_dict = {}

    update_dict.update(
        {
            field_name: getattr(number_summary, field_name)
            for field_name in dir(number_summary)
            if str.islower(field_name) and not str.startswith(field_name, "_") and not callable(getattr(number_summary, field_name))
        }
    )
    update_dict.update(kwargs)

    return type("Object", (), update_dict)<|MERGE_RESOLUTION|>--- conflicted
+++ resolved
@@ -688,22 +688,17 @@
             if feature_name in self.columns:
                 colprof = self.columns[feature_name]
                 summ = colprof.to_summary()
-<<<<<<< HEAD
-                update_dict = {
-                    "number_summary": summ.number_summary,
-                    "string_theta": colprof.string_tracker.theta_sketch.theta_sketch,
-                    "number_theta": colprof.number_tracker.theta_sketch.theta_sketch,
-                }
-=======
+
+                distinct_column_values_dict = dict()
+                distinct_column_values_dict["string_theta"] = colprof.string_tracker.theta_sketch.theta_sketch
+                distinct_column_values_dict["number_theta"] = colprof.number_tracker.theta_sketch.theta_sketch
 
                 update_dict = _create_update_summary_dictionary(
                     number_summary=summ.number_summary,
-                    string_theta=colprof.string_tracker.theta_sketch.theta_sketch,
-                    number_theta=colprof.number_tracker.theta_sketch.theta_sketch,
+                    distinct_column_values=distinct_column_values_dict,
                     quantile=colprof.number_tracker.histogram,
                 )
 
->>>>>>> 9897b6aa
                 constraints.update(update_dict)
             else:
                 logger.debug(f"unkown feature '{feature_name}' in summary constraints")
