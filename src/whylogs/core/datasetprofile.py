--- conflicted
+++ resolved
@@ -697,12 +697,9 @@
                     number_summary=summ.number_summary,
                     distinct_column_values=distinct_column_values_dict,
                     quantile=colprof.number_tracker.histogram,
-<<<<<<< HEAD
-                    null_count=summ.counters.null_count.value,
-=======
                     unique_count=summ.unique_count.estimate,
                     unique_proportion=(0 if summ.counters.count == 0 else summ.unique_count.estimate / summ.counters.count),
->>>>>>> 5f51a58c
+                    null_count=summ.counters.null_count.value,
                 )
 
                 constraints.update(update_dict)
