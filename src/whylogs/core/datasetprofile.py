--- conflicted
+++ resolved
@@ -702,11 +702,8 @@
                     quantile=colprof.number_tracker.histogram,
                     unique_count=summ.unique_count.estimate,
                     unique_proportion=(0 if summ.counters.count == 0 else summ.unique_count.estimate / summ.counters.count),
-<<<<<<< HEAD
+                    most_common_value=TypedDataConverter.convert(most_common_val),
                     null_count=summ.counters.null_count.value,
-=======
-                    most_common_value=TypedDataConverter.convert(most_common_val),
->>>>>>> b11da51f
                 )
 
                 constraints.update(update_dict)
