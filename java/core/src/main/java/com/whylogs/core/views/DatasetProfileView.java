--- conflicted
+++ resolved
@@ -1,9 +1,6 @@
 package com.whylogs.core.views;
 
-<<<<<<< HEAD
-=======
 import java.time.Instant;
->>>>>>> 66c35bd1
 import java.util.*;
 import lombok.Getter;
 import lombok.ToString;
@@ -30,7 +27,7 @@
   }
 
   public DatasetProfileView merge(DatasetProfileView otherView) {
-    if (otherView == null) {
+    if(otherView == null) {
       return this;
     }
 
