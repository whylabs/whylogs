--- conflicted
+++ resolved
@@ -6,17 +6,6 @@
 public class IntegralComponent extends MetricComponent<Integer> {
   // everything is the same as MetricComponent, mtype=int
 
-<<<<<<< HEAD
-    public IntegralComponent() {super(0);}
-    public IntegralComponent(Integer value) {
-        super(value);
-    }
-
-    @Override
-    public String getTypeName() {
-        return this.getClass().getSimpleName();
-    }
-=======
   public IntegralComponent() {
     super(0);
   }
@@ -24,5 +13,9 @@
   public IntegralComponent(Integer value) {
     super(value);
   }
->>>>>>> c7eb7bfe
+  
+  @Override
+  public String getTypeName() {
+    return this.getClass().getSimpleName();
+  }
 }