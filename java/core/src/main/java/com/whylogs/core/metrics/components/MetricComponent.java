--- conflicted
+++ resolved
@@ -14,52 +14,6 @@
 @Getter
 @EqualsAndHashCode(callSuper = false)
 public class MetricComponent<T> {
-<<<<<<< HEAD
-    private static final int TYPE_ID = 0; // Maybe don't look at this as final if serializer, double check
-
-    @NonNull
-    private final T value;
-    // TODO: add fields
-    // Add registry to this class
-    // add serializer
-    // add deserialier
-    /// add aggregator: https://github.com/whylabs/whylogs/pull/719#discussion_r936202557
-
-    public MetricComponent(@NonNull T value) {
-        this.value = value;
-
-        // init the registries
-        // TODO: lots of aggregators, deserializers, serializers, etc.
-
-    }
-
-    public @NonNull T getValue() {
-        return value;
-    }
-
-    public int getTypeId() {
-        return TYPE_ID;
-    }
-
-    public MetricComponent<T> merge(MetricComponent<T> other) {
-        // TODO this is where we will use the aggregators
-        throw new NotImplementedException();
-    }
-
-    public String getTypeName() {
-        return this.getClass().getSimpleName();
-    }
-
-
-    // TODO to_protobuf
-    // TODO from_protobuf
-    // TODO: add a from_protobuf iwht registries passed in
-    public static <T extends MetricComponent> T from_protobuf(MetricComponentMessage message) {
-        // TODO: check that it's a MetricComponent dataclass
-        throw new NotImplementedException();
-    }
-
-=======
   private static final int TYPE_ID =
       0; // Maybe don't look at this as final if serializer, double check
 
@@ -85,6 +39,10 @@
   public int getTypeId() {
     return TYPE_ID;
   }
+  
+  public String getTypeName() {
+    return this.getClass().getSimpleName();
+  }
 
   public MetricComponent<T> merge(MetricComponent<T> other) {
     // TODO this is where we will use the aggregators
@@ -98,5 +56,4 @@
     // TODO: check that it's a MetricComponent dataclass
     throw new NotImplementedException();
   }
->>>>>>> c7eb7bfe
 }