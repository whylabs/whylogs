--- conflicted
+++ resolved
@@ -22,11 +22,7 @@
   private HashMap<String, ColumnProfile<?>> columns;
   private boolean isActive = false;
   private int trackCount = 0;
-<<<<<<< HEAD
-  private HashMap<String, Metric> metrics = new HashMap<>();
-=======
   private HashMap<String, Metric<?>> metrics = new HashMap<>();
->>>>>>> bda39292
 
   // TODO: I don't like how this works for customers. I wouldn't want
   // TODO: to have to pass the optionals around. We should just use overloading instead
@@ -40,8 +36,6 @@
     this.initializeNewColumns(schema.getColNames());
   }
 
-<<<<<<< HEAD
-=======
   public DatasetProfile(DatasetSchema datasetSchema, Instant datasetTimestamp) {
     this(datasetSchema, datasetTimestamp, Instant.now());
   }
@@ -54,7 +48,6 @@
     this(new DatasetSchema());
   }
 
->>>>>>> bda39292
   public void addMetric(String colName, Metric<?> metric) {
     if (!this.columns.containsKey(colName)) {
       throw new InputMismatchException("Column name not found in schema");
@@ -66,11 +59,7 @@
     this.metrics.put(name, metric);
   }
 
-<<<<<<< HEAD
-  public void track(HashMap<String, ?> row) {
-=======
   public void track(HashMap<String, Object> row) {
->>>>>>> bda39292
     try {
       this.isActive = true;
       this.trackCount += 1;
@@ -119,14 +108,6 @@
 
   private void initializeNewColumns(Set<String> colNames) {
     for (String column : colNames) {
-<<<<<<< HEAD
-      ColumnSchema columnSchema = this.schema.getColumns().get(column);
-      if (columnSchema != null) {
-        this.columns.put(
-            column, new ColumnProfile<>(column, columnSchema, this.schema.getCacheSize()));
-      }
-      // TODO: log warning 'Encountered a column without schema: %s", col' in an else
-=======
       this.schema
           .get(column)
           .ifPresent(
@@ -134,7 +115,6 @@
                   this.columns.put(
                       column,
                       new ColumnProfile<>(column, columnSchema, this.schema.getCacheSize())));
->>>>>>> bda39292
     }
   }
 
@@ -159,14 +139,8 @@
       return path + "_" + Instant.now().toEpochMilli() + ".bin";
     }
 
-<<<<<<< HEAD
-    if (!path.get().endsWith("bin")) {
-      return path.get() + "_" + defaultPath;
-    }
-=======
     return path;
   }
->>>>>>> bda39292
 
   public static String getDefaultPath() {
     return "profile." + Instant.now().toEpochMilli() + ".bin";
