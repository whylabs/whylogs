import os
import sys
import shutil
from typing import Any, Dict

if shutil.which("pandoc") is None:
    print("PLEASE INSTALL PANDOC <https://pandoc.org/>")
    print("Pandoc is required to build our documentation.")
    sys.exit(1)

<<<<<<< HEAD
version = "1.0.11"
=======
version = "1.0.12"
>>>>>>> 413256cb

project = "whylogs"
author = "whylogs developers"
copyright = "2022, whylogs developers"

extensions = [
    "sphinx.ext.napoleon",
    # Autoapi
    "autoapi.extension",
    "sphinx.ext.autodoc",
    "sphinx.ext.autodoc.typehints",
    "nbsphinx",
    "sphinx.ext.githubpages",
    "sphinx.ext.autosectionlabel",
    "sphinxext.opengraph",
    "sphinx_inline_tabs",
    "sphinx_copybutton",
    "sphinx.ext.intersphinx",
    "sphinx.ext.viewcode",
    "myst_parser",
]

autosectionlabel_prefix_document = True

autoapi_python_use_implicit_namespaces = True
autosummary_generate = True
autoapi_keep_files = True
autoapi_root = "api"
autodoc_typehints = "both"
autoapi_dirs = [os.path.abspath("../whylogs")]
autoapi_options = [
    "members",
    "inherited-members",
    "undoc-members",
    "show-inheritance",
    "show-module-summary",
    "imported-members",
]
autoapi_ignore = ["*utils*", "*stubs*"]
always_document_param_types = True
typehints_defaults = "braces"

pygments_style = "friendly"
pygments_dark_style = "material"

templates_path = ["_templates"]

exclude_patterns = ["_build", "Thumbs.db", "DS_Store"]

index_doc = "index"
master_doc = "index"

html_theme = "furo"
html_title = f"<div class='hidden'>whylogs</div>  <div class='version'> v{version}</div>"
html_static_path = ["_static"]
html_css_files = ["custom.css"]

# do not make images clickable. It gets quite annoying otherwise
# see: https://www.sphinx-doc.org/en/master/usage/configuration.html#confval-html_scaled_image_link
html_scaled_image_link = False

intersphinx_mapping = {
    "py": ("https://docs.python.org/{0.major}.{0.minor}".format(sys.version_info), None),
    "pandas": ("https://pandas.pydata.org/pandas-docs/stable/", None),
    "numpy": ("https://numpy.org/doc/stable/", None),
}

source_suffix = {
    ".rst": "restructuredtext",
    ".txt": "markdown",
    ".md": "markdown",
}

# opengraph
ogp_site_url = "https://whylogs.readthedocs.io"

myst_enable_extensions = [
    "amsmath",
    "colon_fence",
    "deflist",
    "dollarmath",
    "fieldlist",
    "html_admonition",
    "html_image",
    "replacements",
    "smartquotes",
    "strikethrough",
    "substitution",
    "tasklist",
]

html_theme_options: Dict[str, Any] = {
    "announcement": """<em>whylogs v1</em> has been launched! Make sure you checkout the
    <a href="/migration/basics.html" alt="Link to migration guide">the migration guide</a> to ensure a smooth
    transition""",
    "light_logo": "images/logo.png",
    "dark_logo": "images/logo.png",
    "footer_icons": [
        {
            "name": "Slack",
            "url": "https://bit.ly/whylogs-slack",
            "html": """
            <svg stroke="currentColor" fill="currentColor" stroke-width="0" viewBox="0 0 512 512"><path d="M213.6
            236.216l64.003-21.438 20.708 61.823-64.004
            21.438z"></path><path d="M213.6 236.216l64.003-21.438 20.708 61.823-64.004 21.438z"></path><path
            d="M475.9 190C426.4 25 355-13.4 190 36.1S-13.4 157 36.1 322 157 525.4 322 475.9 525.4 355 475.9
            190zm-83.3 107.1l-31.1 10.4 10.7 32.2c4.2 13-2.7 27.2-15.7 31.5-2.7.8-5.8 1.5-8.4
            1.2-10-.4-19.6-6.9-23-16.9l-10.7-32.2-64.1 21.5L261 377c4.2 13-2.7 27.2-15.7 31.5-2.7.8-5.8 1.5-8.4
            1.2-10-.4-19.6-6.9-23-16.9L203 360.4l-31 10.3c-2.7.8-5.8 1.5-8.4 1.2-10-.4-19.6-6.9-23-16.9-4.2-13
            2.7-27.2 15.7-31.5l31.1-10.4-20.7-61.8-31.1 10.4c-2.7.8-5.8 1.5-8.4 1.2-10-.4-19.6-6.9-23-16.9-4.2-13
            2.7-27.2 15.7-31.5l31.1-10.4-10.9-32.1c-4.2-13 2.7-27.2 15.7-31.5 13-4.2 27.2 2.7 31.5 15.7l10.7 32.2
            64.1-21.5-10.7-32.2c-4.2-13 2.7-27.2 15.7-31.5 13-4.2 27.2 2.7 31.5 15.7l10.7 32.2 31.1-10.4c13-4.2 27.2
            2.7 31.5 15.7 4.2 13-2.7 27.2-15.7 31.5l-31.1 10.4 20.7 61.8 31.1-10.4c13-4.2 27.2 2.7 31.5 15.7 4.2
            13.2-2.7 27.4-15.8 31.7z"></path></svg>
            """,
            "class": "",
        },
        {
            "name": "GitHub",
            "url": "https://github.com/whylabs/whylogs",
            "html": """
                <svg stroke="currentColor" fill="currentColor" stroke-width="0" viewBox="0 0 16 16">
                    <path fill-rule="evenodd" d="M8 0C3.58 0 0 3.58 0 8c0 3.54 2.29 6.53 5.47 7.59.4.07.55-.17.55-.38
                    0-.19-.01-.82-.01-1.49-2.01.37-2.53-.49-2.69-.94-.09-.23-.48-.94-.82-1.13-.28-.15-.68-.52-.01-.53
                    .63-.01 1.08.58 1.23.82.72 1.21 1.87.87 2.33.66.07-.52.28-.87.51-1.07-1.78-.2-3.64-.89-3.64-3.95
                    0-.87.31-1.59.82-2.15-.08-.2-.36-1.02.08-2.12 0 0 .67-.21 2.2.82.64-.18 1.32-.27 2-.27.68 0
                    1.36.09 2 .27 1.53-1.04 2.2-.82 2.2-.82.44 1.1.16 1.92.08 2.12.51.56.82 1.27.82 2.15 0 3.07-1.87
                    3.75-3.65 3.95.29.25.54.73.54 1.48 0 1.07-.01 1.93-.01 2.2 0 .21.15.46.55.38A8.013 8.013 0 0 0 16
                    8c0-4.42-3.58-8-8-8z"></path>
                </svg>
            """,
            "class": "",
        },
    ],
}

# Notebooks
nbsphinx_execute = "never"<|MERGE_RESOLUTION|>--- conflicted
+++ resolved
@@ -8,11 +8,7 @@
     print("Pandoc is required to build our documentation.")
     sys.exit(1)
 
-<<<<<<< HEAD
-version = "1.0.11"
-=======
 version = "1.0.12"
->>>>>>> 413256cb
 
 project = "whylogs"
 author = "whylogs developers"
