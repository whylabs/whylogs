import os
import sys
import shutil
from typing import Any, Dict

if shutil.which("pandoc") is None:
    print("PLEASE INSTALL PANDOC <https://pandoc.org/>")
    print("Pandoc is required to build our documentation.")
    sys.exit(1)

<<<<<<< HEAD
version = "1.3.4-dev1"
=======
version = "1.3.5"
>>>>>>> fb02489b

project = "whylogs"
author = "whylogs developers"
copyright = "2022, whylogs developers"

extensions = [
    "sphinx.ext.napoleon",
    # Autoapi
    "autoapi.extension",
    "sphinx.ext.autodoc",
    "sphinx.ext.autodoc.typehints",
    "nbsphinx",
    "sphinx.ext.githubpages",
    "sphinx.ext.autosectionlabel",
    "sphinxext.opengraph",
    "sphinx_inline_tabs",
    "sphinx_copybutton",
    "sphinx.ext.intersphinx",
    "sphinx.ext.viewcode",
    "myst_parser",
]

autosectionlabel_prefix_document = True

autoapi_python_use_implicit_namespaces = True
autosummary_generate = True
autoapi_keep_files = True
autoapi_root = "api"
autodoc_typehints = "both"
autoapi_dirs = [os.path.abspath("../whylogs")]
autoapi_options = [
    "members",
    "inherited-members",
    "undoc-members",
    "show-inheritance",
    "show-module-summary",
    "imported-members",
]
autoapi_ignore = ["*utils*", "*stubs*"]
always_document_param_types = True
typehints_defaults = "braces"

pygments_style = "friendly"
pygments_dark_style = "material"

templates_path = ["_templates"]

exclude_patterns = ["_build", "Thumbs.db", "DS_Store"]

index_doc = "index"
master_doc = "index"

html_theme = "furo"
html_title = f"<div class='hidden'>whylogs</div>  <div class='version'> v{version}</div>"
html_static_path = ["_static"]
html_css_files = ["custom.css"]

# do not make images clickable. It gets quite annoying otherwise
# see: https://www.sphinx-doc.org/en/master/usage/configuration.html#confval-html_scaled_image_link
html_scaled_image_link = False

intersphinx_mapping = {
    "py": ("https://docs.python.org/{0.major}.{0.minor}".format(sys.version_info), None),
    "pandas": ("https://pandas.pydata.org/pandas-docs/stable/", None),
    "numpy": ("https://numpy.org/doc/stable/", None),
}

source_suffix = {
    ".rst": "restructuredtext",
    ".txt": "markdown",
    ".md": "markdown",
}

# opengraph
ogp_site_url = "https://whylogs.readthedocs.io"

myst_enable_extensions = [
    "amsmath",
    "colon_fence",
    "deflist",
    "dollarmath",
    "fieldlist",
    "html_admonition",
    "html_image",
    "replacements",
    "smartquotes",
    "strikethrough",
    "substitution",
    "tasklist",
]

html_theme_options: Dict[str, Any] = {
    "announcement": """<em>whylogs v1</em> has been launched! Make sure you checkout the
    <a href="/en/latest/migration/basics.html" alt="Link to migration guide">the migration guide</a> to ensure a smooth
    transition""",
    "light_logo": "images/logo.png",
    "dark_logo": "images/logo.png",
    "footer_icons": [
        {
            "name": "Slack",
            "url": "https://bit.ly/whylogs-slack",
            "html": """
            <svg stroke="currentColor" fill="currentColor" stroke-width="0" viewBox="0 0 512 512"><path d="M213.6
            236.216l64.003-21.438 20.708 61.823-64.004
            21.438z"></path><path d="M213.6 236.216l64.003-21.438 20.708 61.823-64.004 21.438z"></path><path
            d="M475.9 190C426.4 25 355-13.4 190 36.1S-13.4 157 36.1 322 157 525.4 322 475.9 525.4 355 475.9
            190zm-83.3 107.1l-31.1 10.4 10.7 32.2c4.2 13-2.7 27.2-15.7 31.5-2.7.8-5.8 1.5-8.4
            1.2-10-.4-19.6-6.9-23-16.9l-10.7-32.2-64.1 21.5L261 377c4.2 13-2.7 27.2-15.7 31.5-2.7.8-5.8 1.5-8.4
            1.2-10-.4-19.6-6.9-23-16.9L203 360.4l-31 10.3c-2.7.8-5.8 1.5-8.4 1.2-10-.4-19.6-6.9-23-16.9-4.2-13
            2.7-27.2 15.7-31.5l31.1-10.4-20.7-61.8-31.1 10.4c-2.7.8-5.8 1.5-8.4 1.2-10-.4-19.6-6.9-23-16.9-4.2-13
            2.7-27.2 15.7-31.5l31.1-10.4-10.9-32.1c-4.2-13 2.7-27.2 15.7-31.5 13-4.2 27.2 2.7 31.5 15.7l10.7 32.2
            64.1-21.5-10.7-32.2c-4.2-13 2.7-27.2 15.7-31.5 13-4.2 27.2 2.7 31.5 15.7l10.7 32.2 31.1-10.4c13-4.2 27.2
            2.7 31.5 15.7 4.2 13-2.7 27.2-15.7 31.5l-31.1 10.4 20.7 61.8 31.1-10.4c13-4.2 27.2 2.7 31.5 15.7 4.2
            13.2-2.7 27.4-15.8 31.7z"></path></svg>
            """,
            "class": "",
        },
        {
            "name": "GitHub",
            "url": "https://github.com/whylabs/whylogs",
            "html": """
                <svg stroke="currentColor" fill="currentColor" stroke-width="0" viewBox="0 0 16 16">
                    <path fill-rule="evenodd" d="M8 0C3.58 0 0 3.58 0 8c0 3.54 2.29 6.53 5.47 7.59.4.07.55-.17.55-.38
                    0-.19-.01-.82-.01-1.49-2.01.37-2.53-.49-2.69-.94-.09-.23-.48-.94-.82-1.13-.28-.15-.68-.52-.01-.53
                    .63-.01 1.08.58 1.23.82.72 1.21 1.87.87 2.33.66.07-.52.28-.87.51-1.07-1.78-.2-3.64-.89-3.64-3.95
                    0-.87.31-1.59.82-2.15-.08-.2-.36-1.02.08-2.12 0 0 .67-.21 2.2.82.64-.18 1.32-.27 2-.27.68 0
                    1.36.09 2 .27 1.53-1.04 2.2-.82 2.2-.82.44 1.1.16 1.92.08 2.12.51.56.82 1.27.82 2.15 0 3.07-1.87
                    3.75-3.65 3.95.29.25.54.73.54 1.48 0 1.07-.01 1.93-.01 2.2 0 .21.15.46.55.38A8.013 8.013 0 0 0 16
                    8c0-4.42-3.58-8-8-8z"></path>
                </svg>
            """,
            "class": "",
        },
    ],
}

# Notebooks
nbsphinx_execute = "never"<|MERGE_RESOLUTION|>--- conflicted
+++ resolved
@@ -8,11 +8,7 @@
     print("Pandoc is required to build our documentation.")
     sys.exit(1)
 
-<<<<<<< HEAD
-version = "1.3.4-dev1"
-=======
 version = "1.3.5"
->>>>>>> fb02489b
 
 project = "whylogs"
 author = "whylogs developers"
