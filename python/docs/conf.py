--- conflicted
+++ resolved
@@ -8,11 +8,7 @@
     print("Pandoc is required to build our documentation.")
     sys.exit(1)
 
-<<<<<<< HEAD
-version = "1.4.0-rc0"
-=======
-version = "1.3.32"
->>>>>>> 3a777f42
+version = "1.4.0"
 
 project = "whylogs"
 author = "whylogs developers"
