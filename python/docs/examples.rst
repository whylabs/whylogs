--- conflicted
+++ resolved
@@ -30,20 +30,15 @@
 
 Advanced
 --------
-<<<<<<< HEAD
 
 .. toctree::
     :maxdepth: 1
 
     examples/advanced/Constraints_Suite
-=======
->>>>>>> ed9d8c8d
-
-.. toctree::
-    :maxdepth: 1
-
     examples/advanced/String_Tracking
     examples/advanced/Log_Rotation_for_Streaming_Data/Streaming_Data_with_Log_Rotation
+
+
 
 Integrations
 ------------
