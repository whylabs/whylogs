--- conflicted
+++ resolved
@@ -15,12 +15,10 @@
     examples/basic/Getting_Started
     examples/basic/Notebook_Profile_Visualizer
     examples/basic/Schema_Configuration
-<<<<<<< HEAD
+    examples/basic/Logging_Different_Data
     examples/integrations/Writing_Profiles
     examples/integrations/Pyspark_Profiling
-=======
-    examples/basic/Logging_Different_Data
->>>>>>> a0e99197
+
 
 Intermediate
 ------------
