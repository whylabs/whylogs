from math import isclose
from whylogs.core.stubs import pd
from whylogs.experimental.api.logger import log_batch_ranking_metrics


def test_log_batch_ranking_metrics_single_simple():
    single_df = pd.DataFrame(
        {
            "raw_predictions": [
                ["cat", "pig", "elephant"],
                ["horse", "donkey", "robin"],
                ["cow", "pig", "giraffe"],
                ["pig", "dolphin", "elephant"],
            ],
            "raw_targets": ["cat", "dog", "pig", "elephant"],
        }
    )
    result = log_batch_ranking_metrics(
        data=single_df, prediction_column="raw_predictions", target_column="raw_targets", convert_non_numeric=True
    )
    pandas_summary = result.view().to_pandas()

    k = 1
    column_names = [
        "mean_average_precision",
        "accuracy",
        "mean_reciprocal_rank",
        "precision",
        "recall",
        "top_rank",
<<<<<<< HEAD
        "average_precision",
        "norm_dis_cumul_gain"
=======
<<<<<<< HEAD
        "average_precision_k_" + str(k),
=======
        "average_precision",
        "norm_dis_cumul_gain"
>>>>>>> 94b3361b... Add nDCG and more unit tests
>>>>>>> 6f67958a
    ]
    for col in column_names:
        assert col in pandas_summary.index
    assert pandas_summary.loc["mean_average_precision", "counts/n"] == 1
    assert pandas_summary.loc["accuracy", "counts/n"] == 1
    assert pandas_summary.loc["mean_reciprocal_rank", "counts/n"] == 1
    assert pandas_summary.loc["precision", "counts/n"] == 4
    assert pandas_summary.loc["recall", "counts/n"] == 4
    assert pandas_summary.loc["top_rank", "counts/n"] == 4
<<<<<<< HEAD
    assert pandas_summary.loc["average_precision", "counts/n"] == 4
    assert pandas_summary.loc["norm_dis_cumul_gain", "counts/n"] == 1
=======
<<<<<<< HEAD
    assert pandas_summary.loc["average_precision_k_" + str(k), "counts/n"] == 4
=======
    assert pandas_summary.loc["average_precision", "counts/n"] == 4
    assert pandas_summary.loc["norm_dis_cumul_gain", "counts/n"] == 1
>>>>>>> 94b3361b... Add nDCG and more unit tests
>>>>>>> 6f67958a


def test_log_batch_ranking_metrics_binary_simple():
    binary_df = pd.DataFrame(
        {"raw_predictions": [[True, False, True], [False, False, False], [True, True, False], [False, True, False]]}
    )

    result = log_batch_ranking_metrics(data=binary_df, prediction_column="raw_predictions", k=2, convert_non_numeric=True)
    pandas_summary = result.view().to_pandas()

    k = 2
    column_names = [
        "mean_average_precision_k_" + str(k),
        "accuracy_k_" + str(k),
        "mean_reciprocal_rank",
        "precision_k_" + str(k),
        "recall_k_" + str(k),
        "top_rank",
        "average_precision_k_" + str(k),
<<<<<<< HEAD
        "norm_dis_cumul_gain_k_" + str(k)
=======
<<<<<<< HEAD
=======
        "norm_dis_cumul_gain_k_" + str(k)
>>>>>>> 94b3361b... Add nDCG and more unit tests
>>>>>>> 6f67958a
    ]
    for col in column_names:
        assert col in pandas_summary.index
    assert pandas_summary.loc["mean_average_precision_k_" + str(k), "counts/n"] == 1
    assert pandas_summary.loc["accuracy_k_" + str(k), "counts/n"] == 1
    assert pandas_summary.loc["mean_reciprocal_rank", "counts/n"] == 1
    assert pandas_summary.loc["precision_k_" + str(k), "counts/n"] == 4
    assert pandas_summary.loc["recall_k_" + str(k), "counts/n"] == 4
    assert pandas_summary.loc["top_rank", "counts/n"] == 4
    assert pandas_summary.loc["average_precision_k_" + str(k), "counts/n"] == 4
<<<<<<< HEAD
    assert pandas_summary.loc["norm_dis_cumul_gain_k_" + str(k), "counts/n"] == 1
=======
<<<<<<< HEAD
=======
    assert pandas_summary.loc["norm_dis_cumul_gain_k_" + str(k), "counts/n"] == 1
>>>>>>> 94b3361b... Add nDCG and more unit tests
>>>>>>> 6f67958a


def test_log_batch_ranking_metrics_multiple_simple():
    multiple_df = pd.DataFrame(
        {
            "raw_targets": [["cat", "elephant"], ["dog", "pig"], ["pig", "cow"], ["cat", "dolphin"]],
            "raw_predictions": [
                ["cat", "pig", "elephant"],
                ["horse", "donkey", "robin"],
                ["cow", "pig", "giraffe"],
                ["pig", "dolphin", "elephant"],
            ],
        }
    )

    result = log_batch_ranking_metrics(
        data=multiple_df, prediction_column="raw_predictions", target_column="raw_targets", k=3, convert_non_numeric=True
    )
    pandas_summary = result.view().to_pandas()

    k = 3
    column_names = [
        "mean_average_precision_k_" + str(k),
        "accuracy_k_" + str(k),
        "mean_reciprocal_rank",
        "precision_k_" + str(k),
        "recall_k_" + str(k),
        "top_rank",
        "average_precision_k_" + str(k),
<<<<<<< HEAD
        "norm_dis_cumul_gain_k_" + str(k)
=======
<<<<<<< HEAD
=======
        "norm_dis_cumul_gain_k_" + str(k)
>>>>>>> 94b3361b... Add nDCG and more unit tests
>>>>>>> 6f67958a
    ]
    for col in column_names:
        assert col in pandas_summary.index
    assert pandas_summary.loc["mean_average_precision_k_" + str(k), "counts/n"] == 1
    assert pandas_summary.loc["accuracy_k_" + str(k), "counts/n"] == 1
    assert pandas_summary.loc["mean_reciprocal_rank", "counts/n"] == 1
    assert pandas_summary.loc["precision_k_" + str(k), "counts/n"] == 4
    assert pandas_summary.loc["recall_k_" + str(k), "counts/n"] == 4
    assert pandas_summary.loc["top_rank", "counts/n"] == 4
    assert pandas_summary.loc["average_precision_k_" + str(k), "counts/n"] == 4
<<<<<<< HEAD
    assert pandas_summary.loc["norm_discounted_cumul_gain_k_" + str(k), "counts/n"] == 1

    assert isclose(pandas_summary.loc["norm_dis_cumul_gain_k_4", "distribution/median"], 0.35202, abs_tol=0.00001)
=======
<<<<<<< HEAD
=======
    assert pandas_summary.loc["norm_dis_cumul_gain_k_" + str(k), "counts/n"] == 1


def test_log_batch_ranking_metrics_default_target():
    multiple_df = pd.DataFrame(
        {
            "raw_predictions": [[3, 2, 3, 0, 1, 2, 3, 2]]
        }
    )

    result = log_batch_ranking_metrics(
        data=multiple_df, prediction_column="raw_predictions", k=3, convert_non_numeric=True
    )
    pandas_summary = result.view().to_pandas()

    k = 3
    column_names = [
        "mean_average_precision_k_" + str(k),
        "accuracy_k_" + str(k),
        "mean_reciprocal_rank",
        "precision_k_" + str(k),
        "recall_k_" + str(k),
        "top_rank",
        "average_precision_k_" + str(k),
        "norm_dis_cumul_gain_k_" + str(k)
    ]
    for col in column_names:
        assert col in pandas_summary.index
    assert pandas_summary.loc["mean_average_precision_k_" + str(k), "counts/n"] == 1
    assert pandas_summary.loc["accuracy_k_" + str(k), "counts/n"] == 1
    assert pandas_summary.loc["mean_reciprocal_rank", "counts/n"] == 1
    assert pandas_summary.loc["precision_k_" + str(k), "counts/n"] == 1
    assert pandas_summary.loc["recall_k_" + str(k), "counts/n"] == 1
    assert pandas_summary.loc["top_rank", "counts/n"] == 1
    assert pandas_summary.loc["average_precision_k_" + str(k), "counts/n"] == 1
    assert pandas_summary.loc["norm_dis_cumul_gain_k_" + str(k), "counts/n"] == 1


def test_log_batch_ranking_metrics_ranking_ndcg_wikipedia():
    # From https://en.wikipedia.org/wiki/Discounted_cumulative_gain#Example
    ranking_df = pd.DataFrame({"targets": [[3, 2, 3, 0, 1, 2, 3, 2]],
                               "predictions": [[7, 6, 5, 4, 3, 2, 1, 0]]})

    result = log_batch_ranking_metrics(data=ranking_df, prediction_column="predictions", 
                                       target_column="targets", k=6)
    pandas_summary = result.view().to_pandas()

    assert isclose(pandas_summary.loc["norm_dis_cumul_gain_k_6", "distribution/median"], 0.785, abs_tol=0.01)


def test_log_batch_ranking_metrics_ranking_ndcg_sklearn():
    # From https://scikit-learn.org/stable/modules/generated/sklearn.metrics.ndcg_score.html
    ranking_df = pd.DataFrame({"predictions": [[0.1, 0.2, 0.3, 4, 70]],
                               "targets": [[10, 0, 0, 1, 5]]})

    result = log_batch_ranking_metrics(data=ranking_df, prediction_column="predictions", target_column="targets")
    pandas_summary = result.view().to_pandas()

    assert isclose(pandas_summary.loc["norm_dis_cumul_gain", "distribution/median"], 0.69569, abs_tol=0.00001)


def test_log_batch_ranking_metrics_ranking_ndcg_withk_sklearn():
    # From https://scikit-learn.org/stable/modules/generated/sklearn.metrics.ndcg_score.html
    ranking_df = pd.DataFrame({"predictions": [[.05, 1.1, 1., .5, .0]],
                               "targets": [[10, 0, 0, 1, 5]]})

    result = log_batch_ranking_metrics(data=ranking_df, prediction_column="predictions", target_column="targets", k=4)
    pandas_summary = result.view().to_pandas()

    assert isclose(pandas_summary.loc["norm_dis_cumul_gain_k_4", "distribution/median"], 0.35202, abs_tol=0.00001)
>>>>>>> 94b3361b... Add nDCG and more unit tests
>>>>>>> 6f67958a
<|MERGE_RESOLUTION|>--- conflicted
+++ resolved
@@ -28,17 +28,8 @@
         "precision",
         "recall",
         "top_rank",
-<<<<<<< HEAD
         "average_precision",
         "norm_dis_cumul_gain"
-=======
-<<<<<<< HEAD
-        "average_precision_k_" + str(k),
-=======
-        "average_precision",
-        "norm_dis_cumul_gain"
->>>>>>> 94b3361b... Add nDCG and more unit tests
->>>>>>> 6f67958a
     ]
     for col in column_names:
         assert col in pandas_summary.index
@@ -48,17 +39,11 @@
     assert pandas_summary.loc["precision", "counts/n"] == 4
     assert pandas_summary.loc["recall", "counts/n"] == 4
     assert pandas_summary.loc["top_rank", "counts/n"] == 4
-<<<<<<< HEAD
     assert pandas_summary.loc["average_precision", "counts/n"] == 4
     assert pandas_summary.loc["norm_dis_cumul_gain", "counts/n"] == 1
-=======
-<<<<<<< HEAD
-    assert pandas_summary.loc["average_precision_k_" + str(k), "counts/n"] == 4
-=======
     assert pandas_summary.loc["average_precision", "counts/n"] == 4
     assert pandas_summary.loc["norm_dis_cumul_gain", "counts/n"] == 1
->>>>>>> 94b3361b... Add nDCG and more unit tests
->>>>>>> 6f67958a
+
 
 
 def test_log_batch_ranking_metrics_binary_simple():
@@ -78,14 +63,7 @@
         "recall_k_" + str(k),
         "top_rank",
         "average_precision_k_" + str(k),
-<<<<<<< HEAD
         "norm_dis_cumul_gain_k_" + str(k)
-=======
-<<<<<<< HEAD
-=======
-        "norm_dis_cumul_gain_k_" + str(k)
->>>>>>> 94b3361b... Add nDCG and more unit tests
->>>>>>> 6f67958a
     ]
     for col in column_names:
         assert col in pandas_summary.index
@@ -96,14 +74,7 @@
     assert pandas_summary.loc["recall_k_" + str(k), "counts/n"] == 4
     assert pandas_summary.loc["top_rank", "counts/n"] == 4
     assert pandas_summary.loc["average_precision_k_" + str(k), "counts/n"] == 4
-<<<<<<< HEAD
     assert pandas_summary.loc["norm_dis_cumul_gain_k_" + str(k), "counts/n"] == 1
-=======
-<<<<<<< HEAD
-=======
-    assert pandas_summary.loc["norm_dis_cumul_gain_k_" + str(k), "counts/n"] == 1
->>>>>>> 94b3361b... Add nDCG and more unit tests
->>>>>>> 6f67958a
 
 
 def test_log_batch_ranking_metrics_multiple_simple():
@@ -133,14 +104,7 @@
         "recall_k_" + str(k),
         "top_rank",
         "average_precision_k_" + str(k),
-<<<<<<< HEAD
         "norm_dis_cumul_gain_k_" + str(k)
-=======
-<<<<<<< HEAD
-=======
-        "norm_dis_cumul_gain_k_" + str(k)
->>>>>>> 94b3361b... Add nDCG and more unit tests
->>>>>>> 6f67958a
     ]
     for col in column_names:
         assert col in pandas_summary.index
@@ -151,14 +115,9 @@
     assert pandas_summary.loc["recall_k_" + str(k), "counts/n"] == 4
     assert pandas_summary.loc["top_rank", "counts/n"] == 4
     assert pandas_summary.loc["average_precision_k_" + str(k), "counts/n"] == 4
-<<<<<<< HEAD
-    assert pandas_summary.loc["norm_discounted_cumul_gain_k_" + str(k), "counts/n"] == 1
+    assert pandas_summary.loc["norm_dis_cumul_gain_k_" + str(k), "counts/n"] == 1
 
     assert isclose(pandas_summary.loc["norm_dis_cumul_gain_k_4", "distribution/median"], 0.35202, abs_tol=0.00001)
-=======
-<<<<<<< HEAD
-=======
-    assert pandas_summary.loc["norm_dis_cumul_gain_k_" + str(k), "counts/n"] == 1
 
 
 def test_log_batch_ranking_metrics_default_target():
@@ -227,6 +186,4 @@
     result = log_batch_ranking_metrics(data=ranking_df, prediction_column="predictions", target_column="targets", k=4)
     pandas_summary = result.view().to_pandas()
 
-    assert isclose(pandas_summary.loc["norm_dis_cumul_gain_k_4", "distribution/median"], 0.35202, abs_tol=0.00001)
->>>>>>> 94b3361b... Add nDCG and more unit tests
->>>>>>> 6f67958a
+    assert isclose(pandas_summary.loc["norm_dis_cumul_gain_k_4", "distribution/median"], 0.35202, abs_tol=0.00001)