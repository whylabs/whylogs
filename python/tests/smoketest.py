import os

os.environ["TELEMETRY_DEV"] = "1"  # noqa: E402

from whylogs import __version__, log, package_version  # noqa

"""
This is here to verify that the produced wheel includes
all the necessary dependencies. This is excersized by
the CI workflow and does not use pytest because it is
intended to test the wheel in a production environment,
not a development environment.
"""

<<<<<<< HEAD
current_version = "1.1.45.dev3"
=======
current_version = "1.1.46"
>>>>>>> a95bb2f0


def test_package_version() -> None:
    """Test package version calculation."""
    assert package_version() == current_version, f"{package_version()}!={current_version}"


def test_package_version_not_found() -> None:
    """Test package version calculation when package is not installed."""
    assert package_version(package="incorrect") == "incorrect is not installed."


def test_version() -> None:
    """Test package version number."""
    assert __version__ == current_version


def test_basic_log() -> None:
    """test basic log scenario on row data."""
    column_name = "a_column_name"
    results = log(row={column_name: 3})
    assert results is not None
    column_profile_dictionary = results.view().get_columns()
    assert column_name in column_profile_dictionary


test_package_version()
test_package_version_not_found()
test_version()
test_basic_log()<|MERGE_RESOLUTION|>--- conflicted
+++ resolved
@@ -12,11 +12,7 @@
 not a development environment.
 """
 
-<<<<<<< HEAD
-current_version = "1.1.45.dev3"
-=======
 current_version = "1.1.46"
->>>>>>> a95bb2f0
 
 
 def test_package_version() -> None:
