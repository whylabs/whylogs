--- conflicted
+++ resolved
@@ -12,11 +12,7 @@
 not a development environment.
 """
 
-<<<<<<< HEAD
-current_version = "1.0.8.dev0"
-=======
 current_version = "1.0.7"
->>>>>>> e0649444
 
 
 def test_package_version() -> None:
