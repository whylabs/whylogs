--- conflicted
+++ resolved
@@ -12,11 +12,7 @@
 not a development environment.
 """
 
-<<<<<<< HEAD
-current_version = "1.3.4-dev1"
-=======
 current_version = "1.3.5"
->>>>>>> fb02489b
 
 
 def test_package_version() -> None:
