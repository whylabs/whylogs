--- conflicted
+++ resolved
@@ -12,11 +12,7 @@
 not a development environment.
 """
 
-<<<<<<< HEAD
-current_version = "1.0.11"
-=======
 current_version = "1.0.12"
->>>>>>> 413256cb
 
 
 def test_package_version() -> None:
