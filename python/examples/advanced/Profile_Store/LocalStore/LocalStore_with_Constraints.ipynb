{
  "cells": [
    {
      "cell_type": "markdown",
      "metadata": {
        "id": "3m5JWy-PLoQW"
      },
      "source": [
        "# Local Profile Store with Constraints\n",
        "\n",
        "Hey there! In this example we will understand how to setup the `LocalStore` and use it to track changes to our incoming data. It is an implementation of the `ProfileStore` that will manage listing, reading and writing whylogs' Dataset Profiles locally.\n",
        "\n",
        "## Setting up\n",
        "The first thing you'll need to do to start using the `LocalStore` is instantiate the object and check if any profiles were written with the `list` method."
      ]
    },
    {
      "cell_type": "code",
      "execution_count": null,
      "metadata": {
        "id": "nzSrQ-IpLoQX",
        "outputId": "71cdf5c9-7832-4d9d-b7ad-1105b6a1fe94"
      },
      "outputs": [
        {
          "data": {
            "text/plain": [
              "[]"
            ]
          },
          "execution_count": 1,
          "metadata": {},
          "output_type": "execute_result"
        }
      ],
      "source": [
        "from whylogs.api.store import LocalStore\n",
        "\n",
        "store = LocalStore()\n",
        "store.list()"
      ]
    },
    {
      "cell_type": "markdown",
      "metadata": {
        "id": "6YbO3JF_LoQZ"
      },
      "source": [
        "And since we have an empty list returned, it means that we haven't used the profile store in this location so far. But we can already check that a new directory called `profile_store` was created on our working directory:"
      ]
    },
    {
      "cell_type": "code",
      "execution_count": null,
      "metadata": {
        "id": "WLI46qVVLoQa",
        "outputId": "b36b3a80-1454-4437-e5ac-4d5a03478ed0"
      },
      "outputs": [
        {
          "data": {
            "text/plain": [
              "True"
            ]
          },
          "execution_count": 2,
          "metadata": {},
          "output_type": "execute_result"
        }
      ],
      "source": [
        "import os \n",
        "\"profile_store\" in os.listdir(os.getcwd())"
      ]
    },
    {
      "cell_type": "markdown",
      "metadata": {
        "id": "U4VKuXktLoQb"
      },
      "source": [
        "## Logging profiles\n",
        "\n",
        "Now that we have our `LocalStore` configured, let's write some data to it. In order to emulate a real use-case but also maintain this notebook less complex, we will instantiate a rolling logger instance and run it for 2 minutes. The interval in which we choose to roll, the logger will rotate and persist a merged profile to the `LocalStore`. And then we will ingest the same pandas DataFrame in order to emulate multiple log calls not in sync with the rotation schedule. This tries to bring to light a real streaming case, where there is a long-living logging application that receives multiple requests and rotates the profiles to the LocalStore with a certain time-range."
      ]
    },
    {
      "cell_type": "code",
      "execution_count": null,
      "metadata": {
        "id": "eE1FTHulLoQb"
      },
      "outputs": [],
      "source": [
        "import pandas as pd \n",
        "\n",
        "df = pd.DataFrame({\"column_1\": [1,2,3,45], \"column_2\": [1,2,2,None], \"column_3\": [\"strings\", \"more\", \"strings\", \"\"]})"
      ]
    },
    {
      "cell_type": "code",
      "execution_count": null,
      "metadata": {
        "id": "12UwUEKkLoQc"
      },
      "outputs": [],
      "source": [
        "import time\n",
        "import whylogs as why\n",
        "\n",
        "with why.logger(mode=\"rolling\", interval=1, when=\"M\", base_name=\"base_model_name\") as logger:\n",
        "    logger.append_store(store=store)\n",
        "\n",
        "    for _ in range(60):\n",
        "        logger.log(df)\n",
        "        time.sleep(2)"
      ]
    },
    {
      "cell_type": "markdown",
      "metadata": {
        "id": "UCIMNomWLoQd"
      },
      "source": [
        "And then you should see new profiles created on your LocalStore. Let's investigate if that is actually the case:"
      ]
    },
    {
      "cell_type": "code",
      "execution_count": null,
      "metadata": {
        "id": "6b7G-5QlLoQd",
        "outputId": "0d3b4277-a96f-4db1-ca5d-4daf99c04c33"
      },
      "outputs": [
        {
          "data": {
            "text/plain": [
              "['profile_2022-09-30_18:49:18_yllegtf.bin',\n",
              " 'profile_2022-09-30_18:49:0_yxvtkla.bin']"
            ]
          },
          "execution_count": 5,
          "metadata": {},
          "output_type": "execute_result"
        }
      ],
      "source": [
        "profile_name = store.list()[0]\n",
        "os.listdir(f\"profile_store/{profile_name}\")"
      ]
    },
    {
      "cell_type": "markdown",
      "metadata": {
        "id": "GgrexWYnLoQe"
      },
      "source": [
        "## Read profiles from the store\n",
        "\n",
        "Another step in learning how to use the `LocalStore` is the ability to fetch back profiles. You can either do that by passing in a `ProfileNameQuery`, which will fetch all existing profiles within that name, or a `DateQuery`, that will get all written profiles for a specific datetime range. "
      ]
    },
    {
      "cell_type": "code",
      "execution_count": null,
      "metadata": {
        "id": "1Xt2B8FILoQe"
      },
      "outputs": [],
      "source": [
        "from whylogs.api.store import DateQuery, ProfileNameQuery\n",
        "\n",
        "name_query = ProfileNameQuery(profile_name=profile_name)\n",
        "\n",
        "profile_view = store.get(query=name_query)"
      ]
    },
    {
      "cell_type": "code",
      "execution_count": null,
      "metadata": {
        "id": "LoPFxqCdLoQf",
        "outputId": "1b878387-c479-4872-f669-ed152cdc567b"
      },
      "outputs": [
        {
          "data": {
            "text/html": [
              "<div>\n",
              "<style scoped>\n",
              "    .dataframe tbody tr th:only-of-type {\n",
              "        vertical-align: middle;\n",
              "    }\n",
              "\n",
              "    .dataframe tbody tr th {\n",
              "        vertical-align: top;\n",
              "    }\n",
              "\n",
              "    .dataframe thead th {\n",
              "        text-align: right;\n",
              "    }\n",
              "</style>\n",
              "<table border=\"1\" class=\"dataframe\">\n",
              "  <thead>\n",
              "    <tr style=\"text-align: right;\">\n",
              "      <th></th>\n",
              "      <th>cardinality/est</th>\n",
              "      <th>cardinality/lower_1</th>\n",
              "      <th>cardinality/upper_1</th>\n",
              "      <th>counts/n</th>\n",
              "      <th>counts/null</th>\n",
              "      <th>distribution/max</th>\n",
              "      <th>distribution/mean</th>\n",
              "      <th>distribution/median</th>\n",
              "      <th>distribution/min</th>\n",
              "      <th>distribution/n</th>\n",
              "      <th>...</th>\n",
              "      <th>distribution/stddev</th>\n",
              "      <th>frequent_items/frequent_strings</th>\n",
              "      <th>ints/max</th>\n",
              "      <th>ints/min</th>\n",
              "      <th>type</th>\n",
              "      <th>types/boolean</th>\n",
              "      <th>types/fractional</th>\n",
              "      <th>types/integral</th>\n",
              "      <th>types/object</th>\n",
              "      <th>types/string</th>\n",
              "    </tr>\n",
              "    <tr>\n",
              "      <th>column</th>\n",
              "      <th></th>\n",
              "      <th></th>\n",
              "      <th></th>\n",
              "      <th></th>\n",
              "      <th></th>\n",
              "      <th></th>\n",
              "      <th></th>\n",
              "      <th></th>\n",
              "      <th></th>\n",
              "      <th></th>\n",
              "      <th></th>\n",
              "      <th></th>\n",
              "      <th></th>\n",
              "      <th></th>\n",
              "      <th></th>\n",
              "      <th></th>\n",
              "      <th></th>\n",
              "      <th></th>\n",
              "      <th></th>\n",
              "      <th></th>\n",
              "      <th></th>\n",
              "    </tr>\n",
              "  </thead>\n",
              "  <tbody>\n",
              "    <tr>\n",
              "      <th>column_1</th>\n",
              "      <td>4.0</td>\n",
              "      <td>4.0</td>\n",
              "      <td>4.0002</td>\n",
              "      <td>240</td>\n",
              "      <td>0</td>\n",
              "      <td>45.0</td>\n",
              "      <td>12.750000</td>\n",
              "      <td>3.0</td>\n",
              "      <td>1.0</td>\n",
              "      <td>240</td>\n",
              "      <td>...</td>\n",
              "      <td>18.671909</td>\n",
              "      <td>[FrequentItem(value='2', est=60, upper=60, low...</td>\n",
              "      <td>90.0</td>\n",
              "      <td>2.0</td>\n",
              "      <td>SummaryType.COLUMN</td>\n",
              "      <td>0</td>\n",
              "      <td>0</td>\n",
              "      <td>240</td>\n",
              "      <td>0</td>\n",
              "      <td>0</td>\n",
              "    </tr>\n",
              "    <tr>\n",
              "      <th>column_2</th>\n",
              "      <td>2.0</td>\n",
              "      <td>2.0</td>\n",
              "      <td>2.0001</td>\n",
              "      <td>240</td>\n",
              "      <td>60</td>\n",
              "      <td>2.0</td>\n",
              "      <td>1.666667</td>\n",
              "      <td>2.0</td>\n",
              "      <td>1.0</td>\n",
              "      <td>180</td>\n",
              "      <td>...</td>\n",
              "      <td>0.472719</td>\n",
              "      <td>NaN</td>\n",
              "      <td>NaN</td>\n",
              "      <td>NaN</td>\n",
              "      <td>SummaryType.COLUMN</td>\n",
              "      <td>0</td>\n",
              "      <td>180</td>\n",
              "      <td>0</td>\n",
              "      <td>0</td>\n",
              "      <td>0</td>\n",
              "    </tr>\n",
              "    <tr>\n",
              "      <th>column_3</th>\n",
              "      <td>2.0</td>\n",
              "      <td>2.0</td>\n",
              "      <td>2.0001</td>\n",
              "      <td>240</td>\n",
              "      <td>0</td>\n",
              "      <td>NaN</td>\n",
              "      <td>0.000000</td>\n",
              "      <td>NaN</td>\n",
              "      <td>NaN</td>\n",
              "      <td>0</td>\n",
              "      <td>...</td>\n",
              "      <td>0.000000</td>\n",
              "      <td>[FrequentItem(value='strings', est=120, upper=...</td>\n",
              "      <td>NaN</td>\n",
              "      <td>NaN</td>\n",
              "      <td>SummaryType.COLUMN</td>\n",
              "      <td>0</td>\n",
              "      <td>0</td>\n",
              "      <td>0</td>\n",
              "      <td>0</td>\n",
              "      <td>240</td>\n",
              "    </tr>\n",
              "  </tbody>\n",
              "</table>\n",
              "<p>3 rows × 28 columns</p>\n",
              "</div>"
            ],
            "text/plain": [
              "          cardinality/est  cardinality/lower_1  cardinality/upper_1  counts/n  \\\n",
              "column                                                                          \n",
              "column_1              4.0                  4.0               4.0002       240   \n",
              "column_2              2.0                  2.0               2.0001       240   \n",
              "column_3              2.0                  2.0               2.0001       240   \n",
              "\n",
              "          counts/null  distribution/max  distribution/mean  \\\n",
              "column                                                       \n",
              "column_1            0              45.0          12.750000   \n",
              "column_2           60               2.0           1.666667   \n",
              "column_3            0               NaN           0.000000   \n",
              "\n",
              "          distribution/median  distribution/min  distribution/n  ...  \\\n",
              "column                                                           ...   \n",
              "column_1                  3.0               1.0             240  ...   \n",
              "column_2                  2.0               1.0             180  ...   \n",
              "column_3                  NaN               NaN               0  ...   \n",
              "\n",
              "          distribution/stddev  \\\n",
              "column                          \n",
              "column_1            18.671909   \n",
              "column_2             0.472719   \n",
              "column_3             0.000000   \n",
              "\n",
              "                            frequent_items/frequent_strings  ints/max  \\\n",
              "column                                                                  \n",
              "column_1  [FrequentItem(value='2', est=60, upper=60, low...      90.0   \n",
              "column_2                                                NaN       NaN   \n",
              "column_3  [FrequentItem(value='strings', est=120, upper=...       NaN   \n",
              "\n",
              "          ints/min                type  types/boolean  types/fractional  \\\n",
              "column                                                                    \n",
              "column_1       2.0  SummaryType.COLUMN              0                 0   \n",
              "column_2       NaN  SummaryType.COLUMN              0               180   \n",
              "column_3       NaN  SummaryType.COLUMN              0                 0   \n",
              "\n",
              "          types/integral  types/object types/string  \n",
              "column                                               \n",
              "column_1             240             0            0  \n",
              "column_2               0             0            0  \n",
              "column_3               0             0          240  \n",
              "\n",
              "[3 rows x 28 columns]"
            ]
          },
          "execution_count": 7,
          "metadata": {},
          "output_type": "execute_result"
        }
      ],
      "source": [
        "profile_view.to_pandas()"
      ]
    },
    {
      "cell_type": "markdown",
      "metadata": {
        "id": "-OSxeLYgLoQf"
      },
      "source": [
        "The second approach is to get from a certain date range. Since we have written only two profiles for the same minute, we will end up with the same result from before. The nice thing about this is that it will allow users to fetch profiles for a moving window of reference, as we will demonstrate below:"
      ]
    },
    {
      "cell_type": "code",
      "execution_count": null,
      "metadata": {
        "id": "txMvHjx1LoQg"
      },
      "outputs": [],
      "source": [
        "from datetime import datetime, timedelta\n",
        "\n",
        "\n",
        "date_query = DateQuery(\n",
        "    profile_name=profile_name,\n",
        "    start_date=datetime.utcnow() - timedelta(days=7),\n",
        "    end_date=datetime.utcnow()\n",
        ")\n",
        "\n",
        "timed_profile_view = store.get(query=date_query)"
      ]
    },
    {
      "cell_type": "code",
      "execution_count": null,
      "metadata": {
        "id": "H4FfZrOdLoQh",
        "outputId": "02b7079f-996c-4db1-9082-900a83169e0c"
      },
      "outputs": [
        {
          "data": {
            "text/html": [
              "<div>\n",
              "<style scoped>\n",
              "    .dataframe tbody tr th:only-of-type {\n",
              "        vertical-align: middle;\n",
              "    }\n",
              "\n",
              "    .dataframe tbody tr th {\n",
              "        vertical-align: top;\n",
              "    }\n",
              "\n",
              "    .dataframe thead th {\n",
              "        text-align: right;\n",
              "    }\n",
              "</style>\n",
              "<table border=\"1\" class=\"dataframe\">\n",
              "  <thead>\n",
              "    <tr style=\"text-align: right;\">\n",
              "      <th></th>\n",
              "      <th>cardinality/est</th>\n",
              "      <th>cardinality/lower_1</th>\n",
              "      <th>cardinality/upper_1</th>\n",
              "      <th>counts/n</th>\n",
              "      <th>counts/null</th>\n",
              "      <th>distribution/max</th>\n",
              "      <th>distribution/mean</th>\n",
              "      <th>distribution/median</th>\n",
              "      <th>distribution/min</th>\n",
              "      <th>distribution/n</th>\n",
              "      <th>...</th>\n",
              "      <th>distribution/stddev</th>\n",
              "      <th>frequent_items/frequent_strings</th>\n",
              "      <th>ints/max</th>\n",
              "      <th>ints/min</th>\n",
              "      <th>type</th>\n",
              "      <th>types/boolean</th>\n",
              "      <th>types/fractional</th>\n",
              "      <th>types/integral</th>\n",
              "      <th>types/object</th>\n",
              "      <th>types/string</th>\n",
              "    </tr>\n",
              "    <tr>\n",
              "      <th>column</th>\n",
              "      <th></th>\n",
              "      <th></th>\n",
              "      <th></th>\n",
              "      <th></th>\n",
              "      <th></th>\n",
              "      <th></th>\n",
              "      <th></th>\n",
              "      <th></th>\n",
              "      <th></th>\n",
              "      <th></th>\n",
              "      <th></th>\n",
              "      <th></th>\n",
              "      <th></th>\n",
              "      <th></th>\n",
              "      <th></th>\n",
              "      <th></th>\n",
              "      <th></th>\n",
              "      <th></th>\n",
              "      <th></th>\n",
              "      <th></th>\n",
              "      <th></th>\n",
              "    </tr>\n",
              "  </thead>\n",
              "  <tbody>\n",
              "    <tr>\n",
              "      <th>column_1</th>\n",
              "      <td>4.0</td>\n",
              "      <td>4.0</td>\n",
              "      <td>4.0002</td>\n",
              "      <td>240</td>\n",
              "      <td>0</td>\n",
              "      <td>45.0</td>\n",
              "      <td>12.750000</td>\n",
              "      <td>3.0</td>\n",
              "      <td>1.0</td>\n",
              "      <td>240</td>\n",
              "      <td>...</td>\n",
              "      <td>18.671909</td>\n",
              "      <td>[FrequentItem(value='2', est=60, upper=60, low...</td>\n",
              "      <td>90.0</td>\n",
              "      <td>2.0</td>\n",
              "      <td>SummaryType.COLUMN</td>\n",
              "      <td>0</td>\n",
              "      <td>0</td>\n",
              "      <td>240</td>\n",
              "      <td>0</td>\n",
              "      <td>0</td>\n",
              "    </tr>\n",
              "    <tr>\n",
              "      <th>column_2</th>\n",
              "      <td>2.0</td>\n",
              "      <td>2.0</td>\n",
              "      <td>2.0001</td>\n",
              "      <td>240</td>\n",
              "      <td>60</td>\n",
              "      <td>2.0</td>\n",
              "      <td>1.666667</td>\n",
              "      <td>2.0</td>\n",
              "      <td>1.0</td>\n",
              "      <td>180</td>\n",
              "      <td>...</td>\n",
              "      <td>0.472719</td>\n",
              "      <td>NaN</td>\n",
              "      <td>NaN</td>\n",
              "      <td>NaN</td>\n",
              "      <td>SummaryType.COLUMN</td>\n",
              "      <td>0</td>\n",
              "      <td>180</td>\n",
              "      <td>0</td>\n",
              "      <td>0</td>\n",
              "      <td>0</td>\n",
              "    </tr>\n",
              "    <tr>\n",
              "      <th>column_3</th>\n",
              "      <td>2.0</td>\n",
              "      <td>2.0</td>\n",
              "      <td>2.0001</td>\n",
              "      <td>240</td>\n",
              "      <td>0</td>\n",
              "      <td>NaN</td>\n",
              "      <td>0.000000</td>\n",
              "      <td>NaN</td>\n",
              "      <td>NaN</td>\n",
              "      <td>0</td>\n",
              "      <td>...</td>\n",
              "      <td>0.000000</td>\n",
              "      <td>[FrequentItem(value='strings', est=120, upper=...</td>\n",
              "      <td>NaN</td>\n",
              "      <td>NaN</td>\n",
              "      <td>SummaryType.COLUMN</td>\n",
              "      <td>0</td>\n",
              "      <td>0</td>\n",
              "      <td>0</td>\n",
              "      <td>0</td>\n",
              "      <td>240</td>\n",
              "    </tr>\n",
              "  </tbody>\n",
              "</table>\n",
              "<p>3 rows × 28 columns</p>\n",
              "</div>"
            ],
            "text/plain": [
              "          cardinality/est  cardinality/lower_1  cardinality/upper_1  counts/n  \\\n",
              "column                                                                          \n",
              "column_1              4.0                  4.0               4.0002       240   \n",
              "column_2              2.0                  2.0               2.0001       240   \n",
              "column_3              2.0                  2.0               2.0001       240   \n",
              "\n",
              "          counts/null  distribution/max  distribution/mean  \\\n",
              "column                                                       \n",
              "column_1            0              45.0          12.750000   \n",
              "column_2           60               2.0           1.666667   \n",
              "column_3            0               NaN           0.000000   \n",
              "\n",
              "          distribution/median  distribution/min  distribution/n  ...  \\\n",
              "column                                                           ...   \n",
              "column_1                  3.0               1.0             240  ...   \n",
              "column_2                  2.0               1.0             180  ...   \n",
              "column_3                  NaN               NaN               0  ...   \n",
              "\n",
              "          distribution/stddev  \\\n",
              "column                          \n",
              "column_1            18.671909   \n",
              "column_2             0.472719   \n",
              "column_3             0.000000   \n",
              "\n",
              "                            frequent_items/frequent_strings  ints/max  \\\n",
              "column                                                                  \n",
              "column_1  [FrequentItem(value='2', est=60, upper=60, low...      90.0   \n",
              "column_2                                                NaN       NaN   \n",
              "column_3  [FrequentItem(value='strings', est=120, upper=...       NaN   \n",
              "\n",
              "          ints/min                type  types/boolean  types/fractional  \\\n",
              "column                                                                    \n",
              "column_1       2.0  SummaryType.COLUMN              0                 0   \n",
              "column_2       NaN  SummaryType.COLUMN              0               180   \n",
              "column_3       NaN  SummaryType.COLUMN              0                 0   \n",
              "\n",
              "          types/integral  types/object types/string  \n",
              "column                                               \n",
              "column_1             240             0            0  \n",
              "column_2               0             0            0  \n",
              "column_3               0             0          240  \n",
              "\n",
              "[3 rows x 28 columns]"
            ]
          },
          "execution_count": 9,
          "metadata": {},
          "output_type": "execute_result"
        }
      ],
      "source": [
        "timed_profile_view.to_pandas()"
      ]
    },
    {
      "cell_type": "markdown",
      "metadata": {
        "id": "WaubvswfLoQh"
      },
      "source": [
        "So everytime you run `get` with this specified `DateQuery`, you will get 7 previous days worth of data. And this can be useful, for instance, to compare a reference profile against a newly logged one. Let's see how to do that on the next section. "
      ]
    },
    {
      "cell_type": "markdown",
      "metadata": {
        "id": "yxjB03UlLoQi"
      },
      "source": [
        ">**IMPORTANT**: Please note that even if we pass a milisecond granular datetime in the `DateQuery` range, `store.get` will always search for profiles on a daily basis. We decided to do that to simplify the API usage as well as having a more statistically significant merged profile view when reading. If this does not fit your current needs for the `LocalStore`, please submit an issue on our Github repo and also feel free to ask others on our [community Slack](http://join.slack.whylabs.ai/).  "
      ]
    },
    {
      "cell_type": "markdown",
      "metadata": {
        "id": "bq9rzwHfLoQi"
      },
      "source": [
        "## Validating profiles with the Local Store\n",
        "\n",
        "Now let's use this new functionality to validate incoming profiles! This will be useful to trigger some actions when receiving incoming data, for example. In order to do that, we will need a set of fixed rules for the Validator, as well as a well-defined set of Constraints, so we can do comparisons while profiling and also after profiling. So let's get to it."
      ]
    },
    {
      "cell_type": "code",
      "execution_count": null,
      "metadata": {
        "id": "jTczD-e_LoQj"
      },
      "outputs": [],
      "source": [
        "from whylogs.core.relations import Not, Predicate\n",
        "\n",
        "X = Predicate()\n",
        "\n",
        "name_condition = {\"is_not_value\": Not(X.equals(\"John\"))}"
      ]
    },
    {
      "cell_type": "markdown",
      "metadata": {
        "id": "jmE3n6vLLoQk"
      },
      "source": [
        "After defining the conditions that we wish to validate, we need to set the callback that will be triggered when this condition is met. We will simply print something to the screen for this example, but in a real usage scenario, you could possibly stop your processes and trigger an alert to your central communications channel, for example :) "
      ]
    },
    {
      "cell_type": "code",
      "execution_count": null,
      "metadata": {
        "id": "31AjcP9OLoQk"
      },
      "outputs": [],
      "source": [
        "from typing import Any\n",
        "\n",
        "def do_something_important(validator_name: str, condition_name: str, value: Any):\n",
        "    print(f\"Validator {validator_name} failed! Condition name {condition_name} failed for value {value}\")\n"
      ]
    },
    {
      "cell_type": "markdown",
      "metadata": {
        "id": "-xggTkUPLoQl"
      },
      "source": [
        "Lastly, we need to create the validator, that will take in the condition that we set along with the callback function."
      ]
    },
    {
      "cell_type": "code",
      "execution_count": null,
      "metadata": {
        "id": "H8pKQrn3LoQl"
      },
      "outputs": [],
      "source": [
        "from whylogs.core.validators import ConditionValidator\n",
        "\n",
        "\n",
        "name_validator = ConditionValidator(\n",
        "    name=\"no_one_named_john\",\n",
        "    conditions=name_condition,\n",
        "    actions=[do_something_important],\n",
        ")"
      ]
    },
    {
      "cell_type": "markdown",
      "metadata": {
        "id": "RcMefgy0LoQl"
      },
      "source": [
        "And now we will map the condition to specific columns: "
      ]
    },
    {
      "cell_type": "code",
      "execution_count": null,
      "metadata": {
        "id": "VOQTrYxpLoQm"
      },
      "outputs": [],
      "source": [
        "validators = {\n",
        "    \"column_3\": [name_validator]\n",
        "}"
      ]
    },
    {
      "cell_type": "markdown",
      "metadata": {
        "id": "8EL952iBLoQm"
      },
      "source": [
        "Finally, we can again log incoming data. For this example, we will log data for approximately 2 minutes, which will dump 2 new profiles to our `LocalStore`. Then, we will introduce data that won't match the validator condition, and we will see the callback being executed while logging! Please note that both DataFrames follow the **same schema**, only invalid data is being brought to the second one."
      ]
    },
    {
      "cell_type": "code",
      "execution_count": null,
      "metadata": {
        "id": "zGm8R8dNLoQn",
        "outputId": "3cee14ee-c3e7-4f3d-ef47-e3b924e6ce3f"
      },
      "outputs": [
        {
          "name": "stdout",
          "output_type": "stream",
          "text": [
            "Validator no_one_named_john failed! Condition name is_not_value failed for value John\n"
          ]
        }
      ],
      "source": [
        "from whylogs.core.schema import DatasetSchema\n",
        "import whylogs as why\n",
        "\n",
        "schema = DatasetSchema(validators=validators)\n",
        "with why.logger(schema=schema, mode=\"rolling\", base_name=\"base_model_name\", interval=1, when=\"M\") as logger:\n",
        "    logger.append_store(store=store)\n",
        "\n",
        "    for _ in range(60):\n",
        "        logger.log(df)\n",
        "        time.sleep(2)\n",
        "\n",
        "    new_df = pd.DataFrame({\"column_1\": [1,2,3,45], \"column_2\": [1,2,2,None], \"column_3\": [\"John\", \"more\", \"strings\", \"\"]})\n",
        "\n",
        "    logger.log(new_df)"
      ]
    },
    {
      "cell_type": "markdown",
      "metadata": {
        "id": "xaUExgljLoQn"
      },
      "source": [
        "And as we can see, the validation failed, since we introduced a DataFrame with an invalid data point! Let's check how does the stored profile look like:"
      ]
    },
    {
      "cell_type": "code",
      "execution_count": null,
      "metadata": {
        "id": "JPyEE4RyLoQn",
        "outputId": "f1c9177b-14e2-4999-ba3c-e9ca7da3122c"
      },
      "outputs": [
        {
          "data": {
            "text/html": [
              "<div>\n",
              "<style scoped>\n",
              "    .dataframe tbody tr th:only-of-type {\n",
              "        vertical-align: middle;\n",
              "    }\n",
              "\n",
              "    .dataframe tbody tr th {\n",
              "        vertical-align: top;\n",
              "    }\n",
              "\n",
              "    .dataframe thead th {\n",
              "        text-align: right;\n",
              "    }\n",
              "</style>\n",
              "<table border=\"1\" class=\"dataframe\">\n",
              "  <thead>\n",
              "    <tr style=\"text-align: right;\">\n",
              "      <th></th>\n",
              "      <th>cardinality/est</th>\n",
              "      <th>cardinality/lower_1</th>\n",
              "      <th>cardinality/upper_1</th>\n",
              "      <th>counts/n</th>\n",
              "      <th>counts/null</th>\n",
              "      <th>distribution/max</th>\n",
              "      <th>distribution/mean</th>\n",
              "      <th>distribution/median</th>\n",
              "      <th>distribution/min</th>\n",
              "      <th>distribution/n</th>\n",
              "      <th>...</th>\n",
              "      <th>distribution/stddev</th>\n",
              "      <th>frequent_items/frequent_strings</th>\n",
              "      <th>ints/max</th>\n",
              "      <th>ints/min</th>\n",
              "      <th>type</th>\n",
              "      <th>types/boolean</th>\n",
              "      <th>types/fractional</th>\n",
              "      <th>types/integral</th>\n",
              "      <th>types/object</th>\n",
              "      <th>types/string</th>\n",
              "    </tr>\n",
              "    <tr>\n",
              "      <th>column</th>\n",
              "      <th></th>\n",
              "      <th></th>\n",
              "      <th></th>\n",
              "      <th></th>\n",
              "      <th></th>\n",
              "      <th></th>\n",
              "      <th></th>\n",
              "      <th></th>\n",
              "      <th></th>\n",
              "      <th></th>\n",
              "      <th></th>\n",
              "      <th></th>\n",
              "      <th></th>\n",
              "      <th></th>\n",
              "      <th></th>\n",
              "      <th></th>\n",
              "      <th></th>\n",
              "      <th></th>\n",
              "      <th></th>\n",
              "      <th></th>\n",
              "      <th></th>\n",
              "    </tr>\n",
              "  </thead>\n",
              "  <tbody>\n",
              "    <tr>\n",
              "      <th>column_1</th>\n",
              "      <td>4.0</td>\n",
              "      <td>4.0</td>\n",
              "      <td>4.00020</td>\n",
              "      <td>484</td>\n",
              "      <td>0</td>\n",
              "      <td>45.0</td>\n",
              "      <td>12.750000</td>\n",
              "      <td>3.0</td>\n",
              "      <td>1.0</td>\n",
              "      <td>484</td>\n",
              "      <td>...</td>\n",
              "      <td>18.652247</td>\n",
              "      <td>[FrequentItem(value='2', est=121, upper=121, l...</td>\n",
              "      <td>180.0</td>\n",
              "      <td>4.0</td>\n",
              "      <td>SummaryType.COLUMN</td>\n",
              "      <td>0</td>\n",
              "      <td>0</td>\n",
              "      <td>484</td>\n",
              "      <td>0</td>\n",
              "      <td>0</td>\n",
              "    </tr>\n",
              "    <tr>\n",
              "      <th>column_2</th>\n",
              "      <td>2.0</td>\n",
              "      <td>2.0</td>\n",
              "      <td>2.00010</td>\n",
              "      <td>484</td>\n",
              "      <td>121</td>\n",
              "      <td>2.0</td>\n",
              "      <td>1.666667</td>\n",
              "      <td>2.0</td>\n",
              "      <td>1.0</td>\n",
              "      <td>363</td>\n",
              "      <td>...</td>\n",
              "      <td>0.472055</td>\n",
              "      <td>NaN</td>\n",
              "      <td>NaN</td>\n",
              "      <td>NaN</td>\n",
              "      <td>SummaryType.COLUMN</td>\n",
              "      <td>0</td>\n",
              "      <td>363</td>\n",
              "      <td>0</td>\n",
              "      <td>0</td>\n",
              "      <td>0</td>\n",
              "    </tr>\n",
              "    <tr>\n",
              "      <th>column_3</th>\n",
              "      <td>3.0</td>\n",
              "      <td>3.0</td>\n",
              "      <td>3.00015</td>\n",
              "      <td>484</td>\n",
              "      <td>0</td>\n",
              "      <td>NaN</td>\n",
              "      <td>0.000000</td>\n",
              "      <td>NaN</td>\n",
              "      <td>NaN</td>\n",
              "      <td>0</td>\n",
              "      <td>...</td>\n",
              "      <td>0.000000</td>\n",
              "      <td>[FrequentItem(value='strings', est=241, upper=...</td>\n",
              "      <td>NaN</td>\n",
              "      <td>NaN</td>\n",
              "      <td>SummaryType.COLUMN</td>\n",
              "      <td>0</td>\n",
              "      <td>0</td>\n",
              "      <td>0</td>\n",
              "      <td>0</td>\n",
              "      <td>484</td>\n",
              "    </tr>\n",
              "  </tbody>\n",
              "</table>\n",
              "<p>3 rows × 28 columns</p>\n",
              "</div>"
            ],
            "text/plain": [
              "          cardinality/est  cardinality/lower_1  cardinality/upper_1  counts/n  \\\n",
              "column                                                                          \n",
              "column_1              4.0                  4.0              4.00020       484   \n",
              "column_2              2.0                  2.0              2.00010       484   \n",
              "column_3              3.0                  3.0              3.00015       484   \n",
              "\n",
              "          counts/null  distribution/max  distribution/mean  \\\n",
              "column                                                       \n",
              "column_1            0              45.0          12.750000   \n",
              "column_2          121               2.0           1.666667   \n",
              "column_3            0               NaN           0.000000   \n",
              "\n",
              "          distribution/median  distribution/min  distribution/n  ...  \\\n",
              "column                                                           ...   \n",
              "column_1                  3.0               1.0             484  ...   \n",
              "column_2                  2.0               1.0             363  ...   \n",
              "column_3                  NaN               NaN               0  ...   \n",
              "\n",
              "          distribution/stddev  \\\n",
              "column                          \n",
              "column_1            18.652247   \n",
              "column_2             0.472055   \n",
              "column_3             0.000000   \n",
              "\n",
              "                            frequent_items/frequent_strings  ints/max  \\\n",
              "column                                                                  \n",
              "column_1  [FrequentItem(value='2', est=121, upper=121, l...     180.0   \n",
              "column_2                                                NaN       NaN   \n",
              "column_3  [FrequentItem(value='strings', est=241, upper=...       NaN   \n",
              "\n",
              "          ints/min                type  types/boolean  types/fractional  \\\n",
              "column                                                                    \n",
              "column_1       4.0  SummaryType.COLUMN              0                 0   \n",
              "column_2       NaN  SummaryType.COLUMN              0               363   \n",
              "column_3       NaN  SummaryType.COLUMN              0                 0   \n",
              "\n",
              "          types/integral  types/object types/string  \n",
              "column                                               \n",
              "column_1             484             0            0  \n",
              "column_2               0             0            0  \n",
              "column_3               0             0          484  \n",
              "\n",
              "[3 rows x 28 columns]"
            ]
          },
          "execution_count": 15,
          "metadata": {},
          "output_type": "execute_result"
        }
      ],
      "source": [
        "name_query = ProfileNameQuery(profile_name=\"base_model_name\")\n",
        "profile_view = store.get(query=name_query)\n",
        "profile_view.to_pandas()"
      ]
    },
    {
      "cell_type": "markdown",
      "metadata": {
        "id": "hR1htGNGLoQo"
      },
      "source": [
        "## Comparing profiles with the Profile Store\n",
        "\n",
        "Last thing we wanted to demonstrate is the ability to fetch ever-moving reference profiles from the `LocalStore` and use them to compare to recently profile data. We will use whylogs' Constraints module along with the `LocalStore` and we will see how users might benefit from it in the future. In order to do that, we will make two queries to the store, one of them will be our reference, and the other one will aggregate only today's worth of data."
      ]
    },
    {
      "cell_type": "code",
      "execution_count": null,
      "metadata": {
        "id": "BIh9aErWLoQo"
      },
      "outputs": [],
      "source": [
        "store = LocalStore()\n",
        "\n",
        "today_query = DateQuery(start_date=datetime.utcnow(), profile_name=\"base_model_name\")\n",
        "reference_query = DateQuery(start_date=datetime.now() - timedelta(days=7), end_date=datetime.now(), profile_name=\"base_model_name\")\n",
        "\n",
        "today_profile = store.get(query=today_query)\n",
        "reference_profile = store.get(query=reference_query)"
      ]
    },
    {
      "cell_type": "markdown",
      "metadata": {
        "id": "EnwcVHAiLoQo"
      },
      "source": [
        "With both profiles read, now what we need to do is define our constraints suite. For demonstration purposes, we will check if the column values are **not** greater than the average of the reference. "
      ]
    },
    {
      "cell_type": "code",
      "execution_count": null,
      "metadata": {
        "id": "61CSvxCjLoQp",
        "outputId": "2053f477-a1b2-430c-d8e6-929b39119900"
      },
      "outputs": [
        {
          "name": "stdout",
          "output_type": "stream",
          "text": [
            "False\n",
            "[('null percentage of column_2 lower than 0.4', 1, 0), ('column_1 greater than number 12.75', 0, 1)]\n"
          ]
        }
      ],
      "source": [
        "from whylogs.core.constraints import ConstraintsBuilder\n",
        "from whylogs.core.constraints.factories import greater_than_number, null_percentage_below_number\n",
        "\n",
        "reference_mean = reference_profile.get_column(\"column_1\").get_metric(\"distribution\").avg\n",
        "\n",
        "builder = ConstraintsBuilder(dataset_profile_view=today_profile)\n",
        "builder.add_constraint(null_percentage_below_number(column_name=\"column_2\", number=0.4))\n",
        "builder.add_constraint(greater_than_number(column_name=\"column_1\", number=reference_mean))\n",
        "\n",
        "constraints = builder.build()\n",
        "print(constraints.validate())\n",
        "print(constraints.report())"
      ]
    },
    {
      "cell_type": "markdown",
      "metadata": {
        "id": "evqC4rNELoQp"
      },
      "source": [
        "So we have just validated our recently read profile against the reference, which has 7 days worth of profiles. We can also mix the reference profile checks with other ones just for the newest. \n",
        "Hopefully this short demonstration notebook can bring some of the features that the `LocalStore` brings to help you make the most out of whylogs and make your data and ML pipelines more robust and responsible. To learn more, check out our [other examples](https://github.com/whylabs/whylogs/tree/mainline/python/examples)."
      ]
    }
  ],
  "metadata": {
    "kernelspec": {
      "display_name": "Python 3.9.13 ('.venv': poetry)",
      "language": "python",
      "name": "python3"
    },
    "language_info": {
      "codemirror_mode": {
        "name": "ipython",
        "version": 3
      },
      "file_extension": ".py",
      "mimetype": "text/x-python",
      "name": "python",
      "nbconvert_exporter": "python",
      "pygments_lexer": "ipython3",
      "version": "3.9.13"
    },
    "orig_nbformat": 4,
    "vscode": {
      "interpreter": {
        "hash": "0f484380554f045e8316d9ef136659363ef199c84a7347221e49b73e46486d36"
      }
    },
    "colab": {
      "provenance": []
    }
<<<<<<< HEAD
=======
   ],
   "source": [
    "from whylogs.core.constraints import ConstraintsBuilder\n",
    "from whylogs.core.constraints.factories import greater_than_number, null_percentage_below_number\n",
    "\n",
    "reference_mean = reference_profile.get_column(\"column_1\").get_metric(\"distribution\").avg\n",
    "\n",
    "builder = ConstraintsBuilder(dataset_profile_view=today_profile)\n",
    "builder.add_constraint(null_percentage_below_number(column_name=\"column_2\", number=0.4))\n",
    "builder.add_constraint(greater_than_number(column_name=\"column_1\", number=reference_mean))\n",
    "\n",
    "constraints = builder.build()\n",
    "print(constraints.validate())\n",
    "print(constraints.generate_constraints_report())"
   ]
  },
  {
   "cell_type": "markdown",
   "metadata": {},
   "source": [
    "So we have just validated our recently read profile against the reference, which has 7 days worth of profiles. We can also mix the reference profile checks with other ones just for the newest. \n",
    "Hopefully this short demonstration notebook can bring some of the features that the `LocalStore` brings to help you make the most out of whylogs and make your data and ML pipelines more robust and responsible. To learn more, check out our [other examples](https://github.com/whylabs/whylogs/tree/mainline/python/examples)."
   ]
  }
 ],
 "metadata": {
  "kernelspec": {
   "display_name": "Python 3.9.13 ('.venv': poetry)",
   "language": "python",
   "name": "python3"
  },
  "language_info": {
   "codemirror_mode": {
    "name": "ipython",
    "version": 3
   },
   "file_extension": ".py",
   "mimetype": "text/x-python",
   "name": "python",
   "nbconvert_exporter": "python",
   "pygments_lexer": "ipython3",
   "version": "3.9.13"
>>>>>>> cae6136d
  },
  "nbformat": 4,
  "nbformat_minor": 0
}<|MERGE_RESOLUTION|>--- conflicted
+++ resolved
@@ -1108,8 +1108,6 @@
     "colab": {
       "provenance": []
     }
-<<<<<<< HEAD
-=======
    ],
    "source": [
     "from whylogs.core.constraints import ConstraintsBuilder\n",
@@ -1152,7 +1150,6 @@
    "nbconvert_exporter": "python",
    "pygments_lexer": "ipython3",
    "version": "3.9.13"
->>>>>>> cae6136d
   },
   "nbformat": 4,
   "nbformat_minor": 0
