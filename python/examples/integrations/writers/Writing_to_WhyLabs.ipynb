{
 "cells": [
  {
   "cell_type": "markdown",
   "metadata": {},
   "source": [
    "# Writing Profiles to WhyLabs"
   ]
  },
  {
   "cell_type": "markdown",
   "metadata": {},
   "source": [
    "[![Open in Colab](https://colab.research.google.com/assets/colab-badge.svg)](https://colab.research.google.com/github/whylabs/whylogs/blob/mainline/python/examples/integrations/writers/Writing_to_WhyLabs.ipynb)"
   ]
  },
  {
   "cell_type": "markdown",
   "metadata": {},
   "source": [
    "In this example, we'll show how to send your logged profiles to your monitoring dashboard at WhyLabs Platform.\n",
    "We will:\n",
    "\n",
    "- Define environment variables with the appropriate Credentials and IDs\n",
    "- Log data into a profile\n",
    "- Use the WhyLabs Writer to send the profile to your Project at WhyLabs"
   ]
  },
  {
   "cell_type": "markdown",
   "metadata": {},
   "source": [
    "## Installing whylogs\n",
    "\n",
    "First, let's install __whylogs__. Since we want to write to WhyLabs, we'll also install the __whylabs__ extra.\n",
    "\n",
    "If you don't have it installed already, uncomment the line below:"
   ]
  },
  {
   "cell_type": "code",
   "execution_count": 1,
   "metadata": {},
   "outputs": [],
   "source": [
    "# %pip install whylogs[whylabs]"
   ]
  },
  {
   "cell_type": "markdown",
   "metadata": {},
   "source": [
    "## ✔️ Setting the Environment Variables"
   ]
  },
  {
   "cell_type": "markdown",
   "metadata": {},
   "source": [
    "In order to send our profile to WhyLabs, let's first set up an account. You can skip this if you already have an account and a model set up.\n",
    "\n",
    "We will need three pieces of information:\n",
    "\n",
    "- API token\n",
    "- Organization ID\n",
    "- Dataset ID (or model-id)\n",
    "\n",
    "Go to https://whylabs.ai/free and grab a free account. You can follow along with the examples if you wish, but if you’re interested in only following this demonstration, you can go ahead and skip the quick start instructions.\n",
    "\n",
    "After that, you’ll be prompted to create an API token. Once you create it, copy and store it locally. The second important information here is your org ID. Take note of it as well. After you get your API Token and Org ID, you can go to https://hub.whylabsapp.com/models to see your projects dashboard. You can create a new project and take note of it's ID (if it's a model project it will look like `model-xxxx`)."
   ]
  },
  {
   "cell_type": "markdown",
   "metadata": {},
   "source": [
    "We'll now set the credentials as environment variables. The WhyLabs Writer will check for the existence of these variables in order to send the profiles to your dashboard."
   ]
  },
  {
   "cell_type": "code",
   "execution_count": 12,
   "metadata": {},
   "outputs": [
    {
     "name": "stdout",
     "output_type": "stream",
     "text": [
      "Enter your WhyLabs Org ID\n",
      "Enter your WhyLabs Dataset ID\n",
      "Enter your WhyLabs API key\n",
      "Using API Key ID:  \n"
     ]
    }
   ],
   "source": [
    "import getpass\n",
    "import os\n",
    "\n",
    "# set your org-id here - should be something like \"org-xxxx\"\n",
    "print(\"Enter your WhyLabs Org ID\") \n",
    "os.environ[\"WHYLABS_DEFAULT_ORG_ID\"] = input()\n",
    "\n",
    "# set your datased_id (or model_id) here - should be something like \"model-xxxx\"\n",
    "print(\"Enter your WhyLabs Dataset ID\")\n",
    "os.environ[\"WHYLABS_DEFAULT_DATASET_ID\"] = input()\n",
    "\n",
    "\n",
    "# set your API key here\n",
    "print(\"Enter your WhyLabs API key\")\n",
    "os.environ[\"WHYLABS_API_KEY\"] = getpass.getpass()\n",
    "print(\"Using API Key ID: \", os.environ[\"WHYLABS_API_KEY\"][0:10])\n"
   ]
  },
  {
   "cell_type": "markdown",
   "metadata": {},
   "source": [
    "## Fetching the Data"
   ]
  },
  {
   "cell_type": "markdown",
   "metadata": {},
   "source": [
    "For demonstration, let's use data for transactions from a small retail business:"
   ]
  },
  {
   "cell_type": "code",
   "execution_count": 14,
   "metadata": {},
   "outputs": [
    {
     "data": {
      "text/html": [
       "<div>\n",
       "<style scoped>\n",
       "    .dataframe tbody tr th:only-of-type {\n",
       "        vertical-align: middle;\n",
       "    }\n",
       "\n",
       "    .dataframe tbody tr th {\n",
       "        vertical-align: top;\n",
       "    }\n",
       "\n",
       "    .dataframe thead th {\n",
       "        text-align: right;\n",
       "    }\n",
       "</style>\n",
       "<table border=\"1\" class=\"dataframe\">\n",
       "  <thead>\n",
       "    <tr style=\"text-align: right;\">\n",
       "      <th></th>\n",
       "      <th>Transaction ID</th>\n",
       "      <th>Customer ID</th>\n",
       "      <th>Quantity</th>\n",
       "      <th>Item Price</th>\n",
       "      <th>Total Tax</th>\n",
       "      <th>Total Amount</th>\n",
       "      <th>Store Type</th>\n",
       "      <th>Product Category</th>\n",
       "      <th>Product Subcategory</th>\n",
       "      <th>Gender</th>\n",
       "      <th>Transaction Type</th>\n",
       "      <th>Age</th>\n",
       "    </tr>\n",
       "  </thead>\n",
       "  <tbody>\n",
       "    <tr>\n",
       "      <th>0</th>\n",
       "      <td>T14259136777</td>\n",
       "      <td>C274477</td>\n",
       "      <td>1</td>\n",
       "      <td>148.9</td>\n",
       "      <td>15.6345</td>\n",
       "      <td>164.5345</td>\n",
       "      <td>TeleShop</td>\n",
       "      <td>Electronics</td>\n",
       "      <td>Audio and video</td>\n",
       "      <td>F</td>\n",
       "      <td>Purchase</td>\n",
       "      <td>37.0</td>\n",
       "    </tr>\n",
       "    <tr>\n",
       "      <th>1</th>\n",
       "      <td>T7313351894</td>\n",
       "      <td>C267568</td>\n",
       "      <td>4</td>\n",
       "      <td>48.1</td>\n",
       "      <td>20.2020</td>\n",
       "      <td>212.6020</td>\n",
       "      <td>Flagship store</td>\n",
       "      <td>Home and kitchen</td>\n",
       "      <td>Furnishing</td>\n",
       "      <td>M</td>\n",
       "      <td>Purchase</td>\n",
       "      <td>25.0</td>\n",
       "    </tr>\n",
       "    <tr>\n",
       "      <th>2</th>\n",
       "      <td>T37745642681</td>\n",
       "      <td>C267098</td>\n",
       "      <td>1</td>\n",
       "      <td>10.9</td>\n",
       "      <td>1.1445</td>\n",
       "      <td>12.0445</td>\n",
       "      <td>Flagship store</td>\n",
       "      <td>Footwear</td>\n",
       "      <td>Mens</td>\n",
       "      <td>F</td>\n",
       "      <td>Purchase</td>\n",
       "      <td>42.0</td>\n",
       "    </tr>\n",
       "    <tr>\n",
       "      <th>3</th>\n",
       "      <td>T13861409908</td>\n",
       "      <td>C271608</td>\n",
       "      <td>2</td>\n",
       "      <td>135.2</td>\n",
       "      <td>28.3920</td>\n",
       "      <td>298.7920</td>\n",
       "      <td>MBR</td>\n",
       "      <td>Footwear</td>\n",
       "      <td>Mens</td>\n",
       "      <td>F</td>\n",
       "      <td>Purchase</td>\n",
       "      <td>43.0</td>\n",
       "    </tr>\n",
       "    <tr>\n",
       "      <th>4</th>\n",
       "      <td>T58956348529</td>\n",
       "      <td>C272484</td>\n",
       "      <td>4</td>\n",
       "      <td>144.3</td>\n",
       "      <td>60.6060</td>\n",
       "      <td>637.8060</td>\n",
       "      <td>TeleShop</td>\n",
       "      <td>Clothing</td>\n",
       "      <td>Mens</td>\n",
       "      <td>F</td>\n",
       "      <td>Purchase</td>\n",
       "      <td>39.0</td>\n",
       "    </tr>\n",
       "  </tbody>\n",
       "</table>\n",
       "</div>"
      ],
      "text/plain": [
       "  Transaction ID Customer ID  Quantity  Item Price  Total Tax  Total Amount  \\\n",
       "0   T14259136777     C274477         1       148.9    15.6345      164.5345   \n",
       "1    T7313351894     C267568         4        48.1    20.2020      212.6020   \n",
       "2   T37745642681     C267098         1        10.9     1.1445       12.0445   \n",
       "3   T13861409908     C271608         2       135.2    28.3920      298.7920   \n",
       "4   T58956348529     C272484         4       144.3    60.6060      637.8060   \n",
       "\n",
       "       Store Type  Product Category Product Subcategory Gender  \\\n",
       "0        TeleShop       Electronics     Audio and video      F   \n",
       "1  Flagship store  Home and kitchen          Furnishing      M   \n",
       "2  Flagship store          Footwear                Mens      F   \n",
       "3             MBR          Footwear                Mens      F   \n",
       "4        TeleShop          Clothing                Mens      F   \n",
       "\n",
       "  Transaction Type   Age  \n",
       "0         Purchase  37.0  \n",
       "1         Purchase  25.0  \n",
       "2         Purchase  42.0  \n",
       "3         Purchase  43.0  \n",
       "4         Purchase  39.0  "
      ]
     },
     "execution_count": 14,
     "metadata": {},
     "output_type": "execute_result"
    }
   ],
   "source": [
    "import pandas as pd\n",
    "\n",
    "csv_url = \"https://whylabs-public.s3.us-west-2.amazonaws.com/datasets/tour/current.csv\"\n",
    "df = pd.read_csv(csv_url)\n",
    "\n",
    "df.head()"
   ]
  },
  {
   "cell_type": "markdown",
   "metadata": {},
   "source": [
    "## 📊 Profiling the Data"
   ]
  },
  {
   "cell_type": "markdown",
   "metadata": {},
   "source": [
    "Let's profile the data with whylogs:"
   ]
  },
  {
   "cell_type": "code",
   "execution_count": 15,
   "metadata": {},
   "outputs": [
    {
     "name": "stderr",
     "output_type": "stream",
     "text": [
      "No timezone set in the datetime_timestamp object. Default to local timezone\n"
     ]
    }
   ],
   "source": [
    "import whylogs as why\n",
    "from datetime import datetime\n",
    "\n",
    "current_date = datetime.now()\n",
    "profile = why.log(df).profile()\n",
    "profile.set_dataset_timestamp(current_date)"
   ]
  },
  {
   "cell_type": "markdown",
   "metadata": {},
   "source": [
    "We're also setting the profile's dataset timestamp as the current datetime. If this is not set, the Writer would simply assign the current datetime automatically to the profile.\n",
    "\n",
    "You can set the timestamp to past dates, if you want to backfill data into your dashboard. You should see data for the last 14 days at your dashboard within seconds or minutes once you send it."
   ]
  },
  {
   "cell_type": "markdown",
   "metadata": {},
   "source": [
    "## ✍️ The WhyLabs Writer"
   ]
  },
  {
   "cell_type": "markdown",
   "metadata": {},
   "source": [
    "Now, you can simply create a WhyLabsWriter object and use it to send your profiles, like this:"
   ]
  },
  {
   "cell_type": "code",
   "execution_count": 4,
   "metadata": {},
   "outputs": [
    {
     "data": {
      "text/plain": [
       "<Response [200]>"
      ]
     },
     "execution_count": 4,
     "metadata": {},
     "output_type": "execute_result"
    }
   ],
   "source": [
    "from whylogs.api.writer.whylabs import WhyLabsWriter\n",
    "\n",
    "writer = WhyLabsWriter()\n",
    "writer.write(profile=profile.view())"
   ]
  },
  {
   "cell_type": "markdown",
   "metadata": {},
   "source": [
    "A `200` response should mean that it went through successfully.\n",
    "\n",
    "The writer expects a __Profile View__ as parameter."
   ]
  },
  {
   "cell_type": "markdown",
   "metadata": {},
   "source": [
    "### Option #2: Profile Result writer"
   ]
  },
  {
   "cell_type": "markdown",
   "metadata": {},
   "source": [
    "A second way to write to WhyLabs is by directly using the `writer` method of a __Profile Result__ set, like this:"
   ]
  },
  {
   "cell_type": "code",
   "execution_count": 15,
   "metadata": {},
   "outputs": [],
   "source": [
    "profile_results = why.log(df)\n",
    "profile_results.writer(\"whylabs\").write()"
   ]
  },
  {
   "cell_type": "markdown",
   "metadata": {},
   "source": [
    "## 🔍 A Look on the Other Side"
   ]
  },
  {
   "cell_type": "markdown",
   "metadata": {},
   "source": [
    "Now, check your dashboard to verify everything went ok. At the __Profile__ tab, you should see something like this:"
   ]
  },
  {
   "cell_type": "markdown",
   "metadata": {},
   "source": [
    "![alt text](images/whylabs.png)\n"
   ]
  },
  {
   "cell_type": "markdown",
   "metadata": {},
   "source": [
    "## Going from One to Many Profiles"
   ]
  },
  {
   "cell_type": "markdown",
   "metadata": {},
   "source": [
    "This was a simple example on how you can send a single profile to WhyLabs.\n",
    "\n",
    "To better experience WhyLab's features, try sending multiple profiles for a number of days to visualize how the feature's metrics change over time!\n",
    "To do that, follow the same steps shown here, but setting the dataset timestamp to past days for backfill.\n",
    "\n",
    "The following code snippet is a very simple way to do that. We're just tweaking the code in the previous sessions in order to split the dataframe into seven chunks, and logging each chunk for a given day:"
   ]
  },
  {
   "cell_type": "code",
   "execution_count": null,
   "metadata": {},
   "outputs": [],
   "source": [
    "import numpy as np\n",
    "from datetime import datetime, timedelta\n",
    "from whylogs.api.writer.whylabs import WhyLabsWriter\n",
    "\n",
    "writer = WhyLabsWriter()\n",
    "\n",
    "df_splits = np.array_split(df, 7)\n",
    "\n",
    "def log_data(df,timestamp):\n",
    "    profile = why.log(df).profile()\n",
    "    profile.set_dataset_timestamp(timestamp)\n",
    "    writer.write(profile=profile.view())\n",
    "    print(\"Logged profile for {}\".format(timestamp))\n",
    "\n",
    "# This will log each data split for the last 7 days, starting with the current date and finishing 7 days in the past\n",
    "for day, df_split in enumerate(df_splits):\n",
    "    dataset_timestamp = datetime.now() - timedelta(days=day)\n",
    "    log_data(df_split,dataset_timestamp)"
   ]
  },
  {
   "cell_type": "markdown",
   "metadata": {},
   "source": [
    "This should give you a quick way to look at how your features can be monitored over time!"
   ]
  }
 ],
 "metadata": {
  "kernelspec": {
   "display_name": "Python 3.8.10 ('.venv': poetry)",
   "language": "python",
   "name": "python3"
  },
  "language_info": {
   "codemirror_mode": {
    "name": "ipython",
    "version": 3
   },
   "file_extension": ".py",
   "mimetype": "text/x-python",
   "name": "python",
   "nbconvert_exporter": "python",
   "pygments_lexer": "ipython3",
   "version": "3.8.10"
  },
  "orig_nbformat": 4,
  "vscode": {
   "interpreter": {
<<<<<<< HEAD
    "hash": "d39f874c9b8a97550ecbd783714b95e79c9b905449b34f44c40e3bf053b54b41"
=======
    "hash": "8430e7bcc333486e417258c6fadac662061ebd166d9f3c5ccb12c1968aa41625"
>>>>>>> 413256cb
   }
  }
 },
 "nbformat": 4,
 "nbformat_minor": 2
}<|MERGE_RESOLUTION|>--- conflicted
+++ resolved
@@ -493,11 +493,7 @@
   "orig_nbformat": 4,
   "vscode": {
    "interpreter": {
-<<<<<<< HEAD
-    "hash": "d39f874c9b8a97550ecbd783714b95e79c9b905449b34f44c40e3bf053b54b41"
-=======
     "hash": "8430e7bcc333486e417258c6fadac662061ebd166d9f3c5ccb12c1968aa41625"
->>>>>>> 413256cb
    }
   }
  },
