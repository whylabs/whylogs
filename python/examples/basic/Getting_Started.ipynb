--- conflicted
+++ resolved
@@ -65,11 +65,7 @@
    "metadata": {},
    "outputs": [],
    "source": [
-<<<<<<< HEAD
-    "! pip install -q whylogs --pre"
-=======
     "%pip install -q whylogs"
->>>>>>> ed9d8c8d
    ]
   },
   {
