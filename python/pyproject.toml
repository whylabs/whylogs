[tool.poetry]
name = "whylogs"
version = "1.1.37"
description = "Profile and monitor your ML data pipeline end-to-end"
authors = ["WhyLabs.ai <support@whylabs.ai>"]
license = "Apache-2.0"
homepage = "https://docs.whylabs.ai"
readme = "README.md"
include = ["whylogs/core/proto/v0/*.py*", "whylogs/core/proto/*.py*"]


[tool.poetry.dependencies]
# core dependencies. Be REALLY mindful when touching this list
python = ">=3.7.1, <4"
whylogs-sketching = ">=3.4.1.dev3"
protobuf = ">=3.19.4"
importlib-metadata = { version = "<4.3", python = "<3.8" }
typing-extensions = {version = ">=3.10", markers = "python_version < \"4\""}
whylabs-client = {version = ">=0.4.4, <1"}

# viz module. Everything after this should be optional
pybars3 = { version = "^0.9", optional = true }
ipython = { version = "*", optional = true }
scipy = [
  { version = ">=1.5", python = "<3.11", optional = true },
  { version = ">=1.9.2", python = ">=3.11", optional = true }
]
numpy = [
  { version = "*", python = "<3.11", optional = true },
  { version = ">=1.23.2", python = ">=3.11", optional = true }
]

# datasets module.
pandas = { version = "*", optional = true}

# Doc dependencies
sphinx = { version = "*", optional = true }
sphinx-autoapi = { version = "*", optional = true }
sphinx-copybutton = { version = "^0.5.0", optional = true }
myst-parser = { extras = ["sphinx"], version = "^0.17.2", optional = true }
furo = { version = "^2022.3.4", optional = true }
sphinx-autobuild = { version = "^2021.3.14", optional = true }
sphinxext-opengraph = { version = "^0.6.3", optional = true }
sphinx-inline-tabs = { version = "*", optional = true }
ipython_genutils = {version = "^0.2.0", optional = true}
nbsphinx = {version = "^0.8.9", optional = true}
nbconvert = {version = "^7.0.0", optional = true}

# Integrations dependencies
boto3 = {version = "^1.22.13", optional = true }
mlflow-skinny = {version = "^1.26.1", optional = true}
google-cloud-storage = {version = "^2.5.0", optional = true}

# Pyspark related dependencies
pyarrow = {version = ">=8.0.0, <13", optional = true}
pyspark = {version = "^3.0.0", optional = true}

# Image support related dependencies
Pillow = {version = "^9.2.0", optional = true}

# Embeddings support related dependencies
scikit-learn = [
  { version = "^1.0.2", python = "<3.11", optional = true },
  { version = ">=1.1.2, <2", python = ">=3.11", optional = true }
]

# Fugue related dependencies
fugue = {version = "^0.8.1", optional = true}
requests = "^2.27"

# NLP related dependencies
pybloom3-richard = {version = "^0.0.1", optional = true}

[tool.poetry.dev-dependencies]
2to3 = "^1.0"
black = { version = "^22.10.0", allow-prereleases = true }
bump2version = "^1.0.1"
flake8 = "^5"
isort = "^5.6"
mypy = ">=0.942,<1"
pre-commit = "^2.8"
pytest = "^7.2.0"
pytest-cov = ">=3"
pytest-mock = "^3.3"
pytest-spark = ">=0.6.0"
mistune = ">=2.0.4"
papermill = "^2.4.0"
autoflake = "^1.4"
mypy-protobuf = ">=3.2.0"
types-protobuf = ">=0.1.14"
pandas = "*"
pandas-stubs = "*"
ipykernel = ">=6.11" # for developing in Jupyter notebook
types-python-dateutil = "^2.8.12"
moto = "^4.1.6"
twine = "^4.0.1"
gcp-storage-emulator = "^2022.6.11"
types-urllib3 = "^1.26.25.5"

[tool.poetry.extras]
docs = [
    "sphinx",
    "sphinx-autoapi",
    "sphinx-autobuild",
    "furo",
    "sphinx-copybutton",
    "myst-parser",
    "sphinx-inline-tabs",
    "sphinxext-opengraph",
    "sphinx-autodoc",
    "sphinx-autodoc-typehints",
    "nbsphinx",
    "nbconvert",
    "ipython_genutils",
]
viz = [
    "ipython",
    "pybars3",
    "numpy",
    "scipy",
    "Pillow",
    "requests",
]
spark = [
    "pyarrow",
    "pyspark",
]
datasets = [
  "pandas",
]
gcs = [
  "google-cloud-storage",
]
s3 = [
  "boto3"
]
whylabs = [
  "requests"
]
mlflow = [
  "mlflow-skinny"
]
image = [
  "Pillow"
]
fugue = [
  "fugue",
]
embeddings = [
<<<<<<< HEAD
  "scikit-learn",
  "numpy",
]
nlp = [
  "scikit-learn",
  "numpy",
  "pybloom3-richard",
=======
  "numpy",
  "scikit-learn",
>>>>>>> 8324affc
]
all = [
  "scikit-learn",
  "fugue",
  "Pillow",
  "mlflow-skinny",
  "boto3",
  "google-cloud-storage",
  "pandas",
  "pyarrow",
  "pyspark",
  "ipython",
  "pybars3",
  "numpy",
  "scipy",
  "requests",
  "pybloom3",
]

[tool.poetry.group.dev.dependencies]
types-urllib3 = "^1.26.25.5"

[build-system]
requires = ["poetry-core>=1.0.0"]
build-backend = "poetry.core.masonry.api"

[tool.isort]
profile = "black"
src_paths = ["whylogs", "tests"]
skip = ["whylogs/core/proto/", ".venv", "docs"]
multi_line_output = 3


[tool.mypy]
disallow_incomplete_defs = true
disallow_untyped_defs = true
explicit_package_bases = true
files = ["whylogs/**/*.py"]
namespace_packages = true
show_error_codes = true
plugins = [
    "numpy.typing.mypy_plugin"
]
exclude = '''
(
  /(
      \.eggs         # exclude a few common directories in the
    | \.git          # root of the project
    | \.hg
    | \.mypy_cache
    | \.tox
    | \.venv
    | _build
    | buck-out
    | build
    | dist
    | examples
    | examples/integration
    | tests
    | whylogs/core/proto
    | whylogs/viz/html
    | docs
    | *.pyi
  )/
  | foo.py           # also separately exclude a file named foo.py in
                     # the root of the project
)
'''

[tool.pytest.ini_options]
addopts = "-q"
minversion = "6.0"
testpaths = ["tests"]
spark_options = '''
  spark.master: local[*]
  spark.sql.catalogImplementation: in-memory
  spark.sql.shuffle.partitions: 4
  spark.default.parallelism: 4
  spark.executor.cores: 4
  spark.sql.execution.arrow.pyspark.enabled: true
  spark.sql.execution.arrow.enabled: false
  spark.sql.adaptive.enabled: false
'''

[tool.black]
line-length = 120
target-version = ['py37']
include = '\.pyi?$'
exclude = '''
(
  /(
      \.eggs         # exclude a few common directories in the
    | \.git          # root of the project
    | \.hg
    | \.mypy_cache
    | \.tox
    | \.venv
    | _build
    | buck-out
    | build
    | dist
    | tests
    | whylogs/core/proto
    | docs
  )/
  | foo.py           # also separately exclude a file named foo.py in
                     # the root of the project
)
'''<|MERGE_RESOLUTION|>--- conflicted
+++ resolved
@@ -147,18 +147,12 @@
   "fugue",
 ]
 embeddings = [
-<<<<<<< HEAD
-  "scikit-learn",
   "numpy",
-]
+  "scikit-learn",]
 nlp = [
   "scikit-learn",
   "numpy",
   "pybloom3-richard",
-=======
-  "numpy",
-  "scikit-learn",
->>>>>>> 8324affc
 ]
 all = [
   "scikit-learn",
