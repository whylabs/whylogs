--- conflicted
+++ resolved
@@ -180,11 +180,8 @@
 gcp-storage-emulator = "^2022.6.11"
 types-urllib3 = "^1.26.25.5"
 pyright = "^1.1.338"
-<<<<<<< HEAD
 httpretty = "^1.1.4"
-=======
 ruff = "^0.4.4"
->>>>>>> 3ea9161b
 
 [build-system]
 requires = ["poetry-core>=1.0.0"]
