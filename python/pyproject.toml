--- conflicted
+++ resolved
@@ -1,10 +1,6 @@
 [tool.poetry]
 name = "whylogs"
-<<<<<<< HEAD
-version = "1.1.45-dev3"
-=======
 version = "1.1.46"
->>>>>>> a95bb2f0
 description = "Profile and monitor your ML data pipeline end-to-end"
 authors = ["WhyLabs.ai <support@whylabs.ai>"]
 license = "Apache-2.0"
