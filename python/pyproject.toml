[tool.poetry]
name = "whylogs"
version = "1.1.34"
description = "Profile and monitor your ML data pipeline end-to-end"
authors = ["WhyLabs.ai <support@whylabs.ai>"]
license = "Apache-2.0"
homepage = "https://docs.whylabs.ai"
readme = "README.md"
include = ["whylogs/core/proto/v0/*.py*", "whylogs/core/proto/*.py*"]


[tool.poetry.dependencies]
# core dependencies. Be REALLY mindful when touching this list
python = ">=3.7.1, <4"
whylogs-sketching = ">=3.4.1.dev3"
protobuf = ">=3.19.4"
importlib-metadata = { version = "<4.3", python = "<3.8" }
typing-extensions = {version = ">=3.10", markers = "python_version < \"4\""}

# viz module. Everything after this should be optional
pybars3 = { version = "^0.9", optional = true }
ipython = { version = "*", optional = true }
scipy = [
  { version = ">=1.5", python = "<3.11", optional = true },
  { version = ">=1.9.2", python = ">=3.11", optional = true }
]
numpy = [
  { version = "*", python = "<3.11", optional = true },
  { version = ">=1.23.2", python = ">=3.11", optional = true }
]

# datasets module.
pandas = { version = "*", optional = true}

# Doc dependencies
sphinx = { version = "*", optional = true }
sphinx-autoapi = { version = "*", optional = true }
sphinx-copybutton = { version = "^0.5.0", optional = true }
myst-parser = { extras = ["sphinx"], version = "^0.17.2", optional = true }
furo = { version = "^2022.3.4", optional = true }
sphinx-autobuild = { version = "^2021.3.14", optional = true }
sphinxext-opengraph = { version = "^0.6.3", optional = true }
sphinx-inline-tabs = { version = "*", optional = true }
ipython_genutils = {version = "^0.2.0", optional = true}
nbsphinx = {version = "^0.8.9", optional = true}
nbconvert = {version = "^7.0.0", optional = true}

# Integrations dependencies
boto3 = {version = "^1.22.13", optional = true }
whylabs-client = {version = ">=0.4.2, <1", optional = true}
mlflow-skinny = {version = "^1.26.1", optional = true}
google-cloud-storage = {version = "^2.5.0", optional = true}

# Pyspark related dependencies
pyarrow = {version = ">=8.0.0, <13", optional = true}
pyspark = {version = "^3.0.0", optional = true}

# Image support related dependencies
Pillow = {version = "^9.2.0", optional = true}

# Embeddings support related dependencies
scikit-learn = [
  { version = "^1.0.2", python = "<3.11", optional = true },
  { version = ">=1.1.2, <2", python = ">=3.11", optional = true }
]

# Fugue related dependencies
fugue = {version = "^0.8.1", optional = true}
requests = "^2.27"

# NLP related dependencies
pybloomfiltermmap3 = {version = "^0.5.7", python = ">=3.5", optional = true}

[tool.poetry.dev-dependencies]
2to3 = "^1.0"
black = { version = "^22.10.0", allow-prereleases = true }
bump2version = "^1.0.1"
flake8 = "^5"
isort = "^5.6"
mypy = ">=0.942,<1"
pre-commit = "^2.8"
pytest = "^7.2.0"
pytest-cov = ">=3"
pytest-mock = "^3.3"
pytest-spark = ">=0.6.0"
mistune = ">=2.0.4"
papermill = "^2.4.0"
autoflake = "^1.4"
mypy-protobuf = ">=3.2.0"
types-protobuf = ">=0.1.14"
pandas = "*"
pandas-stubs = "*"
ipykernel = ">=6.11" # for developing in Jupyter notebook
types-python-dateutil = "^2.8.12"
moto = "^4.1.6"
twine = "^4.0.1"
gcp-storage-emulator = "^2022.6.11"
types-urllib3 = "^1.26.25.5"

[tool.poetry.extras]
docs = [
    "sphinx",
    "sphinx-autoapi",
    "sphinx-autobuild",
    "furo",
    "sphinx-copybutton",
    "myst-parser",
    "sphinx-inline-tabs",
    "sphinxext-opengraph",
    "sphinx-autodoc",
    "sphinx-autodoc-typehints",
    "nbsphinx",
    "nbconvert",
    "ipython_genutils",
]
viz = [
    "ipython",
    "pybars3",
    "numpy",
    "scipy",
    "Pillow",
    "whylabs-client",
    "requests",
]
spark = [
    "pyarrow",
    "pyspark",
]
datasets = [
  "pandas",
]
gcs = [
  "google-cloud-storage",
]
s3 = [
  "boto3"
]
whylabs = [
  "whylabs-client", "requests"
]
mlflow = [
  "mlflow-skinny"
]
image = [
  "Pillow"
]
fugue = [
  "fugue",
]
embeddings = [
  "scikit-learn"
]
<<<<<<< HEAD
nlp = [
  "scikit-learn",
  "numpy",
  "pybloomfiltermmap3",
=======
all = [
  "scikit-learn",
  "fugue",
  "Pillow",
  "mlflow-skinny",
  "boto3",
  "google-cloud-storage",
  "pandas",
  "pyarrow",
  "pyspark",
  "ipython",
  "pybars3",
  "numpy",
  "scipy",
  "whylabs-client",
  "requests",
>>>>>>> 96ec9f6d
]

[tool.poetry.group.dev.dependencies]
types-urllib3 = "^1.26.25.5"

[build-system]
requires = ["poetry-core>=1.0.0"]
build-backend = "poetry.core.masonry.api"

[tool.isort]
profile = "black"
src_paths = ["whylogs", "tests"]
skip = ["whylogs/core/proto/", ".venv", "docs"]
multi_line_output = 3


[tool.mypy]
disallow_incomplete_defs = true
disallow_untyped_defs = true
explicit_package_bases = true
files = ["whylogs/**/*.py"]
namespace_packages = true
show_error_codes = true
plugins = [
    "numpy.typing.mypy_plugin"
]
exclude = '''
(
  /(
      \.eggs         # exclude a few common directories in the
    | \.git          # root of the project
    | \.hg
    | \.mypy_cache
    | \.tox
    | \.venv
    | _build
    | buck-out
    | build
    | dist
    | examples
    | examples/integration
    | tests
    | whylogs/core/proto
    | whylogs/viz/html
    | docs
    | *.pyi
  )/
  | foo.py           # also separately exclude a file named foo.py in
                     # the root of the project
)
'''

[tool.pytest.ini_options]
addopts = "-q"
minversion = "6.0"
testpaths = ["tests"]
spark_options = '''
  spark.master: local[*]
  spark.sql.catalogImplementation: in-memory
  spark.sql.shuffle.partitions: 4
  spark.default.parallelism: 4
  spark.executor.cores: 4
  spark.sql.execution.arrow.pyspark.enabled: true
  spark.sql.execution.arrow.enabled: false
  spark.sql.adaptive.enabled: false
'''

[tool.black]
line-length = 120
target-version = ['py37']
include = '\.pyi?$'
exclude = '''
(
  /(
      \.eggs         # exclude a few common directories in the
    | \.git          # root of the project
    | \.hg
    | \.mypy_cache
    | \.tox
    | \.venv
    | _build
    | buck-out
    | build
    | dist
    | tests
    | whylogs/core/proto
    | docs
  )/
  | foo.py           # also separately exclude a file named foo.py in
                     # the root of the project
)
'''<|MERGE_RESOLUTION|>--- conflicted
+++ resolved
@@ -148,14 +148,14 @@
   "fugue",
 ]
 embeddings = [
-  "scikit-learn"
-]
-<<<<<<< HEAD
+  "scikit-learn",
+  "numpy",
+]
 nlp = [
   "scikit-learn",
   "numpy",
   "pybloomfiltermmap3",
-=======
+]
 all = [
   "scikit-learn",
   "fugue",
@@ -172,7 +172,7 @@
   "scipy",
   "whylabs-client",
   "requests",
->>>>>>> 96ec9f6d
+  "pybloomfiltermmap3",
 ]
 
 [tool.poetry.group.dev.dependencies]
