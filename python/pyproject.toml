[tool.poetry]
name = "whylogs"
version = "1.3.9"
description = "Profile and monitor your ML data pipeline end-to-end"
authors = ["WhyLabs.ai <support@whylabs.ai>"]
license = "Apache-2.0"
homepage = "https://docs.whylabs.ai"
readme = "DESCRIPTION.md"
include = ["whylogs/core/proto/v0/*.py*", "whylogs/core/proto/*.py*"]


[tool.poetry.dependencies]
# core dependencies. Be REALLY mindful when touching this list
python = ">=3.7.1, <4"
whylogs-sketching = ">=3.4.1.dev3"
protobuf = ">=3.19.4"
importlib-metadata = { version = "<4.3", python = "<3.8" }
typing-extensions = {version = ">=3.10", markers = "python_version < \"4\""}
whylabs-client = "^0.5.6"
requests = "^2.27"
types-requests = "^2.30.0.0"

# viz module. Everything after this should be optional
pybars3 = { version = "^0.9", optional = true }
ipython = { version = "*", optional = true }
scipy = [
  { version = ">=1.5", python = "<3.11", optional = true },
  { version = ">=1.9.2", python = ">=3.11", optional = true }
]
numpy = [
  { version = "*", python = "<3.11", optional = true },
  { version = ">=1.23.2", python = ">=3.11", optional = true }
]

# datasets module.
pandas = { version = "*", optional = true}

# Doc dependencies
sphinx = { version = "*", optional = true }
sphinx-autoapi = { version = "*", optional = true }
sphinx-copybutton = { version = "^0.5.0", optional = true }
myst-parser = { extras = ["sphinx"], version = "^0.17.2", optional = true }
furo = { version = "^2022.3.4", optional = true }
sphinx-autobuild = { version = "^2021.3.14", optional = true }
sphinxext-opengraph = { version = "^0.6.3", optional = true }
sphinx-inline-tabs = { version = "*", python = ">=3.8,<4", optional = true }
ipython_genutils = {version = "^0.2.0", optional = true}
nbsphinx = {version = "^0.8.9", optional = true}
nbconvert = {version = "^7.0.0", optional = true}

# Integrations dependencies
boto3 = {version = "^1.22.13", optional = true }
mlflow-skinny = [
  { version = "^2.5.0", python = ">=3.8", optional = true },
  { version = "<2.0.1", python = "<3.8", optional = true }
]
google-cloud-storage = {version = "^2.5.0", optional = true}

# Pyspark related dependencies
pyarrow = {version = ">=8.0.0, <13", optional = true}
pyspark = {version = "^3.0.0", optional = true}

# process logging dependencies
faster-fifo = {version = "^1.4.5", optional = true}
orjson = {version = "^3.8.10", optional = true}

# Image support related dependencies
Pillow = {version = "^9.2.0", optional = true}

# Embeddings support related dependencies
scikit-learn = [
  { version = "^1.0.2", python = "<3.11", optional = true },
  { version = ">=1.1.2, <2", python = ">=3.11", optional = true }
]

# Fugue related dependencies
fugue = {version = "^0.8.1", optional = true}
platformdirs = "^3.5.0"

<<<<<<< HEAD
# confighub related dependencies
semantic-version = {version = "^2.10.0", optional = true}

[tool.poetry.dev-dependencies]
2to3 = "^1.0"
black = { version = "^22.10.0", allow-prereleases = true }
bump2version = "^1.0.1"
flake8 = "^5"
isort = "^5.6"
mypy = ">=0.942,<1"
pre-commit = "^2.8"
pytest = "^7.2.0"
pytest-cov = ">=3"
pytest-mock = "^3.3"
pytest-spark = ">=0.6.0"
mistune = ">=2.0.4"
papermill = "^2.4.0"
autoflake = "^1.4"
mypy-protobuf = ">=3.2.0"
types-protobuf = ">=0.1.14"
pandas = "*"
pandas-stubs = "*"
ipykernel = ">=6.11" # for developing in Jupyter notebook
types-python-dateutil = "^2.8.12"
moto = "^4.1.6"
twine = "^4.0.1"
gcp-storage-emulator = "^2022.6.11"
types-urllib3 = "^1.26.25.5"
=======
>>>>>>> 8adee614

[tool.poetry.extras]
docs = [
    "sphinx",
    "sphinx-autoapi",
    "sphinx-autobuild",
    "furo",
    "sphinx-copybutton",
    "myst-parser",
    "sphinx-inline-tabs",
    "sphinxext-opengraph",
    "nbsphinx",
    "nbconvert",
    "ipython_genutils",
]
viz = [
    "ipython",
    "pybars3",
    "numpy",
    "scipy",
    "Pillow",
]
spark = [
    "pyarrow",
    "pyspark",
]
datasets = [
  "pandas",
]
gcs = [
  "google-cloud-storage",
]
s3 = [
  "boto3"
]
mlflow = [
  "mlflow-skinny"
]
image = [
  "Pillow",
  "numpy"
]
fugue = [
  "fugue",
]
embeddings = [
  "numpy",
  "scikit-learn",
]
proc = [
  "faster-fifo",  # For much better queue performance than mp.Queue and bulk retrieval
  "orjson",  # For faster json parsing when serializing data between processes
  "pandas",  # For merging dataframes during batch processing
]
proc-mp = [
  "orjson",  # For faster json parsing when serializing data between processes
  "pandas",  # For merging dataframes during batch processing
]
confighub = [
  "semantic-version",
]
all = [
  "scikit-learn",
  "fugue",
  "Pillow",
  "mlflow-skinny",
  "boto3",
  "google-cloud-storage",
  "pandas",
  "pyarrow",
  "pyspark",
  "ipython",
  "pybars3",
  "numpy",
  "scipy",
  "faster-fifo",
  "orjson",
  "semantic-version",
]

[tool.poetry.group.dev.dependencies]
2to3 = "^1.0"
black = { version = "^22.10.0", allow-prereleases = true }
bump2version = "^1.0.1"
flake8 = "^5"
isort = "^5.6"
mypy = ">=0.942,<1"
pre-commit = "^2.8"
pytest = "^7.2.0"
pytest-cov = ">=3"
pytest-mock = "^3.3"
pytest-spark = ">=0.6.0"
mistune = ">=2.0.4"
papermill = "^2.4.0"
autoflake = "^1.4"
mypy-protobuf = ">=3.2.0"
types-protobuf = ">=0.1.14"
pandas = "*"
pandas-stubs = "*"
ipykernel = ">=6.11" # for developing in Jupyter notebook
types-python-dateutil = "^2.8.12"
moto = "^4.1.6"
twine = "^4.0.1"
gcp-storage-emulator = "^2022.6.11"
types-urllib3 = "^1.26.25.5"

[build-system]
requires = ["poetry-core>=1.0.0"]
build-backend = "poetry.core.masonry.api"

[tool.isort]
profile = "black"
src_paths = ["whylogs", "tests"]
skip = ["whylogs/core/proto/", ".venv", "docs"]
multi_line_output = 3


[tool.mypy]
disallow_incomplete_defs = true
disallow_untyped_defs = true
explicit_package_bases = true
files = ["whylogs/**/*.py"]
namespace_packages = true
show_error_codes = true
plugins = [
    "numpy.typing.mypy_plugin"
]
exclude = '''
(
  /(
      \.eggs         # exclude a few common directories in the
    | \.git          # root of the project
    | \.hg
    | \.mypy_cache
    | \.tox
    | \.venv
    | _build
    | buck-out
    | build
    | dist
    | examples
    | examples/integration
    | tests
    | whylogs/core/proto
    | whylogs/viz/html
    | docs
    | *.pyi
  )/
  | foo.py           # also separately exclude a file named foo.py in
                     # the root of the project
)
'''

[tool.pytest.ini_options]
addopts = "-q"
minversion = "6.0"
testpaths = ["tests"]
spark_options = '''
  spark.master: local[*]
  spark.sql.catalogImplementation: in-memory
  spark.sql.shuffle.partitions: 4
  spark.default.parallelism: 4
  spark.executor.cores: 4
  spark.sql.execution.arrow.pyspark.enabled: true
  spark.sql.execution.arrow.enabled: false
  spark.sql.adaptive.enabled: false
'''

[tool.black]
line-length = 120
target-version = ['py37']
include = '\.pyi?$'
exclude = '''
(
  /(
      \.eggs         # exclude a few common directories in the
    | \.git          # root of the project
    | \.hg
    | \.mypy_cache
    | \.tox
    | \.venv
    | _build
    | buck-out
    | build
    | dist
    | tests
    | whylogs/core/proto
    | docs
  )/
  | foo.py           # also separately exclude a file named foo.py in
                     # the root of the project
)
'''<|MERGE_RESOLUTION|>--- conflicted
+++ resolved
@@ -77,37 +77,9 @@
 fugue = {version = "^0.8.1", optional = true}
 platformdirs = "^3.5.0"
 
-<<<<<<< HEAD
 # confighub related dependencies
 semantic-version = {version = "^2.10.0", optional = true}
 
-[tool.poetry.dev-dependencies]
-2to3 = "^1.0"
-black = { version = "^22.10.0", allow-prereleases = true }
-bump2version = "^1.0.1"
-flake8 = "^5"
-isort = "^5.6"
-mypy = ">=0.942,<1"
-pre-commit = "^2.8"
-pytest = "^7.2.0"
-pytest-cov = ">=3"
-pytest-mock = "^3.3"
-pytest-spark = ">=0.6.0"
-mistune = ">=2.0.4"
-papermill = "^2.4.0"
-autoflake = "^1.4"
-mypy-protobuf = ">=3.2.0"
-types-protobuf = ">=0.1.14"
-pandas = "*"
-pandas-stubs = "*"
-ipykernel = ">=6.11" # for developing in Jupyter notebook
-types-python-dateutil = "^2.8.12"
-moto = "^4.1.6"
-twine = "^4.0.1"
-gcp-storage-emulator = "^2022.6.11"
-types-urllib3 = "^1.26.25.5"
-=======
->>>>>>> 8adee614
 
 [tool.poetry.extras]
 docs = [
