minimum_pre_commit_version: 2.8.0
default_stages: [commit, push, manual]
repos:
  - repo: https://github.com/psf/black
    rev: 22.3.0
    hooks:
      - id: black
        exclude: python/whylogs/core/proto/|python/docs/|python/whylogs/viz/html/
  - repo: https://github.com/pycqa/flake8
    rev: 4.0.1
    hooks:
      - id: flake8
        args:
          - --max-line-length=160
          - --exclude="""\.tox |
            python/build |
            python/dist |
            \.eggs |
            python/docs/* |
            python/whylogs/core/proto/* |
            python/whylogs/viz/html/* |
            \.venv"""
          - --extend-ignore=E203,W503
          - --max-complexity=20

  - repo: https://github.com/pycqa/isort
    rev: 5.10.1
    hooks:
      - id: isort
        args: [--filter-files]
        exclude: python/whylogs/core/proto/|python/docs/|python/whylogs/viz/html/
  - repo: https://github.com/pre-commit/mirrors-mypy
    rev: v0.942
    hooks:
      - id: mypy
        language: system
<<<<<<< HEAD
        exclude: ^(python/tests/|python/whylogs/core/proto/|python/docs/|python/whylogs/viz/html/|python/examples/)
=======
        exclude: ^(python/tests/|python/whylogs/core/proto/|python/docs/|python/whylogs/viz/html/|python/examples)
>>>>>>> df687417
  - repo: https://github.com/pre-commit/mirrors-prettier
    rev: v2.5.1
    hooks:
      - id: prettier
        exclude: python/tests/|python/whylogs/core/proto/|python/docs/|python/whylogs/viz/html/
  - repo: https://github.com/pre-commit/pre-commit-hooks
    rev: v4.1.0
    hooks:
      - id: check-added-large-files
        args: [--maxkb=800]
      - id: debug-statements
      - id: detect-aws-credentials
        args: [--allow-missing-credentials]
      - id: detect-private-key
      - id: end-of-file-fixer
      - id: forbid-new-submodules
      - id: mixed-line-ending
      - id: trailing-whitespace<|MERGE_RESOLUTION|>--- conflicted
+++ resolved
@@ -34,11 +34,7 @@
     hooks:
       - id: mypy
         language: system
-<<<<<<< HEAD
-        exclude: ^(python/tests/|python/whylogs/core/proto/|python/docs/|python/whylogs/viz/html/|python/examples/)
-=======
-        exclude: ^(python/tests/|python/whylogs/core/proto/|python/docs/|python/whylogs/viz/html/|python/examples)
->>>>>>> df687417
+        exclude: ^(python/tests/|python/examples/|python/whylogs/core/proto/|python/docs/|python/whylogs/viz/html/)
   - repo: https://github.com/pre-commit/mirrors-prettier
     rev: v2.5.1
     hooks:
