minimum_pre_commit_version: 2.8.0
default_stages: [commit, push, manual]
repos:
  - repo: https://github.com/psf/black
    rev: 22.3.0
    hooks:
      - id: black
        exclude: python/whylogs/core/proto/|python/docs/|python/whylogs/viz/html/|java
  - repo: https://github.com/pycqa/flake8
    rev: 4.0.1
    hooks:
      - id: flake8
        args:
          - --max-line-length=160
          - --exclude="""\.tox |
            python/build |
            python/dist |
            java |
            \.eggs |
            python/docs/* |
            python/whylogs/core/proto/* |
            python/whylogs/viz/html/* |
            \.venv"""
          - --extend-ignore=E203,W503
          - --max-complexity=20

  - repo: https://github.com/pycqa/isort
    rev: 5.10.1
    hooks:
      - id: isort
        args: [--filter-files]
        exclude: python/whylogs/core/proto/|python/docs/|python/whylogs/viz/html/|java
  - repo: https://github.com/pre-commit/mirrors-mypy
    rev: v0.942
    hooks:
      - id: mypy
        language: system
<<<<<<< HEAD
        exclude: ^(python/tests/|python/examples/|python/examples/integration/|python/whylogs/core/proto/|python/docs/|python/whylogs/viz/html/)
=======
        exclude: ^(python/tests/|python/whylogs/core/proto/|python/docs/|python/whylogs/viz/html/|java)
>>>>>>> 3209a0d0
  - repo: https://github.com/pre-commit/mirrors-prettier
    rev: v2.5.1
    hooks:
      - id: prettier
        exclude: python/tests/|python/whylogs/core/proto/|python/docs/|python/whylogs/viz/html/|java
  - repo: https://github.com/pre-commit/pre-commit-hooks
    rev: v4.1.0
    hooks:
      - id: check-added-large-files
        args: [--maxkb=800]
      - id: debug-statements
      - id: detect-aws-credentials
        args: [--allow-missing-credentials]
      - id: detect-private-key
      - id: end-of-file-fixer
      - id: forbid-new-submodules
      - id: mixed-line-ending
      - id: trailing-whitespace<|MERGE_RESOLUTION|>--- conflicted
+++ resolved
@@ -35,11 +35,7 @@
     hooks:
       - id: mypy
         language: system
-<<<<<<< HEAD
-        exclude: ^(python/tests/|python/examples/|python/examples/integration/|python/whylogs/core/proto/|python/docs/|python/whylogs/viz/html/)
-=======
-        exclude: ^(python/tests/|python/whylogs/core/proto/|python/docs/|python/whylogs/viz/html/|java)
->>>>>>> 3209a0d0
+        exclude: ^(python/tests/|python/examples/|python/examples/integration/|python/whylogs/core/proto/|python/docs/|python/whylogs/viz/html/|java)
   - repo: https://github.com/pre-commit/mirrors-prettier
     rev: v2.5.1
     hooks:
