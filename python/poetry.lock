--- conflicted
+++ resolved
@@ -144,22 +144,14 @@
 
 [[package]]
 name = "boto3"
-<<<<<<< HEAD
-version = "1.23.2"
-=======
 version = "1.23.7"
->>>>>>> 6dc1a81d
 description = "The AWS SDK for Python"
 category = "main"
 optional = false
 python-versions = ">= 3.6"
 
 [package.dependencies]
-<<<<<<< HEAD
-botocore = ">=1.26.2,<1.27.0"
-=======
 botocore = ">=1.26.7,<1.27.0"
->>>>>>> 6dc1a81d
 jmespath = ">=0.7.1,<2.0.0"
 s3transfer = ">=0.5.0,<0.6.0"
 
@@ -168,11 +160,7 @@
 
 [[package]]
 name = "botocore"
-<<<<<<< HEAD
-version = "1.26.2"
-=======
 version = "1.26.7"
->>>>>>> 6dc1a81d
 description = "Low-level, data-driven core of boto 3."
 category = "main"
 optional = false
@@ -1859,21 +1847,12 @@
     {file = "bleach-5.0.0.tar.gz", hash = "sha256:c6d6cc054bdc9c83b48b8083e236e5f00f238428666d2ce2e083eaa5fd568565"},
 ]
 boto3 = [
-<<<<<<< HEAD
-    {file = "boto3-1.23.2-py3-none-any.whl", hash = "sha256:7889c3a07171b8a43468a8644d7c95948dc9e1389c4aac2b689a428ee1a98300"},
-    {file = "boto3-1.23.2.tar.gz", hash = "sha256:4408cf07340d29d7a9c8d32cf71b1c54f86b768b2145d341d2698c1e467d7d32"},
-]
-botocore = [
-    {file = "botocore-1.26.2-py3-none-any.whl", hash = "sha256:1977f2ad6b6263f4dd9e8b784e69b194988f16d6bd90c4eede15964f4eecf878"},
-    {file = "botocore-1.26.2.tar.gz", hash = "sha256:16b9d523a19d61b0edc80ef2253f9130165bad473b1b5707027f10975a8d5467"},
-=======
     {file = "boto3-1.23.7-py3-none-any.whl", hash = "sha256:b59a210fa6a87f0c755b40403ffc66b9b285680bbc5ad5245cf167e2def33620"},
     {file = "boto3-1.23.7.tar.gz", hash = "sha256:3fb956d097105a0fb98c29a622ff233fa8de68519aabd7088d7ffd36dfc33214"},
 ]
 botocore = [
     {file = "botocore-1.26.7-py3-none-any.whl", hash = "sha256:9f8d5e8d65b24d97fcb7804b84831e5627fceb52707167d2f496477675c98ded"},
     {file = "botocore-1.26.7.tar.gz", hash = "sha256:0f4a467188644382856e96e85bff0b453442d5cf0c0f554154571a6e2468a005"},
->>>>>>> 6dc1a81d
 ]
 certifi = [
     {file = "certifi-2022.5.18.1-py3-none-any.whl", hash = "sha256:f1d53542ee8cbedbe2118b5686372fb33c297fcd6379b050cca0ef13a597382a"},
