import io
import logging
import tempfile
from datetime import datetime
from enum import Enum
<<<<<<< HEAD
from typing import Any, Dict, List, Optional, Tuple
=======
from typing import Any, BinaryIO, Dict, List, Optional
>>>>>>> ef090d4b

from google.protobuf.message import DecodeError

from whylogs.api.writer.writer import Writable
from whylogs.core.configs import SummaryConfig
from whylogs.core.errors import DeserializationError
from whylogs.core.proto import (
    ChunkHeader,
    ChunkMessage,
    ChunkOffsets,
    ColumnMessage,
    DatasetProfileHeader,
    DatasetProperties,
    DatasetSegmentHeader,
    MetricComponentMessage,
)
from whylogs.core.stubs import pd
from whylogs.core.utils import read_delimited_protobuf, write_delimited_protobuf
from whylogs.core.utils.timestamp_calculations import to_utc_milliseconds
from whylogs.core.view.column_profile_view import ColumnProfileView

# Magic header for whylogs using the first 4 bytes
WHYLOGS_MAGIC_HEADER = "WHY1"
WHYLOGS_MAGIC_HEADER_LEN = 4

WHYLOGS_MAGIC_HEADER_BYTES = WHYLOGS_MAGIC_HEADER.encode("utf-8")
_MODEL_PERFORMANCE = "model_performance_metrics"

logger = logging.getLogger(__name__)


class SummaryType(str, Enum):
    COLUMN = "COLUMN"
    DATASET = "DATASET"


class DatasetProfileView(Writable):
    _columns: Dict[str, ColumnProfileView]

    def __init__(
        self,
        *,
        columns: Dict[str, ColumnProfileView],
        dataset_timestamp: datetime,
        creation_timestamp: datetime,
        metrics: Optional[Dict[str, Any]] = None,
    ):
        self._columns = columns.copy()
        self._dataset_timestamp = dataset_timestamp
        self._creation_timestamp = creation_timestamp
        self._metrics = metrics

    @property
    def dataset_timestamp(self) -> datetime:
        return self._dataset_timestamp

    @property
    def creation_timestamp(self) -> datetime:
        return self._creation_timestamp

    @property
    def model_performance_metrics(self) -> Any:
        if self._metrics:
            return self._metrics.get(_MODEL_PERFORMANCE)
        return None

    def merge(self, other: "DatasetProfileView") -> "DatasetProfileView":
        all_names = set(self._columns.keys()).union(other._columns.keys())
        merged_columns: Dict[str, ColumnProfileView] = {}
        for n in all_names:
            lhs = self._columns.get(n)
            rhs = other._columns.get(n)

            res = lhs
            if lhs is None:
                res = rhs
            elif rhs is not None:
                res = lhs + rhs
            assert res is not None
            merged_columns[n] = res

        return DatasetProfileView(
            columns=merged_columns,
            dataset_timestamp=self._dataset_timestamp if self._dataset_timestamp else other.dataset_timestamp,
            creation_timestamp=self._creation_timestamp if self._creation_timestamp else other.creation_timestamp,
        )

    def get_column(self, col_name: str) -> Optional[ColumnProfileView]:
        return self._columns.get(col_name)

    def get_columns(self, col_names: Optional[List[str]] = None) -> Dict[str, ColumnProfileView]:
        if col_names:
            return {k: self._columns.get(k) for k in col_names}
        else:
            return {k: self._columns.get(k) for k in self._columns}

    def get_default_path(self) -> str:
        return f"profile_{self.creation_timestamp}.bin"

    def write(self, path: Optional[str] = None, **kwargs: Any) -> Tuple[bool, str]:
        path = path or self.get_default_path()
        if self._metrics and _MODEL_PERFORMANCE in self._metrics:
            from whylogs.migration.converters import v1_to_dataset_profile_message_v0

            message_v0 = v1_to_dataset_profile_message_v0(self, None, None)
            with open(path, "w+b") as out_f:
                write_delimited_protobuf(out_f, message_v0)

            return True, path

        with open(path, "w+b") as out_f:
            self._do_write(out_f)

    def _do_write(self, out_f: BinaryIO) -> None:
        all_metric_component_names = set()
        # capture the list of all metric component paths
        for col in self._columns.values():
            all_metric_component_names.update(col.get_metric_component_paths())
        metric_name_list = list(all_metric_component_names)
        metric_name_list.sort()
        metric_name_indices: Dict[str, int] = {}
        metric_index_to_name: Dict[int, str] = {}
        for i in range(0, len(metric_name_list)):
            metric_name_indices[metric_name_list[i]] = i
            metric_index_to_name[i] = metric_name_list[i]
        column_chunk_offsets: Dict[str, ChunkOffsets] = {}
        with tempfile.TemporaryFile("w+b") as f:
            for col_name in sorted(self._columns.keys()):
                column_chunk_offsets[col_name] = ChunkOffsets(offsets=[f.tell()])

                col = self._columns[col_name]

                # for a given column, turn it into a ChunkMessage.
                indexed_component_messages: Dict[int, MetricComponentMessage] = {}
                metric_components = col.to_protobuf().metric_components
                for m_name, m_component in metric_components.items():
                    index = metric_name_indices.get(m_name)
                    if index is None:
                        raise ValueError(f"Missing metric from index mapping. Metric name: {m_name}")
                    indexed_component_messages[index] = m_component

                chunk_msg = ChunkMessage(metric_components=indexed_component_messages)
                chunk_header = ChunkHeader(type=ChunkHeader.ChunkType.COLUMN, length=chunk_msg.ByteSize())
                write_delimited_protobuf(f, chunk_header)
                f.write(chunk_msg.SerializeToString())

            total_len = f.tell()
            f.flush()

            properties = DatasetProperties(
                dataset_timestamp=to_utc_milliseconds(self._dataset_timestamp),
                creation_timestamp=to_utc_milliseconds(self._creation_timestamp),
            )
            dataset_header = DatasetProfileHeader(
                column_offsets=column_chunk_offsets,
                properties=properties,
                length=total_len,
                indexed_metric_paths=metric_index_to_name,
            )

            # single file segments
            dataset_segment_header = DatasetSegmentHeader(
                has_segments=False,
            )

            out_f.write(WHYLOGS_MAGIC_HEADER_BYTES)
            write_delimited_protobuf(out_f, dataset_segment_header)
            write_delimited_protobuf(out_f, dataset_header)

<<<<<<< HEAD
                f.seek(0)
                while f.tell() < total_len:
                    buffer = f.read(1024)
                    out_f.write(buffer)
        return True, path
=======
            f.seek(0)
            while f.tell() < total_len:
                buffer = f.read(1024)
                out_f.write(buffer)

    def serialize(self) -> bytes:
        f = io.BytesIO()
        self._do_write(f)
        f.seek(0)
        return f.read()

    @classmethod
    def deserialize(cls, data: bytes) -> "DatasetProfileView":
        f = io.BytesIO()
        f.write(data)
        f.seek(0)
        return cls._do_read(f)
>>>>>>> ef090d4b

    @classmethod
    def read(cls, path: str) -> "DatasetProfileView":
        with open(path, "r+b") as f:
            return cls._do_read(f)

    @classmethod
    def _do_read(cls, f: BinaryIO) -> "DatasetProfileView":
        buf = f.read(WHYLOGS_MAGIC_HEADER_LEN)
        try:
            decoded_header = buf.decode("utf-8")
        except UnicodeDecodeError as e:
            raise DeserializationError("Invalid magic header. Decoder error: %s", e)

        if WHYLOGS_MAGIC_HEADER != decoded_header:
            raise DeserializationError(
                f"Invalid magic header. Got: {decoded_header} but expecting: {WHYLOGS_MAGIC_HEADER}"
            )

        dataset_segment_header = read_delimited_protobuf(f, DatasetSegmentHeader)
        if dataset_segment_header.has_segments:
            logger.warning(
                "File contains segments. Only first profile will be deserialized into this DatasetProfileView"
            )

        dataset_profile_header = read_delimited_protobuf(f, DatasetProfileHeader)
        if dataset_profile_header.ByteSize() == 0:
            raise DeserializationError("Missing valid dataset profile header")
        dataset_timestamp = datetime.fromtimestamp(dataset_profile_header.properties.dataset_timestamp / 1000.0)
        creation_timestamp = datetime.fromtimestamp(dataset_profile_header.properties.creation_timestamp / 1000.0)
        indexed_metric_paths = dataset_profile_header.indexed_metric_paths
        if len(indexed_metric_paths) < 1:
            logger.warning("Name index in the header is empty. Possible data corruption")

        start_offset = f.tell()

        columns = {}
        for col_name in sorted(dataset_profile_header.column_offsets.keys()):
            col_offsets = dataset_profile_header.column_offsets[col_name]
            all_metric_components: Dict[str, MetricComponentMessage] = {}
            for offset in col_offsets.offsets:
                actual_offset = offset + start_offset
                chunk_header = read_delimited_protobuf(f, proto_class_name=ChunkHeader, offset=actual_offset)
                if chunk_header is None:
                    raise DeserializationError(
                        f"Missing or corrupt chunk header for column {col_name}. Offset: {actual_offset}"
                    )
                if chunk_header.type != ChunkHeader.ChunkType.COLUMN:
                    raise DeserializationError(
                        f"Expecting chunk header type to be {ChunkHeader.ChunkType.COLUMN}, " f"got {chunk_header.type}"
                    )

                chunk_msg = ChunkMessage()
                buf = f.read(chunk_header.length)
                if len(buf) != chunk_header.length:
                    raise IOError(
                        f"Invalid message for {col_name}. Expecting buffer length of {chunk_header.length}, "
                        f"got {len(buf)}. "
                        f"Offset: {actual_offset}"
                    )
                try:
                    chunk_msg.ParseFromString(buf)
                except DecodeError:
                    raise DeserializationError(f"Failed to parse protobuf message for column: {col_name}")

                for idx, metric_component in chunk_msg.metric_components.items():
                    full_name = indexed_metric_paths.get(idx)
                    if full_name is None:
                        raise ValueError(f"Missing metric name in the header. Index: {idx}")
                    all_metric_components[full_name] = metric_component

            column_msg = ColumnMessage(metric_components=all_metric_components)
            columns[col_name] = ColumnProfileView.from_protobuf(column_msg)
        return DatasetProfileView(
            columns=columns, dataset_timestamp=dataset_timestamp, creation_timestamp=creation_timestamp
        )

    def __getstate__(self) -> bytes:
        return self.serialize()

    def __setstate__(self, state: bytes) -> None:
        copy = DatasetProfileView.deserialize(state)
        self._columns = copy._columns
        self._dataset_timestamp = copy._dataset_timestamp
        self._creation_timestamp = copy._creation_timestamp
        self._metrics = copy._metrics

    def to_pandas(self, column_metric: Optional[str] = None, cfg: Optional[SummaryConfig] = None) -> pd.DataFrame:
        all_dicts = []
        for col_name, col in sorted(self._columns.items()):
            sum_dict = col.to_summary_dict(column_metric=column_metric, cfg=cfg)
            sum_dict["column"] = col_name
            sum_dict["type"] = SummaryType.COLUMN
            all_dicts.append(dict(sorted(sum_dict.items())))
        df = pd.DataFrame(all_dicts)
        return df.set_index("column")<|MERGE_RESOLUTION|>--- conflicted
+++ resolved
@@ -3,11 +3,7 @@
 import tempfile
 from datetime import datetime
 from enum import Enum
-<<<<<<< HEAD
-from typing import Any, Dict, List, Optional, Tuple
-=======
-from typing import Any, BinaryIO, Dict, List, Optional
->>>>>>> ef090d4b
+from typing import Any, BinaryIO, Dict, List, Optional, Tuple
 
 from google.protobuf.message import DecodeError
 
@@ -176,18 +172,12 @@
             out_f.write(WHYLOGS_MAGIC_HEADER_BYTES)
             write_delimited_protobuf(out_f, dataset_segment_header)
             write_delimited_protobuf(out_f, dataset_header)
-
-<<<<<<< HEAD
-                f.seek(0)
-                while f.tell() < total_len:
-                    buffer = f.read(1024)
-                    out_f.write(buffer)
-        return True, path
-=======
+            
             f.seek(0)
             while f.tell() < total_len:
                 buffer = f.read(1024)
-                out_f.write(buffer)
+                out_f.write(buffer) 
+       return True, path
 
     def serialize(self) -> bytes:
         f = io.BytesIO()
@@ -201,7 +191,6 @@
         f.write(data)
         f.seek(0)
         return cls._do_read(f)
->>>>>>> ef090d4b
 
     @classmethod
     def read(cls, path: str) -> "DatasetProfileView":
