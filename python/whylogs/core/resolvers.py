--- conflicted
+++ resolved
@@ -38,12 +38,9 @@
             metrics.append(StandardMetric.distribution)
         elif isinstance(why_type, String):  # Catch all category as we map 'object' here
             metrics.append(StandardMetric.cardinality)
-<<<<<<< HEAD
             if column_schema.cfg.track_unicode_ranges:
                 metrics.append(StandardMetric.unicode_range)
-=======
             metrics.append(StandardMetric.distribution)  # 'object' columns can contain Decimal
->>>>>>> 600a5e88
             metrics.append(StandardMetric.frequent_items)
 
         if column_schema.cfg.fi_disabled:
