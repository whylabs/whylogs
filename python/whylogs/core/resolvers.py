import logging
from abc import ABC, abstractmethod
from copy import deepcopy
from dataclasses import dataclass, field
from typing import Any, Dict, List, Optional, TypeVar

from typing_extensions import TypeAlias

from whylogs.core.datatypes import AnyType, DataType, Fractional, Integral, String
from whylogs.core.metrics import StandardMetric
from whylogs.core.metrics.metrics import Metric, MetricConfig

logger = logging.getLogger(__name__)


M = TypeVar("M", bound=Metric)
ColumnSchema: TypeAlias = "ColumnSchema"  # type: ignore


class Resolver(ABC):
    """A resolver maps from a column name and a data type to trackers.

    Note that the key of the result dictionaries defines the namespaces of the metrics in the serialized form."""

    @abstractmethod
    def resolve(self, name: str, why_type: DataType, column_schema: ColumnSchema) -> Dict[str, Metric]:
        raise NotImplementedError


class StandardResolver(Resolver):
    """Standard metric resolution with builtin types."""

    def resolve(self, name: str, why_type: DataType, column_schema: ColumnSchema) -> Dict[str, Metric]:
        metrics: List[StandardMetric] = [StandardMetric.counts, StandardMetric.types]

        if isinstance(why_type, Integral):
            metrics.append(StandardMetric.distribution)
            metrics.append(StandardMetric.ints)
            metrics.append(StandardMetric.cardinality)
            if not column_schema.cfg.fi_disabled:
                metrics.append(StandardMetric.frequent_items)
        elif isinstance(why_type, Fractional):
            metrics.append(StandardMetric.cardinality)
            metrics.append(StandardMetric.distribution)
        elif isinstance(why_type, String):  # Catch all category as we map 'object' here
            metrics.append(StandardMetric.cardinality)
            if column_schema.cfg.track_unicode_ranges:
                metrics.append(StandardMetric.unicode_range)
            metrics.append(StandardMetric.distribution)  # 'object' columns can contain Decimal
            if not column_schema.cfg.fi_disabled:
                metrics.append(StandardMetric.frequent_items)

        result: Dict[str, Metric] = {}
        for m in metrics:
            result[m.name] = m.zero(column_schema.cfg)
        return result


class LimitedTrackingResolver(Resolver):
    """Resolver that skips frequent item and cardinality trackers."""

    def resolve(self, name: str, why_type: DataType, column_schema: ColumnSchema) -> Dict[str, Metric]:
        metrics: List[StandardMetric] = [StandardMetric.counts, StandardMetric.types]
        if isinstance(why_type, Integral):
            metrics.append(StandardMetric.distribution)
            metrics.append(StandardMetric.ints)

        elif isinstance(why_type, Fractional):
            metrics.append(StandardMetric.distribution)

        result: Dict[str, Metric] = {}
        for m in metrics:
            result[m.name] = m.zero(column_schema.cfg)
        return result


class HistogramCountingTrackingResolver(Resolver):
    """Resolver that only adds distribution tracker."""

    def resolve(self, name: str, why_type: DataType, column_schema: ColumnSchema) -> Dict[str, Metric]:
        metrics: List[StandardMetric] = [StandardMetric.distribution]
        result: Dict[str, Metric] = {}
        for m in metrics:
            result[m.name] = m.zero(column_schema.cfg)
        return result


@dataclass
class MetricSpec:
    """
    Specify a Metric to instantiate.
    """

    metric: Any  # Should be a subclass of Metric, it should be the class, not an instance
    config: Optional[MetricConfig] = None  # omit to use default MetricConfig

    def __post_init__(self):
        if not issubclass(self.metric, Metric):
            raise ValueError("MetricSpec: must supply a Metric subclass to MetricSpec")


@dataclass
class ResolverSpec:
    """
    Specify the metrics to instantiate for matching columns. column_name
    takes precedence over column_type. column_type should be a subclass
    of DataType, i.e., AnyType, Frational, Integral, or String. Pass the
    class, not an instance. If the exclude field is True, the listed metrics
    will be excluded from any matched columns.
    """

    column_name: Optional[str] = None  # TODO: maybe make this a regex
    column_type: Optional[DataType] = None
    metrics: List[MetricSpec] = field(default_factory=list)
    exclude: bool = False

    def __post_init__(self):
        if self.column_name and self.column_type:
            logger.warning(f"ResolverSpec: column {self.column_name} also specified type, name takes precedence")
        if not (self.column_name or self.column_type):
            raise ValueError("ResolverSpec: resolver specification must supply name or type")

        if self.column_type and not issubclass(self.column_type, DataType):
            raise ValueError("ResolverSpec: resolver specification column type must be a DataType")


# whylabs expects COLUMN_METRICS to be present for every column.
COLUMN_METRICS = [MetricSpec(StandardMetric.counts.value), MetricSpec(StandardMetric.types.value)]


<<<<<<< HEAD
class DeclarativeResolverBase(Resolver):
    """
    Implements the declarative resolution logic by interpreting a "program"
    of ResolverSpecs
    """

    def __init__(self, resolvers: List[ResolverSpec], default_config: Optional[MetricConfig] = None) -> None:
        self._resolvers = [deepcopy(r) for r in resolvers if not r.exclude]
        self._anti_resolvers = [deepcopy(ar) for ar in resolvers if ar.exclude]
        self._default_config = default_config

    def _allowed_metric(self, name: str, why_type: DataType, config: MetricConfig, metric: Metric) -> bool:
        """Return False for any metrics turned off in the config"""

        namespace = metric.get_namespace()
        if config.fi_disabled and namespace == "frequent_items":
            return False
        if (not config.track_unicode_ranges) and namespace == "unicode_range":
            return False
        for ar in self._anti_resolvers:
            if name == ar.column_name or (ar.column_name is None and isinstance(why_type, ar.column_type)):  # type: ignore
                if metric in [m.metric for m in ar.metrics]:
                    return False

        return True

    def _resolve(self, name: str, why_type: DataType, config: Optional[MetricConfig]) -> Dict[str, Metric]:
        result: Dict[str, Metric] = {}
        for resolver_spec in self._resolvers:
            col_name, col_type = resolver_spec.column_name, resolver_spec.column_type
            if col_name == name or (col_name is None and isinstance(why_type, col_type)):  # type: ignore
                for spec in resolver_spec.metrics:
                    cfg = spec.config or self._default_config or config or MetricConfig()
                    if self._allowed_metric(name, why_type, cfg, spec.metric):
                        if spec.metric.get_namespace() in result:
                            logger.warning(
                                f"Conflicting resolvers for {spec.metric.get_namespace()} metric in column '{name}' of type {why_type.return_type.__name__}"
                            )
                        result[spec.metric.get_namespace()] = spec.metric.zero(cfg)

        return result


class DeclarativeResolver(DeclarativeResolverBase):
    """
    Implements the declarative resolution logic by interpreting a "program"
    of ResolverSpecs
    """

    def add_resolver(self, resolver_spec: ResolverSpec):
        if not resolver_spec.exclude:
            self._resolvers.append(deepcopy(resolver_spec))
        else:
            self._anti_resolvers.append(deepcopy(resolver_spec))

    def resolve(self, name: str, why_type: DataType, column_schema: ColumnSchema) -> Dict[str, Metric]:
        assert isinstance(name, str)
        return self._resolve(name, why_type, column_schema.cfg)


=======
>>>>>>> 30512bdf
# STANDARD_RESOLVER matches the default DatasetSchema/StandardResolver behavior
STANDARD_RESOLVER = [
    ResolverSpec(
        column_type=Integral,
        metrics=COLUMN_METRICS
        + [
            MetricSpec(StandardMetric.distribution.value),
            MetricSpec(StandardMetric.ints.value),
            MetricSpec(StandardMetric.cardinality.value),
            MetricSpec(StandardMetric.frequent_items.value),
        ],
    ),
    ResolverSpec(
        column_type=Fractional,
        metrics=COLUMN_METRICS
        + [
            MetricSpec(StandardMetric.distribution.value),
            MetricSpec(StandardMetric.cardinality.value),
        ],
    ),
    ResolverSpec(
        column_type=String,
        metrics=COLUMN_METRICS
        + [
            MetricSpec(StandardMetric.unicode_range.value),
            MetricSpec(StandardMetric.distribution.value),
            MetricSpec(StandardMetric.cardinality.value),
            MetricSpec(StandardMetric.frequent_items.value),
        ],
    ),
    ResolverSpec(column_type=AnyType, metrics=COLUMN_METRICS),
]

NO_FI_RESOLVER = [
    ResolverSpec(
        column_type=Integral,
        metrics=COLUMN_METRICS
        + [
            MetricSpec(StandardMetric.distribution.value),
            MetricSpec(StandardMetric.ints.value),
            MetricSpec(StandardMetric.cardinality.value),
        ],
    ),
    ResolverSpec(
        column_type=Fractional,
        metrics=COLUMN_METRICS
        + [
            MetricSpec(StandardMetric.distribution.value),
            MetricSpec(StandardMetric.cardinality.value),
        ],
    ),
    ResolverSpec(
        column_type=String,
        metrics=COLUMN_METRICS
        + [
            MetricSpec(StandardMetric.unicode_range.value),
            MetricSpec(StandardMetric.distribution.value),
            MetricSpec(StandardMetric.cardinality.value),
        ],
    ),
    ResolverSpec(column_type=AnyType, metrics=COLUMN_METRICS),
]

LIMITED_TRACKING_RESOLVER = [
    ResolverSpec(
        column_type=Integral,
        metrics=COLUMN_METRICS
        + [
            MetricSpec(StandardMetric.distribution.value),
            MetricSpec(StandardMetric.ints.value),
        ],
    ),
    ResolverSpec(
        column_type=Fractional,
        metrics=COLUMN_METRICS
        + [
            MetricSpec(StandardMetric.distribution.value),
        ],
    ),
    ResolverSpec(column_type=String, metrics=COLUMN_METRICS),
    ResolverSpec(column_type=AnyType, metrics=COLUMN_METRICS),
]


HISTOGRAM_COUNTING_TRACKING_RESOLVER = [
    ResolverSpec(column_type=Integral, metrics=[MetricSpec(StandardMetric.distribution.value)]),
    ResolverSpec(column_type=Fractional, metrics=[MetricSpec(StandardMetric.distribution.value)]),
    ResolverSpec(column_type=String, metrics=[MetricSpec(StandardMetric.distribution.value)]),
    ResolverSpec(column_type=AnyType, metrics=[MetricSpec(StandardMetric.distribution.value)]),
]


DEFAULT_RESOLVER: List[ResolverSpec] = list(STANDARD_RESOLVER)


def _allowed_metric(config: MetricConfig, metric: Metric) -> bool:
    """Return False for any metrics turned off in the config"""

    namespace = metric.get_namespace()
    if config.fi_disabled and namespace == "frequent_items":
        return False
    if (not config.track_unicode_ranges) and namespace == "unicode_range":
        return False
    return True


class DeclarativeResolver(Resolver):
    """
    Implements the declarative resolution logic by interpreting a "program"
    of ResolverSpecs
    """

    def add_resolver(self, resolver_spec: ResolverSpec):
        self._resolvers.append(resolver_spec)

    def __init__(
        self, resolvers: Optional[List[ResolverSpec]] = None, default_config: Optional[MetricConfig] = None
    ) -> None:
        if resolvers is None:
            resolvers = DEFAULT_RESOLVER

        self._resolvers = deepcopy(resolvers)
        self._default_config = default_config

    def resolve(self, name: str, why_type: DataType, column_schema: ColumnSchema) -> Dict[str, Metric]:
        result: Dict[str, Metric] = {}
        for resolver_spec in self._resolvers:
            col_name, col_type = resolver_spec.column_name, resolver_spec.column_type
            if (col_name and col_name == name) or (col_name is None and isinstance(why_type, col_type)):  # type: ignore
                for spec in resolver_spec.metrics:
                    config = spec.config or self._default_config or column_schema.cfg
                    if _allowed_metric(config, spec.metric):
                        result[spec.metric.get_namespace()] = spec.metric.zero(config)

        return result<|MERGE_RESOLUTION|>--- conflicted
+++ resolved
@@ -128,7 +128,6 @@
 COLUMN_METRICS = [MetricSpec(StandardMetric.counts.value), MetricSpec(StandardMetric.types.value)]
 
 
-<<<<<<< HEAD
 class DeclarativeResolverBase(Resolver):
     """
     Implements the declarative resolution logic by interpreting a "program"
@@ -189,8 +188,6 @@
         return self._resolve(name, why_type, column_schema.cfg)
 
 
-=======
->>>>>>> 30512bdf
 # STANDARD_RESOLVER matches the default DatasetSchema/StandardResolver behavior
 STANDARD_RESOLVER = [
     ResolverSpec(
@@ -280,49 +277,4 @@
     ResolverSpec(column_type=Fractional, metrics=[MetricSpec(StandardMetric.distribution.value)]),
     ResolverSpec(column_type=String, metrics=[MetricSpec(StandardMetric.distribution.value)]),
     ResolverSpec(column_type=AnyType, metrics=[MetricSpec(StandardMetric.distribution.value)]),
-]
-
-
-DEFAULT_RESOLVER: List[ResolverSpec] = list(STANDARD_RESOLVER)
-
-
-def _allowed_metric(config: MetricConfig, metric: Metric) -> bool:
-    """Return False for any metrics turned off in the config"""
-
-    namespace = metric.get_namespace()
-    if config.fi_disabled and namespace == "frequent_items":
-        return False
-    if (not config.track_unicode_ranges) and namespace == "unicode_range":
-        return False
-    return True
-
-
-class DeclarativeResolver(Resolver):
-    """
-    Implements the declarative resolution logic by interpreting a "program"
-    of ResolverSpecs
-    """
-
-    def add_resolver(self, resolver_spec: ResolverSpec):
-        self._resolvers.append(resolver_spec)
-
-    def __init__(
-        self, resolvers: Optional[List[ResolverSpec]] = None, default_config: Optional[MetricConfig] = None
-    ) -> None:
-        if resolvers is None:
-            resolvers = DEFAULT_RESOLVER
-
-        self._resolvers = deepcopy(resolvers)
-        self._default_config = default_config
-
-    def resolve(self, name: str, why_type: DataType, column_schema: ColumnSchema) -> Dict[str, Metric]:
-        result: Dict[str, Metric] = {}
-        for resolver_spec in self._resolvers:
-            col_name, col_type = resolver_spec.column_name, resolver_spec.column_type
-            if (col_name and col_name == name) or (col_name is None and isinstance(why_type, col_type)):  # type: ignore
-                for spec in resolver_spec.metrics:
-                    config = spec.config or self._default_config or column_schema.cfg
-                    if _allowed_metric(config, spec.metric):
-                        result[spec.metric.get_namespace()] = spec.metric.zero(config)
-
-        return result+]