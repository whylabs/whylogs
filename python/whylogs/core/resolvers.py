import logging
from abc import ABC, abstractmethod
<<<<<<< HEAD
from collections import namedtuple
from typing import Dict, List, TypeVar, Union
=======
from dataclasses import dataclass, field
from typing import Any, Dict, List, Optional, TypeVar
>>>>>>> 076ee456

from typing_extensions import TypeAlias

from whylogs.core.datatypes import DataType, Fractional, Integral, String
from whylogs.core.metrics import StandardMetric
from whylogs.core.metrics.metrics import Metric, MetricConfig

logger = logging.getLogger(__name__)


M = TypeVar("M", bound=Metric)
ColumnSchema: TypeAlias = "ColumnSchema"  # type: ignore


AdditionalMetric = namedtuple("AdditionalMetric", "metric column_names why_types")


class Resolver(ABC):
    """A resolver maps from a column name and a data type to trackers.

    Note that the key of the result dictionaries defines the namespaces of the metrics in the serialized form."""

    def __init__(self):
        self.additional_metrics: List[AdditionalMetric] = []

    def add_standard_metric(
        self,
        metric: StandardMetric,
        column_names: List[String] = [],
        why_types: List[Union[Fractional, Integral, String]] = [],
    ):
        if not column_names and not why_types:
            raise ValueError("Either column names or why types must not be empty.")
        if column_names and why_types:
            raise ValueError("column_names or why_types should be defined, not both.")
        if not isinstance(metric, StandardMetric):
            raise ValueError("Metric must be of StandardMetric type.")
        additional_metric = AdditionalMetric(metric=metric, column_names=column_names, why_types=why_types)
        self.additional_metrics.append(additional_metric)

    def resolve_additional_standard_metrics(
        self, result: Dict[str, Metric], name: str, why_type: DataType, column_schema: ColumnSchema
    ) -> Dict[str, Metric]:
        additional_result = {}
        for additional_metric in self.additional_metrics:
            for column_name in additional_metric.column_names:
                if column_name == name and additional_metric.metric.name not in result:
                    additional_result[additional_metric.metric.name] = additional_metric.metric.zero(column_schema.cfg)
            for target_why_type in additional_metric.why_types:
                if isinstance(target_why_type, type(why_type)) and additional_metric.metric.name not in result:
                    additional_result[additional_metric.metric.name] = additional_metric.metric.zero(column_schema.cfg)
        return additional_result

    @abstractmethod
    def resolve(self, name: str, why_type: DataType, column_schema: ColumnSchema) -> Dict[str, Metric]:
        raise NotImplementedError


class StandardResolver(Resolver):
    """Standard metric resolution with builtin types."""

    def resolve(self, name: str, why_type: DataType, column_schema: ColumnSchema) -> Dict[str, Metric]:

        metrics: List[StandardMetric] = [StandardMetric.counts, StandardMetric.types]

        if isinstance(why_type, Integral):
            metrics.append(StandardMetric.distribution)
            metrics.append(StandardMetric.ints)
            metrics.append(StandardMetric.cardinality)
            metrics.append(StandardMetric.frequent_items)
        elif isinstance(why_type, Fractional):
            metrics.append(StandardMetric.cardinality)
            metrics.append(StandardMetric.distribution)
        elif isinstance(why_type, String):  # Catch all category as we map 'object' here
            metrics.append(StandardMetric.cardinality)
            if column_schema.cfg.track_unicode_ranges:
                metrics.append(StandardMetric.unicode_range)
            metrics.append(StandardMetric.distribution)  # 'object' columns can contain Decimal
            metrics.append(StandardMetric.frequent_items)

        if column_schema.cfg.fi_disabled:
            metrics.remove(StandardMetric.frequent_items)

        result: Dict[str, Metric] = {}
        for m in metrics:
            result[m.name] = m.zero(column_schema.cfg)

        if self.additional_metrics:
            additional_metrics_result = self.resolve_additional_standard_metrics(
                result=result, name=name, why_type=why_type, column_schema=column_schema
            )
            for key in additional_metrics_result.keys():
                result[key] = additional_metrics_result[key]

        return result


class LimitedTrackingResolver(Resolver):
    """Resolver that skips frequent item and cardinality trackers."""

    def resolve(self, name: str, why_type: DataType, column_schema: ColumnSchema) -> Dict[str, Metric]:
        metrics: List[StandardMetric] = [StandardMetric.counts, StandardMetric.types]
        if isinstance(why_type, Integral):
            metrics.append(StandardMetric.distribution)
            metrics.append(StandardMetric.ints)

        elif isinstance(why_type, Fractional):
            metrics.append(StandardMetric.distribution)

        result: Dict[str, Metric] = {}
        for m in metrics:
            result[m.name] = m.zero(column_schema.cfg)

        if self.additional_metrics:
            additional_metrics_result = self.resolve_additional_standard_metrics(
                result=result, name=name, why_type=why_type, column_schema=column_schema
            )
            for key in additional_metrics_result.keys():
                result[key] = additional_metrics_result[key]

        return result


class HistogramCountingTrackingResolver(Resolver):
    """Resolver that only adds distribution tracker."""

    def resolve(self, name: str, why_type: DataType, column_schema: ColumnSchema) -> Dict[str, Metric]:
        metrics: List[StandardMetric] = [StandardMetric.distribution]
        result: Dict[str, Metric] = {}
        for m in metrics:
            result[m.name] = m.zero(column_schema.cfg)
<<<<<<< HEAD

        if self.additional_metrics:
            additional_metrics_result = self.resolve_additional_standard_metrics(
                result=result, name=name, why_type=why_type, column_schema=column_schema
            )
            for key in additional_metrics_result.keys():
                result[key] = additional_metrics_result[key]
=======
        return result


@dataclass
class MetricSpec:
    """
    Specify a Metric to instantiate.
    """

    metric: Any  # Should be a subclass of Metric, it should be the class, not an instance
    config: Optional[MetricConfig] = None  # omit to use default MetricConfig


@dataclass
class ResolverSpec:
    """
    Specify the metrics to instantiate for matching columns. column_name
    takes precedence over column_type. column_type should be a subclass
    of DataType, i.e., AnyType, Frational, Integral, or String. Pass the
    class, not an instance.
    """

    column_name: Optional[str] = None  # TODO: maybe make this a regex
    column_type: Optional[Any] = None
    metrics: List[MetricSpec] = field(default_factory=list)


# whylabs expects COLUMN_METRICS to be present for every column.
COLUMN_METRICS = [MetricSpec(StandardMetric.counts.value), MetricSpec(StandardMetric.types.value)]


def _allowed_metric(config: MetricConfig, metric: Metric) -> bool:
    """Return False for any metrics turned off in the config"""

    namespace = metric.get_namespace()
    if config.fi_disabled and namespace == "frequent_items":
        return False
    if (not config.track_unicode_ranges) and namespace == "unicode_range":
        return False
    return True


class DeclarativeResolver(Resolver):
    """
    Implements the declarative resolution logic by interpreting a "program"
    of ResolverSpecs
    """

    def __init__(self, resolvers: List[ResolverSpec], default_config: Optional[MetricConfig] = None) -> None:
        # Validate resolvers -- must have name xor type, MetricSpec metrcis must <: Metric
        for spec in resolvers:
            if spec.column_name and spec.column_type:
                logger.warning(
                    f"DeclarativeSchema: column {spec.column_name} also specified type, name takes precedence"
                )
            if not (spec.column_name or spec.column_type):
                raise ValueError("DeclarativeSchema: resolver specification must supply name or type")

            if spec.column_type and not issubclass(spec.column_type, DataType):
                raise ValueError("DeclarativeSchema: resolver specification column type must be a DataType")

            for metric_spec in spec.metrics:
                if not issubclass(metric_spec.metric, Metric):
                    raise ValueError("DeclarativeSchema: must supply a Metric subclass to MetricSpec")

        self._resolvers = resolvers

    def resolve(self, name: str, why_type: DataType, column_schema: ColumnSchema) -> Dict[str, Metric]:
        result: Dict[str, Metric] = {}
        for resolver_spec in self._resolvers:
            col_name, col_type = resolver_spec.column_name, resolver_spec.column_type
            if (col_name and col_name == name) or (col_name is None and isinstance(why_type, col_type)):  # type: ignore
                for spec in resolver_spec.metrics:
                    config = spec.config or column_schema.cfg
                    if _allowed_metric(config, spec.metric):
                        result[spec.metric.get_namespace()] = spec.metric.zero(config)
>>>>>>> 076ee456

        return result<|MERGE_RESOLUTION|>--- conflicted
+++ resolved
@@ -1,12 +1,8 @@
 import logging
 from abc import ABC, abstractmethod
-<<<<<<< HEAD
 from collections import namedtuple
-from typing import Dict, List, TypeVar, Union
-=======
 from dataclasses import dataclass, field
 from typing import Any, Dict, List, Optional, TypeVar
->>>>>>> 076ee456
 
 from typing_extensions import TypeAlias
 
@@ -138,7 +134,6 @@
         result: Dict[str, Metric] = {}
         for m in metrics:
             result[m.name] = m.zero(column_schema.cfg)
-<<<<<<< HEAD
 
         if self.additional_metrics:
             additional_metrics_result = self.resolve_additional_standard_metrics(
@@ -146,7 +141,7 @@
             )
             for key in additional_metrics_result.keys():
                 result[key] = additional_metrics_result[key]
-=======
+
         return result
 
 
@@ -223,6 +218,5 @@
                     config = spec.config or column_schema.cfg
                     if _allowed_metric(config, spec.metric):
                         result[spec.metric.get_namespace()] = spec.metric.zero(config)
->>>>>>> 076ee456
 
         return result