import logging
import re
from copy import copy
from dataclasses import dataclass, field
from itertools import chain
from typing import Any, Callable, Dict, List, Optional, Set, Union

from whylogs.core.configs import SummaryConfig
from whylogs.core.metrics.metric_components import IntegralComponent, MetricComponent
from whylogs.core.metrics.metrics import Metric, MetricConfig, OperationResult
from whylogs.core.preprocessing import PreprocessedColumn
from whylogs.core.proto import MetricMessage
from whylogs.core.relations import Relation

logger = logging.getLogger(__name__)


# relation() is annoying, use Predicate instead
def relation(op: Relation, value: Union[str, int, float]) -> Callable[[Any], bool]:
    if op == Relation.match:
        return lambda x: re.compile(value).match(x)  # type: ignore
    if op == Relation.fullmatch:
        return lambda x: re.compile(value).fullmatch(x)  # type: ignore
    if op == Relation.equal:
        return lambda x: x == value  # type: ignore
    if op == Relation.less:
        return lambda x: x < value  # type: ignore
    if op == Relation.leq:
        return lambda x: x <= value  # type: ignore
    if op == Relation.greater:
        return lambda x: x > value  # type: ignore
    if op == Relation.geq:
        return lambda x: x >= value  # type: ignore
    if op == Relation.neq:
        return lambda x: x != value  # type: ignore
    raise ValueError("Unknown ConditionCountMetric predicate")


def and_relations(left: Callable[[Any], bool], right: Callable[[Any], bool]) -> Callable[[Any], bool]:
    return lambda x: left(x) and right(x)


def or_relations(left: Callable[[Any], bool], right: Callable[[Any], bool]) -> Callable[[Any], bool]:
    return lambda x: left(x) or right(x)


def not_relation(relation: Callable[[Any], bool]) -> Callable[[Any], bool]:
    return lambda x: not relation(x)


@dataclass(frozen=True)
class Condition:
    relation: Callable[[Any], bool]
    throw_on_failure: bool = False
    log_on_failure: bool = False
    actions: List[Callable[[str, str, Any], None]] = field(default_factory=list)


@dataclass(frozen=True)
class ConditionCountConfig(MetricConfig):
    conditions: Dict[str, Condition] = field(default_factory=dict)


@dataclass(frozen=True)
class ConditionCountMetric(Metric):
    conditions: Dict[str, Condition]
    total: IntegralComponent
    matches: Dict[str, IntegralComponent] = field(default_factory=dict)

    @property
    def namespace(self) -> str:
        return "condition_count"

    def __post_init__(self) -> None:
        super(type(self), self).__post_init__()
        if "total" in self.conditions.keys():
            raise ValueError("Condition cannot be named 'total'")

        for cond_name in self.conditions.keys():
            if cond_name not in self.matches:
                self.matches[cond_name] = IntegralComponent(0)

    def merge(self, other: "ConditionCountMetric") -> "ConditionCountMetric":
        if set(self.matches.keys()) != set(other.matches.keys()):
            # log warning?
            matches = {cond_name: IntegralComponent(comp.value) for cond_name, comp in self.matches.items()}
            total = self.total.value
        else:
            matches = {
                cond_name: IntegralComponent(self.matches[cond_name].value + other.matches[cond_name].value)
                for cond_name in self.matches.keys()
            }
            total = self.total.value + other.total.value

        return ConditionCountMetric(copy(self.conditions), IntegralComponent(total), matches)

    def add_conditions(self, conditions: Dict[str, Condition]) -> None:
        if "total" in conditions.keys():
            raise ValueError("Condition cannot be named 'total'")
        for cond_name, cond in conditions.items():
            self.conditions[cond_name] = cond
            self.matches[cond_name] = IntegralComponent(0)

    def get_component_paths(self) -> List[str]:
        paths: List[str] = [
            "total",
        ] + list(self.conditions.keys())
        return paths

    def columnar_update(self, data: PreprocessedColumn) -> OperationResult:
        if data.len <= 0:
            return OperationResult.ok(0)

        count = 0
        failed_conditions: Set[str] = set()
        for datum in list(chain.from_iterable(data.raw_iterator())):
            count += 1
            for cond_name, condition in self.conditions.items():
                try:
                    if condition.relation(datum):
                        self.matches[cond_name].set(self.matches[cond_name].value + 1)
                    else:
                        failed_conditions.add(cond_name)
                        for action in condition.actions:
                            action(self.namespace, cond_name, x)

                except Exception as e:  # noqa
                    logger.debug(e)
                    failed_conditions.add(cond_name)

        self.total.set(self.total.value + count)
<<<<<<< HEAD
        if failed_conditions and condition.log_on_failure:
            logger.warning(f"Condition(s) {', '.join(failed_conditions)} failed")
        if failed_conditions and condition.throw_on_failure:
            raise ValueError(f"Condition(s) {', '.join(failed_conditions)} failed")
=======
        if failed_conditions:
            if condition.log_on_failure:
                logger.warning(f"Condition(s) {', '.join(failed_conditions)} failed")

            if condition.throw_on_failure:
                raise ValueError(f"Condition(s) {', '.join(failed_conditions)} failed")

>>>>>>> dedea8ab
        return OperationResult.ok(count)

    @classmethod
    def zero(cls, config: Optional[MetricConfig] = None) -> "ConditionCountMetric":
        config = config or ConditionCountConfig()
        if not isinstance(config, ConditionCountConfig):
            raise ValueError("ConditionCountMetric.zero() requires ConditionCountConfig argument")

        return ConditionCountMetric(
            conditions=copy(config.conditions),
            total=IntegralComponent(0),
        )

    def to_protobuf(self) -> MetricMessage:
        msg = {"total": self.total.to_protobuf()}
        for cond_name in self.conditions.keys():
            msg[cond_name] = self.matches[cond_name].to_protobuf()

        return MetricMessage(metric_components=msg)

    def to_summary_dict(self, cfg: Optional[SummaryConfig] = None) -> Dict[str, Any]:
        summary = {"total": self.total.value}
        for cond_name in self.matches.keys():
            summary[cond_name] = self.matches[cond_name].value

        return summary

    @classmethod
    def from_protobuf(cls, msg: MetricMessage) -> "ConditionCountMetric":
        cond_names: Set[str] = set(msg.metric_components.keys())
        cond_names.remove("total")

        conditions = {cond_name: lambda x: False for cond_name in cond_names}
        total = MetricComponent.from_protobuf(msg.metric_components["total"])
        matches = {
            cond_name: MetricComponent.from_protobuf(msg.metric_components[cond_name]) for cond_name in cond_names
        }
        return ConditionCountMetric(
            conditions,
            total,
            matches,
        )<|MERGE_RESOLUTION|>--- conflicted
+++ resolved
@@ -129,12 +129,6 @@
                     failed_conditions.add(cond_name)
 
         self.total.set(self.total.value + count)
-<<<<<<< HEAD
-        if failed_conditions and condition.log_on_failure:
-            logger.warning(f"Condition(s) {', '.join(failed_conditions)} failed")
-        if failed_conditions and condition.throw_on_failure:
-            raise ValueError(f"Condition(s) {', '.join(failed_conditions)} failed")
-=======
         if failed_conditions:
             if condition.log_on_failure:
                 logger.warning(f"Condition(s) {', '.join(failed_conditions)} failed")
@@ -142,7 +136,6 @@
             if condition.throw_on_failure:
                 raise ValueError(f"Condition(s) {', '.join(failed_conditions)} failed")
 
->>>>>>> dedea8ab
         return OperationResult.ok(count)
 
     @classmethod
