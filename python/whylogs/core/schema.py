--- conflicted
+++ resolved
@@ -1,12 +1,7 @@
 import logging
-<<<<<<< HEAD
+from copy import deepcopy
 from dataclasses import dataclass, field
 from typing import Any, Dict, Mapping, Optional, Set, TypeVar
-=======
-from copy import deepcopy
-from dataclasses import dataclass
-from typing import Any, Dict, Mapping, Optional, TypeVar
->>>>>>> 08a42ed0
 
 from whylogs.core.datatypes import StandardTypeMapper, TypeMapper
 from whylogs.core.metrics.metrics import Metric, MetricConfig
@@ -65,18 +60,6 @@
 
     """
 
-<<<<<<< HEAD
-    types: Dict[str, Any] = field(default_factory=dict)
-    default_configs: MetricConfig = MetricConfig()
-    type_mapper: TypeMapper = StandardTypeMapper()
-    resolvers: Resolver = StandardResolver()
-    cache_size: int = 1024
-    schema_based_automerge: bool = False
-    validators: Dict[str, Validator] = field(default_factory=dict)
-
-    def __post_init__(self) -> None:
-        self._columns = {}
-=======
     def __init__(
         self,
         types: Optional[Dict[str, Any]] = None,
@@ -85,6 +68,7 @@
         resolvers: Optional[Resolver] = None,
         cache_size: int = 1024,
         schema_based_automerge: bool = False,
+        validators: Dict[str, Validator] = None,
     ) -> None:
         self._columns = dict()
         self.types = types or dict()
@@ -93,8 +77,8 @@
         self.resolvers = resolvers or StandardResolver()
         self.cache_size = cache_size
         self.schema_based_automerge = schema_based_automerge
->>>>>>> 08a42ed0
-
+        self.validators = validators or dict()
+        
         if self.cache_size < 0:
             logger.warning("Negative cache size value. Disabling caching")
             self.cache_size = 0
@@ -106,22 +90,14 @@
                 LARGE_CACHE_SIZE_LIMIT,
             )
 
-<<<<<<< HEAD
-        if self.types:
-            for col, tpe in self.types.items():
-                self._columns[col] = ColumnSchema(
-                    dtype=tpe,
-                    resolver=self.resolvers,
-                    validators=self.validators,
-                    type_mapper=self.type_mapper,
-                    cfg=self.default_configs,
-                )
-=======
         for col, data_type in self.types.items():
             self._columns[col] = ColumnSchema(
-                dtype=data_type, resolver=self.resolvers, type_mapper=self.type_mapper, cfg=self.default_configs
+                dtype=data_type,
+                resolver=self.resolvers,
+                validators=self.validators,
+                type_mapper=self.type_mapper,
+                cfg=self.default_configs
             )
->>>>>>> 08a42ed0
 
     def copy(self) -> "DatasetSchema":
         """Returns a new instance of the same underlying schema"""
