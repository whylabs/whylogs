--- conflicted
+++ resolved
@@ -209,15 +209,11 @@
         return self._do_get_feature_weights()
 
     @deprecated_alias(profile="file")
-<<<<<<< HEAD
-    def write(self, file: Writable, **kwargs: Any) -> None:
+    def write(self, file: Writable, **kwargs: Any) -> Tuple[bool, str]:
 
         if isinstance(file, FeatureWeight):
             return self.write_feature_weights(file, **kwargs)
 
-=======
-    def write(self, file: Writable, **kwargs: Any) -> Tuple[bool, str]:
->>>>>>> e06c6fec
         view = file.view() if isinstance(file, DatasetProfile) else file
         has_segments = isinstance(view, SegmentedDatasetProfileView)
 
@@ -339,14 +335,6 @@
         try:
             with open(profile_path, "rb") as f:
                 http_response = requests.put(upload_url, data=f.read())
-<<<<<<< HEAD
-            if http_response.status_code == 200:
-                logger.info(
-                    f"Done uploading {self._org_id}/{self._dataset_id}/{dataset_timestamp} to "
-                    f"{self.whylabs_api_endpoint} with API token ID: {api_key_id}"
-                )
-            return http_response
-=======
                 is_successful = False
                 if http_response.status_code == 200:
                     is_successful = True
@@ -355,7 +343,6 @@
                         f"{self.whylabs_api_endpoint} with API token ID: {api_key_id}"
                     )
                 return is_successful, http_response.text
->>>>>>> e06c6fec
         except requests.RequestException as e:
             logger.info(
                 f"Failed to upload {self._org_id}/{self._dataset_id}/{dataset_timestamp} to "
