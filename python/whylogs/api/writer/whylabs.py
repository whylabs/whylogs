--- conflicted
+++ resolved
@@ -81,7 +81,6 @@
         if api_key is not None:
             self._api_key = api_key
 
-<<<<<<< HEAD
     @deprecated_alias(profile="file")
     def write(self, file: Writable, **kwargs: Any) -> requests.Response:
         # check if the server supports ingesting whylogs 1.0.x profiles:
@@ -94,16 +93,6 @@
             raise ValueError(
                 "You must pass either a DatasetProfile or a DatasetProfileView in order to use this writer!"
             )
-=======
-    def write(
-        self,
-        profile: Union[DatasetProfileView, DatasetProfile],
-        dataset_id: Optional[str] = None,
-        **kwargs,
-    ) -> Any:
-        if dataset_id is not None:
-            self._dataset_id = dataset_id
->>>>>>> ed9d8c8d
 
         if kwargs.get("dataset_id") is not None:
             self._dataset_id = kwargs.get("dataset_id")
