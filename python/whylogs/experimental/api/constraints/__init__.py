from logging import getLogger
from typing import List, Optional, Union

import yaml
from typing_extensions import TypedDict

from whylogs.core.constraints import PrefixCondition
from whylogs.core.constraints.factories import (
    column_is_probably_unique,
    condition_meets,
    count_below_number,
    distinct_number_in_range,
    is_in_range,
    is_non_negative,
<<<<<<< HEAD
    condition_meets,
    frequent_strings_in_reference_set,
=======
    no_missing_values,
)
from whylogs.core.constraints.metric_constraints import (
    Constraints,
    DatasetConstraint,
    MetricConstraint,
>>>>>>> 91b1a32e
)

logger = getLogger(__name__)


constraints_mapping = {
<<<<<<< HEAD
    "no_missing_values": no_missing_values,
    "is_in_range": is_in_range,
    "column_is_probably_unique": column_is_probably_unique,
    "distinct_number_in_range": distinct_number_in_range,
    "count_below_number": count_below_number,
    "is_non_negative": is_non_negative,
    "condition_meets": condition_meets,
    "frequent_strings_in_reference_set": frequent_strings_in_reference_set,
=======
    "no_missing_values": {
        "constraint_function": no_missing_values,
        "whylabs_datatypes": ["string", "integral", "fractional", "bool", "unknown"],
    },
    "is_in_range": {"constraint_function": is_in_range, "whylabs_datatypes": ["integral", "fractional"]},
    "column_is_probably_unique": {
        "constraint_function": column_is_probably_unique,
        "whylabs_datatypes": ["string", "integral"],
    },
    "distinct_number_in_range": {
        "constraint_function": distinct_number_in_range,
        "whylabs_datatypes": ["string", "integral"],
    },
    "count_below_number": {
        "constraint_function": count_below_number,
        "whylabs_datatypes": ["string", "integral", "fractional", "bool", "unknown"],
    },
    "is_non_negative": {"constraint_function": is_non_negative, "whylabs_datatypes": ["integral", "fractional"]},
    "condition_meets": {
        "constraint_function": condition_meets,
        "whylabs_datatypes": ["string", "integral", "fractional", "bool", "unknown"],
    },
>>>>>>> 91b1a32e
}


def assemble_constraint(constraint_dict: dict) -> Optional[TypedDict]:
    constraint_name = None
    if constraint_dict.get("expression") and constraint_dict.get("name"):
        condition = PrefixCondition(constraint_dict.get("expression"))
        returned_constraint = DatasetConstraint(condition=condition, name=constraint_dict.get("name"))
        return returned_constraint
    if constraint_dict.get("factory") in constraints_mapping:
        constraint_function = constraints_mapping[constraint_dict.get("factory")]["constraint_function"]
        constraint_dict.pop("factory")
        constraint_dict.pop("metric")
        if constraint_dict.get("name"):
            constraint_name = constraint_dict.get("name")
            constraint_dict.pop("name")
        returned_constraint = constraint_function(**constraint_dict)
        returned_constraint.name = constraint_name
        return returned_constraint
    else:
        logger.warning(f"Constraint factory {constraint_dict.get('factory')} not found.")
        return None


class ConstraintTranslator:
    def validate_params(self, params: dict):
        if not params.get("factory") and not params.get("expression"):
            raise ValueError("Constraint must have a factory or an expression.")
        if params.get("expression") and not params.get("name"):
            raise ValueError("Constraints with an expression must have a name.")

    def read_constraints_from_yaml(
        self, input_path: Optional[str] = None, input_str: Optional[str] = None
    ) -> List[Union[MetricConstraint, DatasetConstraint]]:
        constraints = []
        if input_path is None and input_str is None:
            raise ValueError("Must provide either input_path or input_str.")
        if input_str is not None:
            data = yaml.safe_load(input_str)
        else:
            with open(input_path, "r") as f:
                data = yaml.safe_load(f)
        checks = data["constraints"]
        for check in checks:
            params = {k: v for k, v in check.items()}
            self.validate_params(params)
            constraints.append(assemble_constraint(params))
        if constraints:
            return constraints
        else:
            logger.warning(f"No constraints found in {input_path}.")
            return None

    def write_constraints_to_yaml(
        self,
        constraints: List[Union[MetricConstraint, DatasetConstraint]],
        output_path: Optional[str] = None,
        output_str: Optional[bool] = False,
        org_id: Optional[str] = None,
        dataset_id: Optional[str] = None,
    ):
        if output_path is None and output_str is None:
            raise ValueError("Must provide either output_path or output_str.")
        constraints_list = []
        for constraint in constraints:
            constraint_name = constraint.name
            if isinstance(constraint, MetricConstraint):
                if constraint._params and constraint._params.get("factory"):
                    constraint_params = constraint._params
                    try:
                        constraint_params["metric"] = constraint.metric_selector.metric_name
                    except:
                        raise ValueError(f"Metric selector not found for constraint {constraint_name}.")
                    constraint_params["name"] = constraint_name
                    constraint_params["column_name"] = constraint.metric_selector.column_name
                    constraints_list.append(constraint_params)
                else:
                    logger.warning(f"Constraint {constraint_name} - no parameters found. Skipping.")

            elif isinstance(constraint, DatasetConstraint):
                constraint_params = {"metric": "dataset-metric"}
                if constraint.condition and isinstance(constraint.condition, PrefixCondition):
                    constraint_params["name"] = constraint.name
                    constraint_params["expression"] = constraint.condition._expression
                    constraints_list.append(constraint_params)
                else:
                    logger.warning(f"Constraint {constraint_name} - no parameters found. Skipping.")

        to_dump = {"constraints": constraints_list}
        if org_id:
            to_dump["org_id"] = org_id
        if dataset_id:
            to_dump["dataset_id"] = dataset_id
        if output_str:
            return yaml.dump(to_dump)
        else:
            with open(output_path, "w") as f:
                yaml.dump(to_dump, f)<|MERGE_RESOLUTION|>--- conflicted
+++ resolved
@@ -1,3 +1,15 @@
+from typing_extensions import TypedDict
+from typing import Optional, Union, List
+from whylogs.core.constraints.factories import (
+    no_missing_values,
+    is_in_range,
+    distinct_number_in_range,
+    count_below_number,
+    is_non_negative,
+    condition_meets,
+    frequent_strings_in_reference_set,
+)
+from whylogs.core.constraints.factories import column_is_probably_unique
 from logging import getLogger
 from typing import List, Optional, Union
 
@@ -12,33 +24,18 @@
     distinct_number_in_range,
     is_in_range,
     is_non_negative,
-<<<<<<< HEAD
-    condition_meets,
-    frequent_strings_in_reference_set,
-=======
     no_missing_values,
 )
 from whylogs.core.constraints.metric_constraints import (
     Constraints,
     DatasetConstraint,
     MetricConstraint,
->>>>>>> 91b1a32e
 )
 
 logger = getLogger(__name__)
 
 
 constraints_mapping = {
-<<<<<<< HEAD
-    "no_missing_values": no_missing_values,
-    "is_in_range": is_in_range,
-    "column_is_probably_unique": column_is_probably_unique,
-    "distinct_number_in_range": distinct_number_in_range,
-    "count_below_number": count_below_number,
-    "is_non_negative": is_non_negative,
-    "condition_meets": condition_meets,
-    "frequent_strings_in_reference_set": frequent_strings_in_reference_set,
-=======
     "no_missing_values": {
         "constraint_function": no_missing_values,
         "whylabs_datatypes": ["string", "integral", "fractional", "bool", "unknown"],
@@ -61,7 +58,6 @@
         "constraint_function": condition_meets,
         "whylabs_datatypes": ["string", "integral", "fractional", "bool", "unknown"],
     },
->>>>>>> 91b1a32e
 }
 
 
