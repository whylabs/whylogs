<<<<<<< HEAD
from abc import ABC, abstractmethod
from typing import Any, List, Optional, Tuple
=======
import logging
from abc import ABC, abstractmethod
from typing import List, Optional, Tuple, Union
>>>>>>> 43e3da8f

import numpy as np
from sklearn.cluster import KMeans
from sklearn.decomposition import PCA

logger = logging.getLogger(__name__)

<<<<<<< HEAD
=======

>>>>>>> 43e3da8f
class ReferenceSelector(ABC):
    def __init__(self):
        self.n_references = 0
        self.ref_labels = None

<<<<<<< HEAD
    # FIXME: labels are probably not Any
    @abstractmethod
    def calculate_references(self, X: np.ndarray, y: Optional[np.ndarray] = None) -> Tuple[np.ndarray, List[Any]]:
=======
    @abstractmethod
    def calculate_references(
        self, X: np.ndarray, y: Optional[np.ndarray] = None
    ) -> Tuple[np.ndarray, List[Union[int, str]]]:
>>>>>>> 43e3da8f
        raise NotImplementedError()


class PCACentroidsSelector(ReferenceSelector):
    def __init__(self, n_components: int = 2, lower_percentile_limit: float = 0, upper_percentile_limit: float = 0):
        super().__init__()
        self.n_components = n_components
        self.lower_percentile_limit = lower_percentile_limit
        self.upper_percentile_limit = upper_percentile_limit

<<<<<<< HEAD
    def calculate_references(self, X: np.ndarray, y: Optional[np.ndarray] = None) -> Tuple[np.ndarray, List[Any]]:
        if y is None:
            raise ValueError("PCACentroidSelector requires label argument (y)")
=======
    def calculate_references(
        self, X: np.ndarray, y: Optional[np.ndarray] = None
    ) -> Tuple[np.ndarray, List[Union[int, str]]]:
        if y is None:
            raise ValueError("PCACentroidSelector requires labels")
>>>>>>> 43e3da8f

        # Fit PCA
        pca = PCA(n_components=self.n_components)
        X_pca = pca.fit_transform(X)

        # Find centroids for each label in PCA space
        n_labels = np.unique(y).shape[0]
        refs = [None] * n_labels
        labels = sorted(np.unique(y))
        self.n_references = len(labels)
        self.ref_labels = labels
        for i, label in enumerate(labels):
            filtered_X_pca = X_pca[y == label]
            if self.lower_percentile_limit != 0 or self.upper_percentile_limit != 0:
                lp = np.percentile(filtered_X_pca, self.lower_percentile_limit)
                up = np.percentile(filtered_X_pca, self.upper_percentile_limit)
                filtered_X_pca = filtered_X_pca[(lp < filtered_X_pca) & (filtered_X_pca < up)]
            refs[i] = filtered_X_pca.mean(axis=0)
        refs = np.array(refs).tolist()

        # Convert centroids back to raw space
        raw_refs = pca.inverse_transform(refs)

        return raw_refs, self.ref_labels


class KMeansSelector(ReferenceSelector):
    def __init__(self, n_clusters: int = 8, kmeans_kwargs={}):
        super().__init__()
        self.n_clusters = n_clusters
        self.kmeans_kwargs = kmeans_kwargs

<<<<<<< HEAD
    def calculate_references(self, X: np.ndarray, y: Optional[np.ndarray] = None) -> Tuple[np.ndarray, List[Any]]:
=======
    def calculate_references(
        self, X: np.ndarray, y: Optional[np.ndarray] = None
    ) -> Tuple[np.ndarray, List[Union[int, str]]]:
        if y is not None:
            logger.warn("KMeansSelector is unsupervised; ignoring labels")

>>>>>>> 43e3da8f
        self.n_references = self.n_clusters
        self.ref_labels = list(range(self.n_clusters))  # TODO: throw if y is not None?

        # Find k-means clusters
        kmeans = KMeans(n_clusters=self.n_clusters, **self.kmeans_kwargs)
        kmeans.fit(X)
        refs = kmeans.cluster_centers_
        return refs, self.ref_labels

<<<<<<< HEAD
=======
        # Find k-means clusters
        kmeans = KMeans(n_clusters=self.n_clusters, **self.kmeans_kwargs)
        kmeans.fit(X)
        refs = kmeans.cluster_centers_
        return refs, self.ref_labels

>>>>>>> 43e3da8f

class PCAKMeansSelector(ReferenceSelector):
    def __init__(self, n_clusters: int = 8, n_components: int = 2, kmeans_kwargs={}):
        super().__init__()
        self.n_components = n_components
        self.kmeanie = KMeansSelector(n_clusters, kmeans_kwargs)

<<<<<<< HEAD
    def calculate_references(self, X: np.ndarray, y: Optional[np.ndarray] = None) -> Tuple[np.ndarray, List[Any]]:
=======
    def calculate_references(
        self, X: np.ndarray, y: Optional[np.ndarray] = None
    ) -> Tuple[np.ndarray, List[Union[int, str]]]:
        if y is not None:
            logger.warn("PCAKMeansSelector is unsupervised; ignoring labels")

>>>>>>> 43e3da8f
        # Fit PCA first
        pca = PCA(n_components=self.n_components)
        X_pca = pca.fit_transform(X)

        # Find k-means clusters
<<<<<<< HEAD
        refs, self.ref_labels = self.kmeanie.calculate_references(X_pca, y)
=======
        refs, self.ref_labels = self.kmeanie.calculate_references(X_pca)
>>>>>>> 43e3da8f
        self.n_references = len(self.ref_labels)

        # Convert centroids back to raw space
        raw_refs = pca.inverse_transform(refs)

        return raw_refs, self.ref_labels<|MERGE_RESOLUTION|>--- conflicted
+++ resolved
@@ -1,11 +1,6 @@
-<<<<<<< HEAD
-from abc import ABC, abstractmethod
-from typing import Any, List, Optional, Tuple
-=======
 import logging
 from abc import ABC, abstractmethod
-from typing import List, Optional, Tuple, Union
->>>>>>> 43e3da8f
+from typing import Any, List, Optional, Tuple, Union
 
 import numpy as np
 from sklearn.cluster import KMeans
@@ -13,25 +8,16 @@
 
 logger = logging.getLogger(__name__)
 
-<<<<<<< HEAD
-=======
 
->>>>>>> 43e3da8f
 class ReferenceSelector(ABC):
     def __init__(self):
         self.n_references = 0
         self.ref_labels = None
 
-<<<<<<< HEAD
-    # FIXME: labels are probably not Any
-    @abstractmethod
-    def calculate_references(self, X: np.ndarray, y: Optional[np.ndarray] = None) -> Tuple[np.ndarray, List[Any]]:
-=======
     @abstractmethod
     def calculate_references(
         self, X: np.ndarray, y: Optional[np.ndarray] = None
     ) -> Tuple[np.ndarray, List[Union[int, str]]]:
->>>>>>> 43e3da8f
         raise NotImplementedError()
 
 
@@ -42,17 +28,9 @@
         self.lower_percentile_limit = lower_percentile_limit
         self.upper_percentile_limit = upper_percentile_limit
 
-<<<<<<< HEAD
     def calculate_references(self, X: np.ndarray, y: Optional[np.ndarray] = None) -> Tuple[np.ndarray, List[Any]]:
         if y is None:
             raise ValueError("PCACentroidSelector requires label argument (y)")
-=======
-    def calculate_references(
-        self, X: np.ndarray, y: Optional[np.ndarray] = None
-    ) -> Tuple[np.ndarray, List[Union[int, str]]]:
-        if y is None:
-            raise ValueError("PCACentroidSelector requires labels")
->>>>>>> 43e3da8f
 
         # Fit PCA
         pca = PCA(n_components=self.n_components)
@@ -85,16 +63,12 @@
         self.n_clusters = n_clusters
         self.kmeans_kwargs = kmeans_kwargs
 
-<<<<<<< HEAD
-    def calculate_references(self, X: np.ndarray, y: Optional[np.ndarray] = None) -> Tuple[np.ndarray, List[Any]]:
-=======
     def calculate_references(
         self, X: np.ndarray, y: Optional[np.ndarray] = None
     ) -> Tuple[np.ndarray, List[Union[int, str]]]:
         if y is not None:
             logger.warn("KMeansSelector is unsupervised; ignoring labels")
 
->>>>>>> 43e3da8f
         self.n_references = self.n_clusters
         self.ref_labels = list(range(self.n_clusters))  # TODO: throw if y is not None?
 
@@ -104,15 +78,6 @@
         refs = kmeans.cluster_centers_
         return refs, self.ref_labels
 
-<<<<<<< HEAD
-=======
-        # Find k-means clusters
-        kmeans = KMeans(n_clusters=self.n_clusters, **self.kmeans_kwargs)
-        kmeans.fit(X)
-        refs = kmeans.cluster_centers_
-        return refs, self.ref_labels
-
->>>>>>> 43e3da8f
 
 class PCAKMeansSelector(ReferenceSelector):
     def __init__(self, n_clusters: int = 8, n_components: int = 2, kmeans_kwargs={}):
@@ -120,26 +85,18 @@
         self.n_components = n_components
         self.kmeanie = KMeansSelector(n_clusters, kmeans_kwargs)
 
-<<<<<<< HEAD
-    def calculate_references(self, X: np.ndarray, y: Optional[np.ndarray] = None) -> Tuple[np.ndarray, List[Any]]:
-=======
     def calculate_references(
         self, X: np.ndarray, y: Optional[np.ndarray] = None
     ) -> Tuple[np.ndarray, List[Union[int, str]]]:
         if y is not None:
             logger.warn("PCAKMeansSelector is unsupervised; ignoring labels")
 
->>>>>>> 43e3da8f
         # Fit PCA first
         pca = PCA(n_components=self.n_components)
         X_pca = pca.fit_transform(X)
 
         # Find k-means clusters
-<<<<<<< HEAD
         refs, self.ref_labels = self.kmeanie.calculate_references(X_pca, y)
-=======
-        refs, self.ref_labels = self.kmeanie.calculate_references(X_pca)
->>>>>>> 43e3da8f
         self.n_references = len(self.ref_labels)
 
         # Convert centroids back to raw space
