import logging
from collections import defaultdict
from dataclasses import dataclass, field
from itertools import chain
from typing import Any, Callable, Dict, List, Optional, Tuple, Union

from whylogs.core.datatypes import (
    AnyType,
    DataType,
    Fractional,
    Integral,
    StandardTypeMapper,
    String,
    TypeMapper,
)
from whylogs.core.metrics import StandardMetric
from whylogs.core.metrics.metrics import (
    Metric,
    MetricConfig,
    OperationResult,
    register_metric,
)
from whylogs.core.metrics.multimetric import MultiMetric, SubmetricSchema
from whylogs.core.preprocessing import PreprocessedColumn
from whylogs.core.resolvers import (
    COLUMN_METRICS,
    DEFAULT_RESOLVER,
<<<<<<< HEAD
=======
    STANDARD_RESOLVER,
    DeclarativeResolverBase,
>>>>>>> 7f38d37e
    MetricSpec,
    ResolverSpec,
)
from whylogs.core.schema import DeclarativeSchema
from whylogs.core.segmentation_partition import SegmentationPartition
from whylogs.core.utils import deprecated
from whylogs.core.validators.validator import Validator

logger = logging.getLogger(__name__)


class DeclarativeSubmetricSchema(DeclarativeResolverBase, SubmetricSchema):
    """
    The DeclarativeSubmetricSchema allows one to customize the set of metrics
    tracked for each UDF computed by a UdfMetric. Pass its constructor a list
    of ResolverSpecs, which specify the UDF name or data type to
    match and the list of MetricSpecs to instantiate for matching UDFs.
    Each MetricSpec specifies the Metric class and MetricConfig to
    instantiate. Omit the MetricSpec::config to use the default MetricConfig.
    Setting ResolverSpec::exclude to True will exclude the listed metrics from the matched UDFs.

    For example, DeclarativeSubmetricSchema(resolvers=STANDARD_RESOLVER) implements
    the same schema as DatasetSchema(), i.e., using the default MetricConfig,
    StandardTypeMapper, StandardResolver, etc.  STANDARD_RESOLVER is defined
    in whylogs/python/whylogs/core/resolvers.py
    """

<<<<<<< HEAD
    def __init__(self, resolvers: List[ResolverSpec], default_config: Optional[MetricConfig] = None) -> None:
        self._default_config = default_config or MetricConfig()
        self._resolvers = resolvers.copy()
        for resolver in resolvers:
            for metric_spec in resolver.metrics:
                if issubclass(metric_spec.metric, MultiMetric):  # and not resolver.exclude:
                    raise ValueError(
                        f"MultiMetric cannot contain another MultiMetric ({metric_spec.metric.get_namespace()}) as a submetric"
                    )

=======
>>>>>>> 7f38d37e
    def resolve(self, name: str, why_type: DataType, fi_disabled: bool = False) -> Dict[str, Metric]:
        return self._resolve(name, why_type, None)


STANDARD_UDF_RESOLVER: List[ResolverSpec] = [
    ResolverSpec(
        column_type=Integral,
        metrics=COLUMN_METRICS
        + [
            MetricSpec(StandardMetric.distribution.value),
            MetricSpec(StandardMetric.ints.value),
            MetricSpec(StandardMetric.cardinality.value),
            MetricSpec(StandardMetric.frequent_items.value),
        ],
    ),
    ResolverSpec(
        column_type=Fractional,
        metrics=COLUMN_METRICS
        + [
            MetricSpec(StandardMetric.distribution.value),
            MetricSpec(StandardMetric.cardinality.value),
        ],
    ),
    ResolverSpec(
        column_type=String,
        metrics=COLUMN_METRICS
        + [
            MetricSpec(StandardMetric.distribution.value),
            MetricSpec(StandardMetric.cardinality.value),
            MetricSpec(StandardMetric.frequent_items.value),
        ],
    ),
    ResolverSpec(column_type=AnyType, metrics=COLUMN_METRICS),
]

DEFAULT_UDF_RESOLVER: List[ResolverSpec] = STANDARD_UDF_RESOLVER


def default_schema() -> DeclarativeSubmetricSchema:
    return DeclarativeSubmetricSchema(DEFAULT_UDF_RESOLVER)


@dataclass(frozen=True)
class UdfMetricConfig(MetricConfig):
    """
    Configure UDFs & submetrics for UdfMetric

    Attributes:
       udfs: Maps submetric name to the UDF that computes the value to track

       submetric_schema [optional]: determines the set of metrics tracked for
           each computed value

       type_mapper [optional]: maps Python types to whylogs DataType
    """

    udfs: Dict[str, Callable[[Any], Any]] = field(default_factory=dict)
    submetric_schema: SubmetricSchema = field(default_factory=default_schema)
    type_mapper: TypeMapper = field(default_factory=StandardTypeMapper)


class UdfMetric(MultiMetric):
    """
    Applies the specified UDFs to the input column values and tracks the metrics
    specified by the submetric_schema to their output.

    Args:
        udfs: map of submetric name to UDF to compute value to track

        submetric_schema [optional]: determines the set of metrics to track for
            each UDF output. Defaults to STANDARD_RESOLVER

        type_mapper [optional]: maps Python types to whylogs DataType. Defaults
            to StandardTypeMapper

        fi_disabled [optional]: Should FrequentItemsMetric tracking be disabled.
            Defaults to False
    """

    def __init__(
        self,
        submetrics: Dict[str, Dict[str, Metric]],
        udfs: Optional[Dict[str, Callable[[Any], Any]]] = None,
        # discover these with resolver  submetrics: Dict[str, Dict[str, Metric]],  # feature name -> (namespace -> metric)
        submetric_schema: Optional[SubmetricSchema] = None,
        type_mapper: Optional[TypeMapper] = None,
        fi_disabled: bool = False,
    ):
        super().__init__(submetrics)
        self._udfs = udfs or dict()
        self._submetric_schema = submetric_schema or default_schema()
        self._type_mapper = type_mapper or StandardTypeMapper()
        self._fi_disabled = fi_disabled

    @property
    def namespace(self) -> str:
        return "udf"

    def merge(self, other: "UdfMetric") -> "UdfMetric":
        merged = UdfMetric(self.submetrics, self._udfs, self._submetric_schema, self._type_mapper, self._fi_disabled)
        merged.submetrics = self.merge_submetrics(other)
        return merged

    def _add_submetric(self, name: str, value: Any) -> None:
        self.submetrics[name] = self._submetric_schema.resolve(name, self._type_mapper(type(value)), self._fi_disabled)

    def _update_relevant_submetrics(self, name: str, data: PreprocessedColumn) -> None:
        if name not in self.submetrics:
            return

        for metric in self.submetrics[name].values():
            metric.columnar_update(data)

    def columnar_update(self, view: PreprocessedColumn) -> OperationResult:
        successes = 0
        failures = 0
        for value in list(chain.from_iterable(view.raw_iterator())):
            ok = True
            for submetric_name, udf in self._udfs.items():
                try:
                    computed_value = udf(value)
                    if submetric_name not in self.submetrics:
                        self._add_submetric(submetric_name, computed_value)  # NOTE: assumes column is homogeneous-ish?

                    data = PreprocessedColumn._process_scalar_value(computed_value)
                    self._update_relevant_submetrics(submetric_name, data)
                except Exception:  # noqa
                    logger.exception(f"UDF {submetric_name} evaluation failed")
                    ok = False

            if ok:
                successes += 1
            else:
                failures += 1

        return OperationResult(failures, successes)

    @classmethod
    def zero(cls, config: Optional[MetricConfig] = None) -> "UdfMetric":
        config = config or UdfMetricConfig()
        if not isinstance(config, UdfMetricConfig):
            logger.error("UdfMetric.zero() needs an UdfMetricConfig")
            config = UdfMetricConfig()

        return UdfMetric(
            dict(),
            udfs=config.udfs,
            submetric_schema=config.submetric_schema,
            type_mapper=config.type_mapper,
            fi_disabled=config.fi_disabled,
        )


# Register it so Multimetric and ProfileView can deserialize
register_metric(UdfMetric)


# The following variables hold information about the registered UDFs used to generate
# the resolvers/schemas. They are indexed by schema name and column name[type],
# and collect the registered information.

# _col_name_submetrics[schema_name][column_name] -> list (submetric_name, UDF)
_col_name_submetrics: Dict[str, Dict[str, List[Tuple[str, Callable[[Any], Any]]]]] = defaultdict(
    lambda: defaultdict(list)
)
_col_name_submetric_schema: Dict[str, Dict[str, SubmetricSchema]] = defaultdict(dict)
_col_name_type_mapper: Dict[str, Dict[str, TypeMapper]] = defaultdict(dict)

_col_type_submetrics: Dict[str, Dict[DataType, List[Tuple[str, Callable[[Any], Any]]]]] = defaultdict(
    lambda: defaultdict(list)
)
_col_type_submetric_schema: Dict[str, Dict[DataType, SubmetricSchema]] = defaultdict(dict)
_col_type_type_mapper: Dict[str, Dict[DataType, TypeMapper]] = defaultdict(dict)


def _reset_metric_udfs() -> None:
    global _col_name_submetrics, _col_name_submetric_schema, _col_name_type_mapper
    global _col_type_submetrics, _col_type_submetric_schema, _col_type_type_mapper
    _col_name_submetrics = defaultdict(lambda: defaultdict(list))
    _col_name_submetric_schema = defaultdict(dict)
    _col_name_type_mapper = defaultdict(dict)
    _col_type_submetrics = defaultdict(lambda: defaultdict(list))
    _col_type_submetric_schema = defaultdict(dict)
    _col_type_type_mapper = defaultdict(dict)


def register_metric_udf(
    col_name: Optional[str] = None,
    col_type: Optional[DataType] = None,
    submetric_name: Optional[str] = None,
    submetric_schema: Optional[SubmetricSchema] = None,
    type_mapper: Optional[TypeMapper] = None,
    namespace: Optional[str] = None,
    schema_name: str = "",
) -> Callable[[Any], Any]:
    """
    Decorator to easily configure UdfMetrics for your data set. Decorate your UDF
    functions, then call generate_udf_schema() to generate a list of ResolverSpecs
    that include the UdfMetrics configured by your decorator parameters.

    You must specify exactly one of either col_name or col_type. col_name will attach
    a UdfMetric to the named input column. col_type will attach a UdfMetric to all
    input columns of the specified type. The decorated function will automatically
    be a UDF in the UdfMetric.

    Specify submetric_name to give the output of the UDF a name. submetric_name
    defautls to the name of the decorated function. Note that all lambdas are
    named "lambda" so omitting submetric_name on more than one lambda will result
    in name collisions. If you pass a namespace, it will be prepended to the UDF name.

    You can optionally pass submetric_schema to specify and configure the metrics
    to be tracked for each UDF. This defualts to the STANDARD_RESOLVER metrics.

    You can optionally pass type_mapper to control how Python types are mapped to
    whylogs DataTypes. This defaults to the StandardTypeMapper.
    """

    def decorator_register(func):
        global _col_name_submetrics, _col_name_submetric_schema, _col_name_type_mapper
        global _col_type_submetrics, _col_type_submetric_schema, _col_type_type_mapper

        if col_name is not None and col_type is not None:
            raise ValueError("Only specify one of column name or type")

        if col_name is None and col_type is None:
            raise ValueError("Must specify one of column name or type")

        subname = submetric_name or func.__name__
        subname = f"{namespace}.{subname}" if namespace else subname
        if col_name is not None:
            _col_name_submetrics[schema_name][col_name].append((subname, func))
            if submetric_schema is not None:
                if col_name in _col_name_submetric_schema[schema_name]:
                    logger.warn(f"Overwriting submetric schema for column {col_name}")
                _col_name_submetric_schema[schema_name][col_name] = submetric_schema
            if type_mapper is not None:
                if col_name in _col_name_type_mapper[schema_name]:
                    logger.warn(f"Overwriting UdfMetric type mapper for column {col_name}")
                _col_name_type_mapper[schema_name][col_name] = type_mapper
        else:
            _col_type_submetrics[schema_name][col_type].append((subname, func))
            if submetric_schema is not None:
                if col_type in _col_type_submetric_schema[schema_name]:
                    logger.warn(f"Overwriting submetric schema for column type {col_type}")
                _col_type_submetric_schema[schema_name][col_type] = submetric_schema
            if type_mapper is not None:
                if col_type in _col_type_type_mapper[schema_name]:
                    logger.warn(f"Overwriting UdfMetric type mapper for column type {col_type}")
                _col_type_type_mapper[schema_name][col_type] = type_mapper

        return func

    return decorator_register


def generate_udf_resolvers(
    schema_name: Union[str, List[str]] = "",
    include_default_schema: bool = True,
) -> List[ResolverSpec]:
    """
    Generates a list of ResolverSpecs that implement the UdfMetrics specified
    by the @register_metric_udf decorators. The result only includes the UdfMetric,
    so you may want to append it to a list of ResolverSpecs defining the other
    metrics you wish to track.

    For example:

    @register_metric_udf(col_name="col1")
    def add5(x):
        return x + 5

    @register_metric_udf(col_type=String)
    def upper(x):
        return x.upper()

    schema = DeclarativeSchema(STANDARD_RESOLVER + generate_udf_schema())
    why.log(data, schema=schema)

    This will attach a UdfMetric to column "col1" that will include a submetric
    named "add5" tracking the values in "col1" incremented by 5, and a UdfMetric
    for each string column that will include a submetric named "upper" tracking
    the uppercased strings in the input columns. Since these are appended to the
    STANDARD_RESOLVER, the default metrics are also tracked for every column.
    """

    resolvers: List[ResolverSpec] = list()
    udfs: Dict[str, Callable[[Any], Any]]
    schema_names = schema_name if isinstance(schema_name, list) else [schema_name]
    if include_default_schema and "" not in schema_names:
        schema_names = [""] + schema_names

    col_udfs: Dict[str, List[Tuple[str, Callable[[Any], Any]]]] = defaultdict(list)
    col_submetric_schema: Dict[str, SubmetricSchema] = dict()
    col_type_mapper: Dict[str, TypeMapper] = dict()

    type_udfs: Dict[DataType, List[Tuple[str, Callable[[Any], Any]]]] = defaultdict(list)
    type_submetric_schema: Dict[DataType, SubmetricSchema] = dict()
    type_type_mapper: Dict[DataType, TypeMapper] = dict()

    for schema_name in schema_names:
        for col_name, submetrics in _col_name_submetrics[schema_name].items():
            col_udfs[col_name] += submetrics
            if col_submetric_schema.get(col_name) and _col_name_submetric_schema[schema_name].get(col_name):
                logger.warning(
                    f"Multiple submetric schemas registered for column {col_name}. Which one will be used is undefined."
                )

            col_submetric_schema[col_name] = col_submetric_schema.get(col_name) or _col_name_submetric_schema[
                schema_name
            ].get(col_name)
            if col_type_mapper.get(col_name) and _col_name_type_mapper[schema_name].get(col_name):
                logger.warning(
                    f"Multiple submetric type mappers registerd for column {col_name}. Which one will be used is undefined."
                )

            col_type_mapper[col_name] = col_type_mapper.get(col_name) or _col_name_type_mapper[schema_name].get(
                col_name
            )

        for col_type, submetrics in _col_type_submetrics[schema_name].items():
            type_udfs[col_type] += submetrics
            if type_submetric_schema.get(col_type) and _col_type_submetric_schema[schema_name].get(col_type):
                logger.warning(
                    f"Multiple submetric schemas registered for column type {col_type}. Which one will be used is undefined."
                )

            type_submetric_schema[col_type] = type_submetric_schema.get(col_type) or _col_type_submetric_schema[
                schema_name
            ].get(col_type)
            if type_type_mapper.get(col_type) and _col_type_type_mapper[schema_name].get(col_type):
                logger.warning(
                    f"Multiple submetric type mappers registerd for column type {col_type}. Which one will be used is undefined."
                )

            type_type_mapper[col_type] = type_type_mapper.get(col_type) or _col_type_type_mapper[schema_name].get(
                col_type
            )

    for col_name, submetrics in col_udfs.items():
        udfs = dict()
        for submetric in submetrics:
            udfs[submetric[0]] = submetric[1]
        config = UdfMetricConfig(
            udfs=udfs,
            submetric_schema=col_submetric_schema.get(col_name) or default_schema(),
            type_mapper=col_type_mapper.get(col_name) or StandardTypeMapper(),
        )
        resolvers.append(ResolverSpec(col_name, None, [MetricSpec(UdfMetric, config)]))

    for col_type, submetrics in type_udfs.items():
        udfs = dict()
        for submetric in submetrics:
            udfs[submetric[0]] = submetric[1]
        config = UdfMetricConfig(
            udfs=udfs,
            submetric_schema=type_submetric_schema.get(col_type) or default_schema(),
            type_mapper=type_type_mapper.get(col_type) or StandardTypeMapper(),
        )
        resolvers.append(ResolverSpec(None, col_type, [MetricSpec(UdfMetric, config)]))

    return resolvers


@deprecated(message="Please use generate_udf_resolvers()")
def generate_udf_schema() -> List[ResolverSpec]:
    return generate_udf_resolvers()


def udf_metric_schema(
    non_udf_resolvers: Optional[List[ResolverSpec]] = None,
    types: Optional[Dict[str, Any]] = None,
    default_config: Optional[MetricConfig] = None,
    type_mapper: Optional[TypeMapper] = None,
    cache_size: int = 1024,
    schema_based_automerge: bool = False,
    segments: Optional[Dict[str, SegmentationPartition]] = None,
    validators: Optional[Dict[str, List[Validator]]] = None,
    schema_name: Union[str, List[str]] = "",
    include_default_schema: bool = True,
) -> DeclarativeSchema:
    """
    Generates a DeclarativeSchema that implement the UdfMetrics specified
    by the @register_metric_udf decorators (in additon to any non_udf_resolvers
    passed in).

    For example:

    @register_metric_udf(col_name="col1")
    def add5(x):
        return x + 5

    @register_metric_udf(col_type=String)
    def upper(x):
        return x.upper()

    why.log(data, schema=udf_metric_schema())

    This will attach a UdfMetric to column "col1" that will include a submetric
    named "add5" tracking the values in "col1" incremented by 5, and a UdfMetric
    for each string column that will include a submetric named "upper" tracking
    the uppercased strings in the input columns. Since these are appended to the
    STANDARD_RESOLVER, the default metrics are also tracked for every column.
    """

    resolvers = generate_udf_resolvers(schema_name, include_default_schema)
    non_udf_resolvers = non_udf_resolvers if non_udf_resolvers is not None else DEFAULT_RESOLVER

    return DeclarativeSchema(
        non_udf_resolvers + resolvers,
        types,
        default_config,
        type_mapper,
        cache_size,
        schema_based_automerge,
        segments,
        validators,
    )<|MERGE_RESOLUTION|>--- conflicted
+++ resolved
@@ -25,11 +25,7 @@
 from whylogs.core.resolvers import (
     COLUMN_METRICS,
     DEFAULT_RESOLVER,
-<<<<<<< HEAD
-=======
-    STANDARD_RESOLVER,
     DeclarativeResolverBase,
->>>>>>> 7f38d37e
     MetricSpec,
     ResolverSpec,
 )
@@ -57,19 +53,16 @@
     in whylogs/python/whylogs/core/resolvers.py
     """
 
-<<<<<<< HEAD
     def __init__(self, resolvers: List[ResolverSpec], default_config: Optional[MetricConfig] = None) -> None:
         self._default_config = default_config or MetricConfig()
         self._resolvers = resolvers.copy()
         for resolver in resolvers:
             for metric_spec in resolver.metrics:
-                if issubclass(metric_spec.metric, MultiMetric):  # and not resolver.exclude:
+                if issubclass(metric_spec.metric, MultiMetric) and not resolver.exclude:
                     raise ValueError(
                         f"MultiMetric cannot contain another MultiMetric ({metric_spec.metric.get_namespace()}) as a submetric"
                     )
 
-=======
->>>>>>> 7f38d37e
     def resolve(self, name: str, why_type: DataType, fi_disabled: bool = False) -> Dict[str, Metric]:
         return self._resolve(name, why_type, None)
 
