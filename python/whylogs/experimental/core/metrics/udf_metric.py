--- conflicted
+++ resolved
@@ -16,11 +16,8 @@
 from whylogs.core.resolvers import (
     DEFAULT_RESOLVER,
     STANDARD_RESOLVER,
-<<<<<<< HEAD
     UDF_BASE_RESOLVER,
     DeclarativeResolverBase,
-=======
->>>>>>> 30512bdf
     MetricSpec,
     ResolverSpec,
 )
