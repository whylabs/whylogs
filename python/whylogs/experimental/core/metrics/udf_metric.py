import logging
from collections import defaultdict
from dataclasses import dataclass, field
from itertools import chain
from typing import Any, Callable, Dict, List, Optional, Tuple, Union

from whylogs.core.datatypes import (
    AnyType,
    DataType,
    Fractional,
    Integral,
    StandardTypeMapper,
    String,
    TypeMapper,
)
from whylogs.core.metrics import StandardMetric
from whylogs.core.metrics.metrics import (
    Metric,
    MetricConfig,
    OperationResult,
    register_metric,
)
from whylogs.core.metrics.multimetric import MultiMetric, SubmetricSchema
from whylogs.core.preprocessing import PreprocessedColumn
from whylogs.core.resolvers import (
<<<<<<< HEAD
    COLUMN_METRICS,
    UDF_BASE_RESOLVER,
=======
    DEFAULT_RESOLVER,
    STANDARD_RESOLVER,
>>>>>>> 30512bdf
    MetricSpec,
    ResolverSpec,
    _allowed_metric,
)
from whylogs.core.schema import DeclarativeSchema
from whylogs.core.segmentation_partition import SegmentationPartition
from whylogs.core.utils import deprecated
from whylogs.core.validators.validator import Validator

logger = logging.getLogger(__name__)


class DeclarativeSubmetricSchema(SubmetricSchema):
    """
    The DeclarativeSubmetricSchema allows one to customize the set of metrics
    tracked for each UDF computed by a UdfMetric. Pass its constructor a list
    of ResolverSpecs, which specify the UDF name or data type to
    match and the list of MetricSpecs to instantiate for matching UDFs.
    Each MetricSpec specifies the Metric class and MetricConfig to
    instantiate. Omit the MetricSpec::config to use the default MetricConfig.

    For example, DeclarativeSubmetricSchema(resolvers=STANDARD_RESOLVER) implements
    the same schema as DatasetSchema(), i.e., using the default MetricConfig,
    StandardTypeMapper, StandardResolver, etc.  STANDARD_RESOLVER is defined
    in whylogs/python/whylogs/core/resolvers.py
    """

    def __init__(self, resolvers: List[ResolverSpec], default_config: Optional[MetricConfig] = None) -> None:
        self._default_config = default_config or MetricConfig()
        self._resolvers = resolvers.copy()
        for resolver in resolvers:
            for metric_spec in resolver.metrics:
                if issubclass(metric_spec.metric, MultiMetric):  # and not resolver.exclude:
                    raise ValueError(
                        f"MultiMetric cannot contain another MultiMetric ({metric_spec.metric.get_namespace()}) as a submetric"
                    )

    def resolve(self, name: str, why_type: DataType, fi_disabled: bool = False) -> Dict[str, Metric]:
        result: Dict[str, Metric] = {}
        for resolver_spec in self._resolvers:
            col_name, col_type = resolver_spec.column_name, resolver_spec.column_type
            if (col_name and col_name == name) or (col_name is None and isinstance(why_type, col_type)):  # type: ignore
                for spec in resolver_spec.metrics:
                    config = spec.config or self._default_config
                    if _allowed_metric(config, spec.metric):
                        result[spec.metric.get_namespace()] = spec.metric.zero(config)

        return result


DEFAULT_UDF_RESOLVER: List[ResolverSpec] = STANDARD_RESOLVER


def default_schema() -> DeclarativeSubmetricSchema:
<<<<<<< HEAD
    return DeclarativeSubmetricSchema(
        [
            ResolverSpec(
                column_type=Integral,
                metrics=COLUMN_METRICS
                + [
                    MetricSpec(StandardMetric.distribution.value),
                    MetricSpec(StandardMetric.ints.value),
                    MetricSpec(StandardMetric.cardinality.value),
                    MetricSpec(StandardMetric.frequent_items.value),
                ],
            ),
            ResolverSpec(
                column_type=Fractional,
                metrics=COLUMN_METRICS
                + [
                    MetricSpec(StandardMetric.distribution.value),
                    MetricSpec(StandardMetric.cardinality.value),
                ],
            ),
            ResolverSpec(
                column_type=String,
                metrics=COLUMN_METRICS
                + [
                    MetricSpec(StandardMetric.distribution.value),
                    MetricSpec(StandardMetric.cardinality.value),
                    MetricSpec(StandardMetric.frequent_items.value),
                ],
            ),
            ResolverSpec(column_type=AnyType, metrics=COLUMN_METRICS),
        ]
    )
=======
    return DeclarativeSubmetricSchema(DEFAULT_UDF_RESOLVER)
>>>>>>> 30512bdf


@dataclass(frozen=True)
class UdfMetricConfig(MetricConfig):
    """
    Configure UDFs & submetrics for UdfMetric

    Attributes:
       udfs: Maps submetric name to the UDF that computes the value to track

       submetric_schema [optional]: determines the set of metrics tracked for
           each computed value

       type_mapper [optional]: maps Python types to whylogs DataType
    """

    udfs: Dict[str, Callable[[Any], Any]] = field(default_factory=dict)
    submetric_schema: SubmetricSchema = field(default_factory=default_schema)
    type_mapper: TypeMapper = field(default_factory=StandardTypeMapper)


class UdfMetric(MultiMetric):
    """
    Applies the specified UDFs to the input column values and tracks the metrics
    specified by the submetric_schema to their output.

    Args:
        udfs: map of submetric name to UDF to compute value to track

        submetric_schema [optional]: determines the set of metrics to track for
            each UDF output. Defaults to STANDARD_RESOLVER

        type_mapper [optional]: maps Python types to whylogs DataType. Defaults
            to StandardTypeMapper

        fi_disabled [optional]: Should FrequentItemsMetric tracking be disabled.
            Defaults to False
    """

    def __init__(
        self,
        submetrics: Dict[str, Dict[str, Metric]],
        udfs: Optional[Dict[str, Callable[[Any], Any]]] = None,
        # discover these with resolver  submetrics: Dict[str, Dict[str, Metric]],  # feature name -> (namespace -> metric)
        submetric_schema: Optional[SubmetricSchema] = None,
        type_mapper: Optional[TypeMapper] = None,
        fi_disabled: bool = False,
    ):
        super().__init__(submetrics)
        self._udfs = udfs or dict()
        self._submetric_schema = submetric_schema or default_schema()
        self._type_mapper = type_mapper or StandardTypeMapper()
        self._fi_disabled = fi_disabled

    @property
    def namespace(self) -> str:
        return "udf"

    def merge(self, other: "UdfMetric") -> "UdfMetric":
        merged = UdfMetric(self.submetrics, self._udfs, self._submetric_schema, self._type_mapper, self._fi_disabled)
        merged.submetrics = self.merge_submetrics(other)
        return merged

    def _add_submetric(self, name: str, value: Any) -> None:
        self.submetrics[name] = self._submetric_schema.resolve(name, self._type_mapper(type(value)), self._fi_disabled)

    def _update_relevant_submetrics(self, name: str, data: PreprocessedColumn) -> None:
        if name not in self.submetrics:
            return

        for metric in self.submetrics[name].values():
            metric.columnar_update(data)

    def columnar_update(self, view: PreprocessedColumn) -> OperationResult:
        successes = 0
        failures = 0
        for value in list(chain.from_iterable(view.raw_iterator())):
            ok = True
            for submetric_name, udf in self._udfs.items():
                try:
                    computed_value = udf(value)
                    if submetric_name not in self.submetrics:
                        self._add_submetric(submetric_name, computed_value)  # NOTE: assumes column is homogeneous-ish?

                    data = PreprocessedColumn._process_scalar_value(computed_value)
                    self._update_relevant_submetrics(submetric_name, data)
                except Exception:  # noqa
                    logger.exception(f"UDF {submetric_name} evaluation failed")
                    ok = False

            if ok:
                successes += 1
            else:
                failures += 1

        return OperationResult(failures, successes)

    @classmethod
    def zero(cls, config: Optional[MetricConfig] = None) -> "UdfMetric":
        config = config or UdfMetricConfig()
        if not isinstance(config, UdfMetricConfig):
            logger.error("UdfMetric.zero() needs an UdfMetricConfig")
            config = UdfMetricConfig()

        return UdfMetric(
            dict(),
            udfs=config.udfs,
            submetric_schema=config.submetric_schema,
            type_mapper=config.type_mapper,
            fi_disabled=config.fi_disabled,
        )


# Register it so Multimetric and ProfileView can deserialize
register_metric(UdfMetric)


# The following variables hold information about the registered UDFs used to generate
# the resolvers/schemas. They are indexed by schema name and column name[type],
# and collect the registered information.

# _col_name_submetrics[schema_name][column_name] -> list (submetric_name, UDF)
_col_name_submetrics: Dict[str, Dict[str, List[Tuple[str, Callable[[Any], Any]]]]] = defaultdict(
    lambda: defaultdict(list)
)
_col_name_submetric_schema: Dict[str, Dict[str, SubmetricSchema]] = defaultdict(dict)
_col_name_type_mapper: Dict[str, Dict[str, TypeMapper]] = defaultdict(dict)

_col_type_submetrics: Dict[str, Dict[DataType, List[Tuple[str, Callable[[Any], Any]]]]] = defaultdict(
    lambda: defaultdict(list)
)
_col_type_submetric_schema: Dict[str, Dict[DataType, SubmetricSchema]] = defaultdict(dict)
_col_type_type_mapper: Dict[str, Dict[DataType, TypeMapper]] = defaultdict(dict)


def register_metric_udf(
    col_name: Optional[str] = None,
    col_type: Optional[DataType] = None,
    submetric_name: Optional[str] = None,
    submetric_schema: Optional[SubmetricSchema] = None,
    type_mapper: Optional[TypeMapper] = None,
    namespace: Optional[str] = None,
    schema_name: str = "",
) -> Callable[[Any], Any]:
    """
    Decorator to easily configure UdfMetrics for your data set. Decorate your UDF
    functions, then call generate_udf_schema() to generate a list of ResolverSpecs
    that include the UdfMetrics configured by your decorator parameters.

    You must specify exactly one of either col_name or col_type. col_name will attach
    a UdfMetric to the named input column. col_type will attach a UdfMetric to all
    input columns of the specified type. The decorated function will automatically
    be a UDF in the UdfMetric.

    Specify submetric_name to give the output of the UDF a name. submetric_name
    defautls to the name of the decorated function. Note that all lambdas are
    named "lambda" so omitting submetric_name on more than one lambda will result
    in name collisions. If you pass a namespace, it will be prepended to the UDF name.

    You can optionally pass submetric_schema to specify and configure the metrics
    to be tracked for each UDF. This defualts to the STANDARD_RESOLVER metrics.

    You can optionally pass type_mapper to control how Python types are mapped to
    whylogs DataTypes. This defaults to the StandardTypeMapper.
    """

    def decorator_register(func):
        global _col_name_submetrics, _col_name_submetric_schema, _col_name_type_mapper
        global _col_type_submetrics, _col_type_submetric_schema, _col_type_type_mapper

        if col_name is not None and col_type is not None:
            raise ValueError("Only specify one of column name or type")

        if col_name is None and col_type is None:
            raise ValueError("Must specify one of column name or type")

        subname = submetric_name or func.__name__
        subname = f"{namespace}.{subname}" if namespace else subname
        if col_name is not None:
            _col_name_submetrics[schema_name][col_name].append((subname, func))
            if submetric_schema is not None:
                if col_name in _col_name_submetric_schema[schema_name]:
                    logger.warn(f"Overwriting submetric schema for column {col_name}")
                _col_name_submetric_schema[schema_name][col_name] = submetric_schema
            if type_mapper is not None:
                if col_name in _col_name_type_mapper[schema_name]:
                    logger.warn(f"Overwriting UdfMetric type mapper for column {col_name}")
                _col_name_type_mapper[schema_name][col_name] = type_mapper
        else:
            _col_type_submetrics[schema_name][col_type].append((subname, func))
            if submetric_schema is not None:
                if col_type in _col_type_submetric_schema[schema_name]:
                    logger.warn(f"Overwriting submetric schema for column type {col_type}")
                _col_type_submetric_schema[schema_name][col_type] = submetric_schema
            if type_mapper is not None:
                if col_type in _col_type_type_mapper[schema_name]:
                    logger.warn(f"Overwriting UdfMetric type mapper for column type {col_type}")
                _col_type_type_mapper[schema_name][col_type] = type_mapper

        return func

    return decorator_register


def generate_udf_resolvers(
    schema_name: Union[str, List[str]] = "",
    include_default_schema: bool = True,
) -> List[ResolverSpec]:
    """
    Generates a list of ResolverSpecs that implement the UdfMetrics specified
    by the @register_metric_udf decorators. The result only includes the UdfMetric,
    so you may want to append it to a list of ResolverSpecs defining the other
    metrics you wish to track.

    For example:

    @register_metric_udf(col_name="col1")
    def add5(x):
        return x + 5

    @register_metric_udf(col_type=String)
    def upper(x):
        return x.upper()

    schema = DeclarativeSchema(STANDARD_RESOLVER + generate_udf_schema())
    why.log(data, schema=schema)

    This will attach a UdfMetric to column "col1" that will include a submetric
    named "add5" tracking the values in "col1" incremented by 5, and a UdfMetric
    for each string column that will include a submetric named "upper" tracking
    the uppercased strings in the input columns. Since these are appended to the
    STANDARD_RESOLVER, the default metrics are also tracked for every column.
    """

    resolvers: List[ResolverSpec] = list()
    udfs: Dict[str, Callable[[Any], Any]]
    schema_names = schema_name if isinstance(schema_name, list) else [schema_name]
    if include_default_schema and "" not in schema_names:
        schema_names = [""] + schema_names

    col_udfs: Dict[str, List[Tuple[str, Callable[[Any], Any]]]] = defaultdict(list)
    col_submetric_schema: Dict[str, SubmetricSchema] = dict()
    col_type_mapper: Dict[str, TypeMapper] = dict()

    type_udfs: Dict[DataType, List[Tuple[str, Callable[[Any], Any]]]] = defaultdict(list)
    type_submetric_schema: Dict[DataType, SubmetricSchema] = dict()
    type_type_mapper: Dict[DataType, TypeMapper] = dict()

    for schema_name in schema_names:
        for col_name, submetrics in _col_name_submetrics[schema_name].items():
            col_udfs[col_name] += submetrics
            if col_submetric_schema.get(col_name) and _col_name_submetric_schema[schema_name].get(col_name):
                logger.warning(f"Multiple submetric schemas registered for column {col_name}")

            col_submetric_schema[col_name] = col_submetric_schema.get(col_name) or _col_name_submetric_schema[
                schema_name
            ].get(col_name)
            if col_type_mapper.get(col_name) and _col_name_type_mapper[schema_name].get(col_name):
                logger.warning(f"Multiple submetric type mappers registerd for column {col_name}")

            col_type_mapper[col_name] = col_type_mapper.get(col_name) or _col_name_type_mapper[schema_name].get(
                col_name
            )

        for col_type, submetrics in _col_type_submetrics[schema_name].items():
            type_udfs[col_type] += submetrics
            if type_submetric_schema.get(col_type) and _col_type_submetric_schema[schema_name].get(col_type):
                logger.warning(f"Multiple submetric schemas registered for column type {col_type}")

            type_submetric_schema[col_type] = type_submetric_schema.get(col_type) or _col_type_submetric_schema[
                schema_name
            ].get(col_type)
            if type_type_mapper.get(col_type) and _col_type_type_mapper[schema_name].get(col_type):
                logger.warning(f"Multiple submetric type mappers registerd for column type {col_type}")

            type_type_mapper[col_type] = type_type_mapper.get(col_type) or _col_type_type_mapper[schema_name].get(
                col_type
            )

    for col_name, submetrics in col_udfs.items():
        udfs = dict()
        for submetric in submetrics:
            udfs[submetric[0]] = submetric[1]
        config = UdfMetricConfig(
            udfs=udfs,
            submetric_schema=col_submetric_schema.get(col_name) or default_schema(),
            type_mapper=col_type_mapper.get(col_name) or StandardTypeMapper(),
        )
        resolvers.append(ResolverSpec(col_name, None, [MetricSpec(UdfMetric, config)]))

    for col_type, submetrics in type_udfs.items():
        udfs = dict()
        for submetric in submetrics:
            udfs[submetric[0]] = submetric[1]
        config = UdfMetricConfig(
            udfs=udfs,
            submetric_schema=type_submetric_schema.get(col_type) or default_schema(),
            type_mapper=type_type_mapper.get(col_type) or StandardTypeMapper(),
        )
        resolvers.append(ResolverSpec(None, col_type, [MetricSpec(UdfMetric, config)]))

    return resolvers


@deprecated(message="Please use generate_udf_resolvers()")
def generate_udf_schema() -> List[ResolverSpec]:
    return generate_udf_resolvers()


def udf_metric_schema(
    non_udf_resolvers: Optional[List[ResolverSpec]] = None,
    types: Optional[Dict[str, Any]] = None,
    default_config: Optional[MetricConfig] = None,
    type_mapper: Optional[TypeMapper] = None,
    cache_size: int = 1024,
    schema_based_automerge: bool = False,
    segments: Optional[Dict[str, SegmentationPartition]] = None,
    validators: Optional[Dict[str, List[Validator]]] = None,
    schema_name: Union[str, List[str]] = "",
    include_default_schema: bool = True,
) -> DeclarativeSchema:
    """
    Generates a DeclarativeSchema that implement the UdfMetrics specified
    by the @register_metric_udf decorators (in additon to any non_udf_resolvers
    passed in).

    For example:

    @register_metric_udf(col_name="col1")
    def add5(x):
        return x + 5

    @register_metric_udf(col_type=String)
    def upper(x):
        return x.upper()

    why.log(data, schema=udf_metric_schema())

    This will attach a UdfMetric to column "col1" that will include a submetric
    named "add5" tracking the values in "col1" incremented by 5, and a UdfMetric
    for each string column that will include a submetric named "upper" tracking
    the uppercased strings in the input columns. Since these are appended to the
    STANDARD_RESOLVER, the default metrics are also tracked for every column.
    """

<<<<<<< HEAD
    resolvers = generate_udf_resolvers(schema_name, include_default_schema)
    non_udf_resolvers = non_udf_resolvers if non_udf_resolvers is not None else UDF_BASE_RESOLVER
=======
    resolvers = generate_udf_resolvers(schema_name)
    non_udf_resolvers = non_udf_resolvers if non_udf_resolvers is not None else DEFAULT_RESOLVER
>>>>>>> 30512bdf

    return DeclarativeSchema(
        non_udf_resolvers + resolvers,
        types,
        default_config,
        type_mapper,
        cache_size,
        schema_based_automerge,
        segments,
        validators,
    )<|MERGE_RESOLUTION|>--- conflicted
+++ resolved
@@ -23,13 +23,9 @@
 from whylogs.core.metrics.multimetric import MultiMetric, SubmetricSchema
 from whylogs.core.preprocessing import PreprocessedColumn
 from whylogs.core.resolvers import (
-<<<<<<< HEAD
     COLUMN_METRICS,
-    UDF_BASE_RESOLVER,
-=======
     DEFAULT_RESOLVER,
     STANDARD_RESOLVER,
->>>>>>> 30512bdf
     MetricSpec,
     ResolverSpec,
     _allowed_metric,
@@ -80,46 +76,42 @@
         return result
 
 
-DEFAULT_UDF_RESOLVER: List[ResolverSpec] = STANDARD_RESOLVER
+STANDARD_UDF_RESOLVER: List[ResolverSpec] = [
+    ResolverSpec(
+        column_type=Integral,
+        metrics=COLUMN_METRICS
+        + [
+            MetricSpec(StandardMetric.distribution.value),
+            MetricSpec(StandardMetric.ints.value),
+            MetricSpec(StandardMetric.cardinality.value),
+            MetricSpec(StandardMetric.frequent_items.value),
+        ],
+    ),
+    ResolverSpec(
+        column_type=Fractional,
+        metrics=COLUMN_METRICS
+        + [
+            MetricSpec(StandardMetric.distribution.value),
+            MetricSpec(StandardMetric.cardinality.value),
+        ],
+    ),
+    ResolverSpec(
+        column_type=String,
+        metrics=COLUMN_METRICS
+        + [
+            MetricSpec(StandardMetric.distribution.value),
+            MetricSpec(StandardMetric.cardinality.value),
+            MetricSpec(StandardMetric.frequent_items.value),
+        ],
+    ),
+    ResolverSpec(column_type=AnyType, metrics=COLUMN_METRICS),
+]
+
+DEFAULT_UDF_RESOLVER: List[ResolverSpec] = STANDARD_UDF_RESOLVER
 
 
 def default_schema() -> DeclarativeSubmetricSchema:
-<<<<<<< HEAD
-    return DeclarativeSubmetricSchema(
-        [
-            ResolverSpec(
-                column_type=Integral,
-                metrics=COLUMN_METRICS
-                + [
-                    MetricSpec(StandardMetric.distribution.value),
-                    MetricSpec(StandardMetric.ints.value),
-                    MetricSpec(StandardMetric.cardinality.value),
-                    MetricSpec(StandardMetric.frequent_items.value),
-                ],
-            ),
-            ResolverSpec(
-                column_type=Fractional,
-                metrics=COLUMN_METRICS
-                + [
-                    MetricSpec(StandardMetric.distribution.value),
-                    MetricSpec(StandardMetric.cardinality.value),
-                ],
-            ),
-            ResolverSpec(
-                column_type=String,
-                metrics=COLUMN_METRICS
-                + [
-                    MetricSpec(StandardMetric.distribution.value),
-                    MetricSpec(StandardMetric.cardinality.value),
-                    MetricSpec(StandardMetric.frequent_items.value),
-                ],
-            ),
-            ResolverSpec(column_type=AnyType, metrics=COLUMN_METRICS),
-        ]
-    )
-=======
     return DeclarativeSubmetricSchema(DEFAULT_UDF_RESOLVER)
->>>>>>> 30512bdf
 
 
 @dataclass(frozen=True)
@@ -465,13 +457,8 @@
     STANDARD_RESOLVER, the default metrics are also tracked for every column.
     """
 
-<<<<<<< HEAD
     resolvers = generate_udf_resolvers(schema_name, include_default_schema)
-    non_udf_resolvers = non_udf_resolvers if non_udf_resolvers is not None else UDF_BASE_RESOLVER
-=======
-    resolvers = generate_udf_resolvers(schema_name)
     non_udf_resolvers = non_udf_resolvers if non_udf_resolvers is not None else DEFAULT_RESOLVER
->>>>>>> 30512bdf
 
     return DeclarativeSchema(
         non_udf_resolvers + resolvers,
