import logging
from collections import defaultdict
from copy import deepcopy
from dataclasses import dataclass, field
from typing import Any, Callable, Dict, List, Mapping, Optional, Tuple, Union

from whylogs.core.datatypes import TypeMapper
from whylogs.core.metrics.metrics import MetricConfig
from whylogs.core.resolvers import DEFAULT_RESOLVER, MetricSpec, ResolverSpec
from whylogs.core.schema import DatasetSchema, DeclarativeSchema
from whylogs.core.segmentation_partition import SegmentationPartition
from whylogs.core.stubs import pd
from whylogs.core.validators.validator import Validator
from whylogs.experimental.core.metrics.udf_metric import generate_udf_resolvers

logger = logging.getLogger(__name__)


@dataclass
class UdfSpec:
    """
    Defines UDFs to apply to matching input columns. Tthe UDF is
    passed a dictionary or dataframe with the named columns available (the UDF will
    not be called unless all the named columns are available). The new column name
    the key in the udfs dictionary.
    """

    column_names: List[str]
    udfs: Dict[str, Callable[[Any], Any]] = field(
        default_factory=dict
    )  # new column name -> callable to compute new column value

    def __post_init__(self):
        if len(self.column_names) == 0 or not all([isinstance(x, str) for x in self.column_names]):
            raise ValueError("UdfSpec: column_names must be either a non-empty list of strings")


def _apply_udfs_on_row(value: Any, udfs: Dict, new_columns: Dict[str, Any]) -> None:
    for new_col, udf in udfs.items():
        try:
            new_columns[new_col] = udf(value)
        except Exception:  # noqa
            new_columns[new_col] = None
            logger.exception(f"Evaluating multi-column UDF {new_col} failed")


def _apply_udfs_on_dataframe(pandas: pd.DataFrame, udfs: Dict, new_df: pd.DataFrame) -> None:
    for new_col, udf in udfs.items():
        try:
            new_df[new_col] = udf(pandas)
        except Exception:  # noqa
            new_df[new_col] = pd.Series([None])
            logger.exception(f"Evaluating UDF {new_col} failed on columns {pandas.keys()}")


class UdfSchema(DeclarativeSchema):
    """
    Subclass of DeclarativeSchema that runs the UDFs specified in udf_specs to
    create new columns before resolving metrics.
    """

    def __init__(
        self,
        resolvers: List[ResolverSpec],
        types: Optional[Dict[str, Any]] = None,
        default_config: Optional[MetricConfig] = None,
        type_mapper: Optional[TypeMapper] = None,
        cache_size: int = 1024,
        schema_based_automerge: bool = False,
        segments: Optional[Dict[str, SegmentationPartition]] = None,
        validators: Optional[Dict[str, List[Validator]]] = None,
        udf_specs: Optional[List[UdfSpec]] = None,
    ) -> None:
        super().__init__(
            resolvers=resolvers,
            types=types,
            default_config=default_config,
            type_mapper=type_mapper,
            cache_size=cache_size,
            schema_based_automerge=schema_based_automerge,
            segments=segments,
            validators=validators,
        )
        udf_specs = udf_specs if udf_specs else []
        self.multicolumn_udfs = list(udf_specs)

    def copy(self) -> DatasetSchema:
        copy = super().copy()
        copy.multicolumn_udfs = list(self.multicolumn_udfs)
        return copy

    def _run_udfs_on_row(self, row: Mapping[str, Any], new_columns: Dict[str, Any]) -> None:
        for spec in self.multicolumn_udfs:
            if set(spec.column_names).issubset(set(row.keys())):
                _apply_udfs_on_row(row, spec.udfs, new_columns)

    def _run_udfs_on_dataframe(self, pandas: pd.DataFrame, new_df: pd.DataFrame) -> None:
        for spec in self.multicolumn_udfs:
            if set(spec.column_names).issubset(set(pandas.keys())):
                _apply_udfs_on_dataframe(pandas[spec.column_names], spec.udfs, new_df)

    def _run_udfs(
        self, pandas: Optional[pd.DataFrame] = None, row: Optional[Dict[str, Any]] = None
    ) -> Tuple[Optional[pd.DataFrame], Optional[Mapping[str, Any]]]:
        new_columns = deepcopy(row) if row else None
        new_df = pd.DataFrame() if pandas is not None else None
        if row is not None:
            self._run_udfs_on_row(row, new_columns)  # type: ignore

        if pandas is not None:
            self._run_udfs_on_dataframe(pandas, new_df)
            new_df = pd.concat([pandas, new_df], axis=1)

        return new_df, new_columns


_multicolumn_udfs: Dict[str, List[UdfSpec]] = defaultdict(list)
_resolver_specs: Dict[str, List[ResolverSpec]] = defaultdict(list)


def register_dataset_udf(
    col_names: List[str],
    udf_name: Optional[str] = None,
    metrics: Optional[List[MetricSpec]] = None,
    namespace: Optional[str] = None,
    schema_name: str = "",
) -> Callable[[Any], Any]:
    """
    Decorator to easily configure UDFs for your data set. Decorate your UDF
    functions, then call generate_udf_dataset_schema() to create a UdfSchema
    that includes the UDFs configured by your decorator parameters. The decorated
    function will automatically be a UDF in the UdfSchema.

    Specify udf_name to give the output of the UDF a name. udf_name
    defautls to the name of the decorated function. Note that all lambdas are
    named "lambda", so omitting udf_name on more than one lambda will result
    in name collisions. If you pass a namespace, it will be prepended to the UDF name.

    If any metrics are passed via the metrics argument, they will be attached
    to the column produced by the UDF via the schema returned by generate_udf_dataset_schema().
    If metrics is None, the UDF output column will get the metrics determined by
    the other resolvers passed to generate_udf_dataset_schema(), or the STANDARD_RESOLVER
    by default.
    """

    def decorator_register(func):
        global _multicolumn_udfs, _resolver_specs
        name = udf_name or func.__name__
        name = f"{namespace}.{name}" if namespace else name
        _multicolumn_udfs[schema_name].append(UdfSpec(col_names, {name: func}))
        if metrics:
            _resolver_specs[schema_name].append(ResolverSpec(name, None, deepcopy(metrics)))

        return func

    return decorator_register


def generate_udf_specs(
    other_udf_specs: Optional[List[UdfSpec]] = None,
    schema_name: Union[str, List[str]] = "",
    include_default_schema: bool = True,
) -> List[UdfSpec]:
    """
    Generates a list UdfSpecs that implement the UDFs specified
    by the @register_dataset_udf decorators. You can provide a list of
    other_udf_specs to include in addition to those UDFs registered via
    the decorator.

    For example:

    @register_dataset_udf(col_names=["col1"])
    def add5(x):
        return x + 5

    schema = UdfSchema(STANDARD_RESOLVER, udf_specs=generate_udf_specs())
    why.log(data, schema=schema)

    This will attach a UDF to column "col1" that will generate a new column
    named "add5" containing the values in "col1" incremented by 5. Since these
    are appended to the STANDARD_RESOLVER, the default metrics are also tracked
    for every column.
    """
    specs = list(other_udf_specs) if other_udf_specs else []
    schema_name = schema_name if isinstance(schema_name, list) else [schema_name]
    if include_default_schema and "" not in schema_name:
        schema_name = [""] + schema_name

    for name in schema_name:
        specs += _multicolumn_udfs[name]
    return specs


def udf_schema(
    other_udf_specs: Optional[List[UdfSpec]] = None,
    resolvers: Optional[List[ResolverSpec]] = None,
    types: Optional[Dict[str, Any]] = None,
    default_config: Optional[MetricConfig] = None,
    type_mapper: Optional[TypeMapper] = None,
    cache_size: int = 1024,
    schema_based_automerge: bool = False,
    segments: Optional[Dict[str, SegmentationPartition]] = None,
    validators: Optional[Dict[str, List[Validator]]] = None,
    schema_name: Union[str, List[str]] = "",
    include_default_schema: bool = True,
) -> UdfSchema:
    """
    Returns a UdfSchema that implements any registered UDFs, along with any
    other_udf_specs or resolvers passed in.
    """
<<<<<<< HEAD
    resolver_specs = list(resolvers if resolvers is not None else UDF_BASE_RESOLVER)
    schema_names = schema_name if isinstance(schema_name, list) else [schema_name]
    if include_default_schema and "" not in schema_names:
        schema_names = [""] + schema_names

    for name in schema_names:
        resolver_specs += _resolver_specs[name]

    resolver_specs += generate_udf_resolvers(schema_name, include_default_schema)
=======
    if resolvers is not None:
        resolver_specs = resolvers + _resolver_specs[schema_name]
    else:
        resolver_specs = DEFAULT_RESOLVER + _resolver_specs[schema_name]

    resolver_specs += generate_udf_resolvers(schema_name)
>>>>>>> 30512bdf
    return UdfSchema(
        resolver_specs,
        types,
        default_config,
        type_mapper,
        cache_size,
        schema_based_automerge,
        segments,
        validators,
        generate_udf_specs(other_udf_specs, schema_name, include_default_schema),
    )<|MERGE_RESOLUTION|>--- conflicted
+++ resolved
@@ -208,24 +208,15 @@
     Returns a UdfSchema that implements any registered UDFs, along with any
     other_udf_specs or resolvers passed in.
     """
-<<<<<<< HEAD
-    resolver_specs = list(resolvers if resolvers is not None else UDF_BASE_RESOLVER)
+    resolver_specs = list(resolvers if resolvers is not None else DEFAULT_RESOLVER)
     schema_names = schema_name if isinstance(schema_name, list) else [schema_name]
     if include_default_schema and "" not in schema_names:
         schema_names = [""] + schema_names
 
     for name in schema_names:
-        resolver_specs += _resolver_specs[name]
+        resolver_specs += _resolver_specs[schema_name][name]
 
     resolver_specs += generate_udf_resolvers(schema_name, include_default_schema)
-=======
-    if resolvers is not None:
-        resolver_specs = resolvers + _resolver_specs[schema_name]
-    else:
-        resolver_specs = DEFAULT_RESOLVER + _resolver_specs[schema_name]
-
-    resolver_specs += generate_udf_resolvers(schema_name)
->>>>>>> 30512bdf
     return UdfSchema(
         resolver_specs,
         types,
