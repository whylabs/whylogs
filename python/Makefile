src.python := $(shell find ./whylogs -type f -name "*.py")
tst.python := $(shell find ./tests -type f -name "*.py")
src.python.pyc := $(shell find ./whylogs -type f -name "*.pyc")
src.proto.dir := ../proto/src
src.proto := $(shell find $(src.proto.dir) -type f -name "*.proto")
src.proto.v0.dir := ../proto/v0
src.proto.v0 := $(shell find $(src.proto.v0.dir) -type f -name "*.proto")
<<<<<<< HEAD
version := 1.3.4-dev1
=======
version := 1.3.5
>>>>>>> fb02489b

dist.dir := dist
egg.dir := .eggs
build.dir := build
# This isn't exactly true but its the only thing that we easily know the name of at this point. Its a good proxy for
# the wheel since its created along with it.
build.wheel := $(dist.dir)/whylogs-$(version).tar.gz
build.proto.dir := whylogs/core/proto
build.proto := $(patsubst $(src.proto.dir)/%.proto,$(build.proto.dir)/%_pb2.py,$(src.proto))
build.proto.v0.dir := whylogs/core/proto/v0
build.proto.v0 := $(patsubst $(src.proto.v0.dir)/%.proto,$(build.proto.v0.dir)/%_pb2.py,$(src.proto.v0))
default: dist

release: install pre-commit test dist ## Compile distribution files and run all tests and checks.

pre-commit: proto
	@$(call i, Running pre-commit checks)
	poetry run pre-commit run --all-files

.PHONY: dist clean clean-test help format lint test install coverage docs livedocs default proto proto-v0 github release
.PHONY: test-system-python format-fix blackd jupyter-kernel docs livedocs

ifeq ($(shell which poetry), )
	$(error "Can't find poetry on the path. Install it at https://python-poetry.org/docs.")
endif

install-poetry:
	@$(call i, Installing Poetry)
	curl -sSL https://install.python-poetry.org | python3 - --version 1.2.1
	echo "Add ~/.local/bin to your PATH"

help:
	@python -c "$$PRINT_HELP_PYSCRIPT" < $(MAKEFILE_LIST)

bump-patch: ## Bump the patch version (_._.X) everywhere it appears in the project
	@$(call i, Bumping the patch number)
	poetry run bumpversion patch --allow-dirty

bump-minor: ## Bump the minor version (_.X._) everywhere it appears in the project
	@$(call i, Bumping the minor number)
	poetry run bumpversion minor --allow-dirty

bump-major: ## Bump the major version (X._._) everywhere it appears in the project
	@$(call i, Bumping the major number)
	poetry run bumpversion major --allow-dirty

bump-release: ## Convert the version into a release variant (_._._) everywhere it appears in the project
	@$(call i, Removing the dev build suffix)
	poetry run bumpversion release --allow-dirty

bump-build: ## Bump the build number (_._._-____XX) everywhere it appears in the project
	@$(call i, Bumping the build number)
	poetry run bumpversion build --allow-dirty


publish: clean dist ## Clean the project, generate new distribution files and publish them to pypi
	@$(call i, Publishing the currently built dist to pypi)
	poetry publish

blackd:
	@$(call i, Running the black server)
	poetry run blackd

clean: clean-test ## Remove all build artifacts
	rm -rf $(dist.dir)
	rm -rf $(build.dir)
	rm -f $(src.python.pyc)
	rm -rf $(egg.dir)
	rm -rf $(build.proto)
	rm -rf $(build.proto.v0)
	rm -f requirements.txt

clean-test: ## Remove test and coverage artifacts
	rm -f .coverage
	rm -fr htmlcov/
	rm -fr .pytest_cache

dist: $(build.wheel) ## Create distribution tarballs and wheels

docs: ## Use poetry to run the make html command within the proper directory
	cd docs && \
	poetry run make html

livedocs:
	cd docs && \
	poetry run make livehtml

$(build.wheel): $(src.python) $(build.proto) $(build.proto.v0)
	@$(call i, Generating distribution files)
	poetry build
	@$(call i, Distribution files created)
	@find dist -type f

proto: $(build.proto)

proto-v0: $(build.proto.v0)

requirements.txt:
	@$(call i, Generating a requirements.txt file from poetry)
	poetry export -f requirements.txt --output requirements.txt --dev

$(build.proto): $(src.proto)
	@$(call i, Generating python source for protobuf)
	$(eval MYPY := $(shell poetry run which protoc-gen-mypy))
	protoc -I $(src.proto.dir) --plugin=protoc-gen-mypy=$(MYPY) --python_out=$(build.proto.dir) $(src.proto) --mypy_out=$(build.proto.dir)
	@$(call i, Generating python source for protobuf v0)
	$(eval MYPY := $(shell poetry run which protoc-gen-mypy))
	protoc -I $(src.proto.v0.dir) --plugin=protoc-gen-mypy=$(MYPY) --python_out=$(build.proto.v0.dir) $(src.proto.v0) --mypy_out=$(build.proto.v0.dir)
	poetry run 2to3 --nobackups --write ${build.proto.v0.dir}

$(build.proto.v0): $(src.proto.v0)
	@$(call i, Generating python source for protobuf v0)
	$(eval MYPY := $(shell poetry run which protoc-gen-mypy))
	protoc -I $(src.proto.v0.dir) --plugin=protoc-gen-mypy=$(MYPY) --python_out=$(build.proto.v0.dir) $(src.proto.v0) --mypy_out=$(build.proto.v0.dir)
	poetry run 2to3 --nobackups --write ${build.proto.v0.dir}


lint: ## Check code for lint errors.
	@$(call i, Running the linter)
	poetry run flake8

lint-fix: ## Automatically fix linting issues.
	@$(call i, Running the linter)
	poetry run autoflake --in-place --remove-all-unused-imports --remove-unused-variables $(src.python) $(tst.python)

format: ## Check style formatting.
	@$(call w, format is deprecated running pre-commit instead)
	poetry run pre-commit run --all-files

format-fix: ## Fix formatting with pre-commit (black, isort, flake, + configured hooks).
	@$(call w, format-fix is deprecated running pre-commit instead)
	poetry run pre-commit run --all-files

test: dist ## Run unit tests.
	@$(call i, Running tests)
	poetry run pytest -v

test-system-python: dist ## Run tests using the system `python` instead of the locally declared poetry python
	@$(call i, Running tests using the globally installed python)
	python -m poetry run python --version
	python -m poetry run pytest -vv --cov='whylogs_v1/.' tests/

test-notebooks: ## Run tests for the notebooks
	@$(call i, Running notebook tests)
	poetry run pytest --no-cov --maxfail=1 test_notebooks/notebook_tests.py

telemetry-opt-out: ## create opt out file
	@$(call i, Creating whylogs telemetry opt-out file)
	mkdir ~/.whylogs && echo "" >> ~/.whylogs/disable_telemetry

install: ## Install all dependencies with poetry.
	@$(call i, Installing dependencies)
	poetry install -E "viz s3 spark mlflow image fugue gcs embeddings proc"

coverage: ## Generate test coverage reports.
	@$(call i, Generating test coverage)
	poetry run pytest --cov='whylogs_v1/.' tests/
	poetry run python -m coverage report

jupyter-kernel: ## Install a kernel for this workspace in Jupyter. You should have jupyterlab installed on your system.
	@$(call i, Installing a kernel for this workspace for Jupyter)
	poetry run python -m ipykernel install --user --name=whylogs-v1-dev

define BROWSER_PYSCRIPT
import os, webbrowser, sys
from urllib.request import pathname2url

webbrowser.open("file://" + pathname2url(os.path.abspath(sys.argv[1])))
endef
export BROWSER_PYSCRIPT
BROWSER := poetry run python -c "$$BROWSER_PYSCRIPT"

define PRINT_HELP_PYSCRIPT
import re, sys

for line in sys.stdin:
	match = re.match(r'^([a-zA-Z_-]+):.*?## (.*)$$', line)
	if match:
		target, help = match.groups()
		print("%-20s %s" % (target, help))
endef
export PRINT_HELP_PYSCRIPT

define i
echo
python highlight/colors.py INFO "$1"
echo
endef

define w
echo
python highlight/colors.py WARN "$1"
echo
endef

define e
echo
python highlight/colors.py ERROR "$1"
echo
endef<|MERGE_RESOLUTION|>--- conflicted
+++ resolved
@@ -5,11 +5,7 @@
 src.proto := $(shell find $(src.proto.dir) -type f -name "*.proto")
 src.proto.v0.dir := ../proto/v0
 src.proto.v0 := $(shell find $(src.proto.v0.dir) -type f -name "*.proto")
-<<<<<<< HEAD
-version := 1.3.4-dev1
-=======
 version := 1.3.5
->>>>>>> fb02489b
 
 dist.dir := dist
 egg.dir := .eggs
