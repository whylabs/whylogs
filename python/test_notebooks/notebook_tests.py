--- conflicted
+++ resolved
@@ -14,11 +14,8 @@
     "flask_with_whylogs.ipynb",
     "BigQuery_Example.ipynb",
     "Segments.ipynb",
-<<<<<<< HEAD
     "Writing_Regression_Performance_Metrics_to_WhyLabs.ipynb",
-=======
     "Writing_Classification_Performance_Metrics_to_WhyLabs.ipynb",
->>>>>>> 7b44ab9c
 ]
 
 
