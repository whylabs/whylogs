--- conflicted
+++ resolved
@@ -19,11 +19,8 @@
     "Getting_Started_with_WhyLabsV1.ipynb",
     "Writing_Feature_Weights_to_WhyLabs.ipynb",
     "Image_Logging.ipynb",
-<<<<<<< HEAD
     "custom_rank_metrics.ipynb",
-=======
     "Image_Logging_Udf_Metric.ipynb",
->>>>>>> f85b54b0
     "mnist_exploration.ipynb",
     "performance_estimation.ipynb",
     "Embeddings_Distance_Logging.ipynb",  # skipped due to data download
