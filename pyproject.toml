[tool.poetry]
name = "whylogs"
version = "0.6.20"
description = "Profile and monitor your ML data pipeline end-to-end"
authors = ["WhyLabs.ai <support@whylabs.ai>"]
license = "Apache-2.0"
include = [
  "src/whylogs/proto/*.py",
  "README.md",
  "CHANGELOG.rst",
  "CODE_OF_CONDUCT.md",
  "DEVELOPMENT.md"
]
readme = "README.md"
repository = "https://github.com/whylabs/whylogs"
homepage = "https://docs.whylabs.ai"
keywords = ["machine learning", "data profiling", "data quality", "data logging"]
classifiers = [
    "Development Status :: 3 - Alpha",
    "License :: OSI Approved :: Apple Public Source License",
    "Programming Language :: Python",
    "Topic :: Software Development :: Libraries :: Python Modules"
]

[tool.poetry.scripts]
whylogs = 'whylogs.cli:main'
whylogs-demo = 'whylogs.cli:demo_main'

[tool.poetry.dependencies]
python = ">=3.6.1,<3.10"
click = ">=7.1.2"
dataclasses = {version = ">=0.6", markers = "python_version < \"3.7\""}
jsonschema = ">=3.2.0"
python-dateutil = ">=2.8.1"
protobuf = ">=3.15.5"
pandas = ">=1.0.0"
pyyaml = ">=5.3.1"
marshmallow = ">=3.7.1"
numpy = ">=1.18.0"
requests = ">=2.22.0"
whylabs-client = "^0.1.1.dev0"
whylabs-datasketches = ">=2.2.0b1"
boto3 = ">=1.14.1"
botocore = ">=1.17.44"
smart-open = ">=4.1.2"
puremagic = "^1.10"
matplotlib = "^3.0.3"
scipy = "^1.5.4"
<<<<<<< HEAD
dataclasses = "^0.6"
=======
>>>>>>> 54e8b1fe
tqdm = "^4.60.0"


[tool.poetry.dev-dependencies]
pytest = "6.2.5"
Pillow = "^8.2.0"
pytest-cov = "^2.11.1"
freezegun = "^1.1.0"
moto = "^2.3.1"
bump2version = "^1.0.1"
colorama = "^0.4.4"
typed-ast = ">=1.5.0"
black = "^20.0b0"
nbconvert = "^6.0.7"
ipykernel = "^5.5.3"
setuptools = "^56.0.0"
2to3 = "^1.0"
sphinx-rtd-theme = "^0.5.2"
mlflow = "^1.14"
scikit-learn = ">=0.24.2"
autoapi = "^2.0.1"
sphinx-autoapi = "^1.8.0"
sphinx-autodoc-typehints = "^1.12.0"
watchdog = { extras = ["watchmedo"], version = "^2.0.2" }
isort = "^5.8.0"
autoflake = "^1.4"
flake8 = "^3.9.1"
aiohttp = "^3.7.4"
aiohttp_cors = "^0.7.0"
ipywidgets = "^7.6.3"
jiwer = "^2.2.0"
pyarrow = "^5.0.0"
pybars3 = "^0.9.7"
twine = "^3.4.2"

[build-system]
requires = ["poetry-core>=1.0.0"]
build-backend = "poetry.core.masonry.api"

[tool.isort]
profile = "black"
multi_line_output = 3
skip = ["src/whylogs/proto/", ".venv"]

[tool.black]
line-length = 160
target-version = ["py38"]
include_trailing_comma = "True"
exclude = "src/whylogs/proto/"
force_grid_wrap = 0
use_parentheses = "True"
ensure_newline_before_comments = "True"<|MERGE_RESOLUTION|>--- conflicted
+++ resolved
@@ -46,10 +46,6 @@
 puremagic = "^1.10"
 matplotlib = "^3.0.3"
 scipy = "^1.5.4"
-<<<<<<< HEAD
-dataclasses = "^0.6"
-=======
->>>>>>> 54e8b1fe
 tqdm = "^4.60.0"
 
 
