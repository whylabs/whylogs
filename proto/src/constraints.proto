syntax = "proto3";

import "messages.proto";
import "google/protobuf/struct.proto";

option java_package = "com.whylogs.core.constraint";
option java_outer_classname = "Constraints";
option java_multiple_files = true;

/* constraints specify one of the following binary boolean relationships. */
enum Op {
    unused = 0;
    LT = 1;
    LE = 2;
    EQ = 3;
    NE = 4;
    GE = 5;
    GT = 6;
    MATCH = 7;
    NOMATCH = 8;
    BTWN = 9;
    IN_SET = 10;
  }

/* Summary constraints specify a relationship between a summary field and a literal value,
   or between two summary fields.
   e.g.     'min' < 6
            'std_dev' < 2.17
            'min' > 'avg'
   */
message SummaryConstraintMsg {
  string name = 1;
  string first_field = 2;
  oneof second {
     string second_field = 3;
     double value = 4;
     SummaryBetweenConstraintMsg between = 7;
  }
  Op op = 5;
  bool verbose = 6;
<<<<<<< HEAD
  double quantile_value = 8;
=======
>>>>>>> 709c5dd8
}

message SummaryBetweenConstraintMsg {
  oneof lower {
     string second_field = 1;
     double lower_value = 2;
  }
  oneof upper {
     string third_field = 3;
     double upper_value = 4;
  }

}

/* ValueConstraints express a binary boolean relationship between an implied numeric value and a literal, or between a string value and a regex pattern.
   These are applied to every incoming value that is processed by whylogs.  */


message ValueConstraintMsg {
  string name = 1;
  oneof second_field {
    double value = 2;
    string regex_pattern = 5;
    google.protobuf.ListValue value_set = 6;
  }
  Op op = 3;
  bool verbose = 4;
}

message ValueConstraintMsgs {
  repeated ValueConstraintMsg constraints = 1;
}

message SummaryConstraintMsgs {
  repeated SummaryConstraintMsg constraints = 1;
}

message DatasetConstraintMsg {
  DatasetProperties properties = 1;
  map<string, ValueConstraintMsgs> value_constraints = 2;
  map<string, SummaryConstraintMsgs> summary_constraints = 3;
}
<|MERGE_RESOLUTION|>--- conflicted
+++ resolved
@@ -38,10 +38,7 @@
   }
   Op op = 5;
   bool verbose = 6;
-<<<<<<< HEAD
   double quantile_value = 8;
-=======
->>>>>>> 709c5dd8
 }
 
 message SummaryBetweenConstraintMsg {
