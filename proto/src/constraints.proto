syntax = "proto3";

import "messages.proto";
import "google/protobuf/struct.proto";

option java_package = "com.whylogs.core.constraint";
option java_outer_classname = "Constraints";
option java_multiple_files = true;

/* constraints specify one of the following binary boolean relationships. */
enum Op {
    unused = 0;
    LT = 1;
    LE = 2;
    EQ = 3;
    NE = 4;
    GE = 5;
    GT = 6;
    MATCH = 7;
    NOMATCH = 8;
    BTWN = 9;
    IN_SET = 10;
    CONTAIN_SET = 11;
    EQ_SET = 12;
<<<<<<< HEAD
    IN = 13;
=======
>>>>>>> 9897b6aa
  }

/* Summary constraints specify a relationship between a summary field and a literal value,
   or between two summary fields.
   e.g.     'min' < 6
            'std_dev' < 2.17
            'min' > 'avg'
   */
message SummaryConstraintMsg {
  string name = 1;
  string first_field = 2;
  oneof second {
     string second_field = 3;
     double value = 4;
     SummaryBetweenConstraintMsg between = 7;
     google.protobuf.ListValue reference_set = 8;
  }
  Op op = 5;
  bool verbose = 6;
  double quantile_value = 9;
}

message SummaryBetweenConstraintMsg {
  oneof lower {
     string second_field = 1;
     double lower_value = 2;
  }
  oneof upper {
     string third_field = 3;
     double upper_value = 4;
  }

}

/* ValueConstraints express a binary boolean relationship between an implied numeric value and a literal, or between a string value and a regex pattern.
   These are applied to every incoming value that is processed by whylogs.  */


message ValueConstraintMsg {
  string name = 1;
  oneof second_field {
    double value = 2;
    string regex_pattern = 5;
    google.protobuf.ListValue value_set = 6;
  }
  Op op = 3;
  bool verbose = 4;
}

message ValueConstraintMsgs {
  repeated ValueConstraintMsg constraints = 1;
}

message SummaryConstraintMsgs {
  repeated SummaryConstraintMsg constraints = 1;
}

message DatasetConstraintMsg {
  DatasetProperties properties = 1;
  map<string, ValueConstraintMsgs> value_constraints = 2;
  map<string, SummaryConstraintMsgs> summary_constraints = 3;
}
<|MERGE_RESOLUTION|>--- conflicted
+++ resolved
@@ -22,10 +22,7 @@
     IN_SET = 10;
     CONTAIN_SET = 11;
     EQ_SET = 12;
-<<<<<<< HEAD
     IN = 13;
-=======
->>>>>>> 9897b6aa
   }
 
 /* Summary constraints specify a relationship between a summary field and a literal value,
