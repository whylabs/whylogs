--- conflicted
+++ resolved
@@ -20,15 +20,10 @@
     NOMATCH = 8;
     BTWN = 9;
     IN_SET = 10;
-<<<<<<< HEAD
-    CONTAINS_SET = 11;
-    EQ_SET = 12;
-    IN = 13;
-=======
     CONTAIN_SET = 11;
     EQ_SET = 12;
     APPLY_FUNC = 13;
->>>>>>> 5f51a58c
+    IN = 14;
   }
 
 /* Summary constraints specify a relationship between a summary field and a literal value,
@@ -77,7 +72,7 @@
     string regex_pattern = 5;
     google.protobuf.ListValue value_set = 6;
     ApplyFunctionMsg function = 7;
-    
+
   }
   Op op = 3;
   bool verbose = 4;
