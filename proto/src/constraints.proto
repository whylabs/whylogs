syntax = "proto3";

import "messages.proto";
import "google/protobuf/struct.proto";

option java_package = "com.whylogs.core.constraint";
option java_outer_classname = "Constraints";
option java_multiple_files = true;

/* constraints specify one of the following binary boolean relationships. */
enum Op {
    unused = 0;
    LT = 1;
    LE = 2;
    EQ = 3;
    NE = 4;
    GE = 5;
    GT = 6;
    MATCH = 7;
    NOMATCH = 8;
    BTWN = 9;
    IN_SET = 10;
    CONTAIN_SET = 11;
    EQ_SET = 12;
<<<<<<< HEAD
    IN = 13;
    CONTAIN = 14;
    APPLY_FUNC = 15;
=======
    APPLY_FUNC = 13;
    IN = 14;
>>>>>>> 8ea60d49
  }

/* Summary constraints specify a relationship between a summary field and a literal value,
   or between two summary fields.
   e.g.     'min' < 6
            'std_dev' < 2.17
            'min' > 'avg'
   */
message SummaryConstraintMsg {
  string name = 1;
  string first_field = 2;
  oneof second {
     string second_field = 3;
     double value = 4;
     SummaryBetweenConstraintMsg between = 7;
     google.protobuf.ListValue reference_set = 8;
     string value_str = 10;
  }
  Op op = 5;
  bool verbose = 6;
  double quantile_value = 9;
}

message SummaryBetweenConstraintMsg {
  oneof lower {
     string second_field = 1;
     double lower_value = 2;
  }
  oneof upper {
     string third_field = 3;
     double upper_value = 4;
  }

}

/* ValueConstraints express a binary boolean relationship between an implied numeric value and a literal, or between a string value and a regex pattern.
   These are applied to every incoming value that is processed by whylogs.  */
message ApplyFunctionMsg {
  string function = 1;
  string reference_value = 2;
}

message ValueConstraintMsg {
  string name = 1;
  oneof second_field {
    double value = 2;
    string regex_pattern = 5;
    google.protobuf.ListValue value_set = 6;
    ApplyFunctionMsg function = 7;

  }
  Op op = 3;
  bool verbose = 4;
}

message ValueConstraintMsgs {
  repeated ValueConstraintMsg constraints = 1;
}

message SummaryConstraintMsgs {
  repeated SummaryConstraintMsg constraints = 1;
}

message DatasetConstraintMsg {
  DatasetProperties properties = 1;
  map<string, ValueConstraintMsgs> value_constraints = 2;
  map<string, SummaryConstraintMsgs> summary_constraints = 3;
  SummaryConstraintMsgs table_shape_constraints = 4;
}
<|MERGE_RESOLUTION|>--- conflicted
+++ resolved
@@ -22,14 +22,9 @@
     IN_SET = 10;
     CONTAIN_SET = 11;
     EQ_SET = 12;
-<<<<<<< HEAD
-    IN = 13;
-    CONTAIN = 14;
-    APPLY_FUNC = 15;
-=======
     APPLY_FUNC = 13;
     IN = 14;
->>>>>>> 8ea60d49
+    CONTAIN = 15;
   }
 
 /* Summary constraints specify a relationship between a summary field and a literal value,
