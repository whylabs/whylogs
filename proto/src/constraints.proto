--- conflicted
+++ resolved
@@ -22,11 +22,8 @@
     IN_SET = 10;
     CONTAIN_SET = 11;
     EQ_SET = 12;
-<<<<<<< HEAD
-    IN = 13;
-=======
     APPLY_FUNC = 13;
->>>>>>> 3211b208
+    IN = 14;
   }
 
 /* Summary constraints specify a relationship between a summary field and a literal value,
