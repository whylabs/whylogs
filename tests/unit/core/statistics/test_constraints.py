--- conflicted
+++ resolved
@@ -17,7 +17,6 @@
     _try_parse_json,
     _try_parse_strftime_format,
     _value_funcs,
-<<<<<<< HEAD
     columnExistsConstraint,
     columnPairValuesInSetConstraint,
     columnsMatchSetConstraint,
@@ -35,13 +34,11 @@
     strftimeFormatConstraint,
     stringLengthBetweenConstraint,
     stringLengthEqualConstraint,
-=======
     columnValuesInSetConstraint,
     maxBetweenConstraint,
     meanBetweenConstraint,
     minBetweenConstraint,
     stddevBetweenConstraint,
->>>>>>> 55e6d679
 )
 from whylogs.proto import Op
 from whylogs.util.protobuf import message_to_json
@@ -51,23 +48,15 @@
 
 def test_value_summary_serialization():
     for each_op, _ in _value_funcs.items():
-<<<<<<< HEAD
         if each_op == Op.APPLY_FUNC:
             continue
         if each_op == Op.IN:
-=======
-        if each_op == Op.IN_SET:
->>>>>>> 55e6d679
             value = ValueConstraint(each_op, {3.6})
         else:
             value = ValueConstraint(each_op, 3.6)
         msg_value = value.to_protobuf()
         json_value = json.loads(message_to_json(msg_value))
-<<<<<<< HEAD
         if each_op == Op.IN:
-=======
-        if each_op == Op.IN_SET:
->>>>>>> 55e6d679
             assert json_value["name"] == "value " + Op.Name(each_op) + " {3.6}"
             assert json_value["valueSet"][0] == [3.6]
         else:
@@ -77,11 +66,7 @@
         assert json_value["verbose"] == False
 
     for each_op, _ in _summary_funcs1.items():
-<<<<<<< HEAD
         if each_op in (Op.BTWN, Op.IN_SET, Op.CONTAINS_SET, Op.EQ_SET, Op.CONTAIN):
-=======
-        if each_op == Op.BTWN:
->>>>>>> 55e6d679
             continue
         # constraints may have an optional name
         sum_constraint = SummaryConstraint("min", each_op, 300000, name="< 30K")
@@ -217,21 +202,8 @@
     assert merged == constraint1, "merging empty constraints should preserve left hand side"
 
 
-<<<<<<< HEAD
-def test_value_constraints_with_zero_as_value():
-    c1 = ValueConstraint(Op.LT, 0)
-    json_value = json.loads(message_to_json(c1.to_protobuf()))
-    assert json_value["name"] == f"value {Op.Name(Op.LT)} 0"
-    assert pytest.approx(json_value["value"], 0.01) == 0.0
-    assert json_value["op"] == Op.Name(Op.LT)
-    assert json_value["verbose"] is False
-
-
 def test_summary_between_serialization_deserialization():
-=======
-def test_summary_between_serialization_deserialization():
-
->>>>>>> 55e6d679
+
     # constraints may have an optional name
     sum_constraint = SummaryConstraint("min", Op.BTWN, 0.1, 2.4)
     msg_sum_const = sum_constraint.to_protobuf()
@@ -307,10 +279,7 @@
 
 
 def test_summary_between_constraints_no_merge_different_values_fields():
-<<<<<<< HEAD
-=======
-
->>>>>>> 55e6d679
+
     std_dev_between1 = SummaryConstraint("stddev", Op.BTWN, value=0.1, upper_value=200)
     std_dev_between2 = SummaryConstraint("stddev", Op.BTWN, value=0.2, upper_value=200)
 
@@ -465,117 +434,20 @@
         maxBetweenConstraint(lower_field="max", upper_field=2)
 
 
-<<<<<<< HEAD
-def _apply_set_summary_constraints_on_dataset(df_lending_club, local_config_path, constraints):
-
-    dc = DatasetConstraints(None, summary_constraints={"annual_inc": constraints})
-    config = load_config(local_config_path)
-    session = session_from_config(config)
-    profile = session.log_dataframe(df_lending_club, "test.data", constraints=dc)
-    session.close()
-    report = profile.apply_summary_constraints()
-
-    assert len(report) == 1
-
-    # make sure it checked every value
-    for each_feat in report:
-        for each_constraint in each_feat[1]:
-            assert each_constraint[1] == 1
-            if "True" in each_constraint[0]:
-                assert each_constraint[2] == 0
-            else:
-                assert each_constraint[2] == 1
-
-
-def test_column_values_in_set_constraint(df_lending_club, local_config_path):
-    cvisc = columnValuesInSetConstraint(value_set={2, 5, 8})
-    ltc = ValueConstraint(Op.LT, 1)
-    dc = DatasetConstraints(None, value_constraints={"annual_inc": [cvisc, ltc]})
-=======
 def test_column_values_in_set_constraint(df_lending_club, local_config_path):
     cvisc = columnValuesInSetConstraint(value_set={2, 5, 8, 90671227})
     ltc = ValueConstraint(Op.LT, 1)
     dc = DatasetConstraints(None, value_constraints={"id": [cvisc, ltc]})
->>>>>>> 55e6d679
     config = load_config(local_config_path)
     session = session_from_config(config)
     profile = session.log_dataframe(df_lending_club, "test.data", constraints=dc)
     session.close()
     report = dc.report()
 
-<<<<<<< HEAD
-    assert report[0][1][0][1] == len(df_lending_club)
-    assert report[0][1][1][1] == len(df_lending_club)
-
-
-def test_set_summary_constraints(df_lending_club, local_config_path):
-
-    org_list = list(df_lending_club["annual_inc"])
-
-    org_list2 = list(df_lending_club["annual_inc"])
-    org_list2.extend([1, 4, 5555, "gfsdgs", 0.00333, 245.32])
-
-    in_set = SummaryConstraint("distinct_column_values", Op.IN_SET, reference_set=org_list2, name="True")
-    in_set2 = SummaryConstraint("distinct_column_values", Op.IN_SET, reference_set=org_list, name="True2")
-    in_set3 = SummaryConstraint("distinct_column_values", Op.IN_SET, reference_set=org_list[:-1], name="False")
-
-    eq_set = SummaryConstraint("distinct_column_values", Op.EQ_SET, reference_set=org_list, name="True3")
-    eq_set2 = SummaryConstraint("distinct_column_values", Op.EQ_SET, reference_set=org_list2, name="False2")
-    eq_set3 = SummaryConstraint("distinct_column_values", Op.EQ_SET, reference_set=org_list[:-1], name="False3")
-
-    contains_set = SummaryConstraint("distinct_column_values", Op.CONTAINS_SET, reference_set=[org_list[2]], name="True4")
-    contains_set2 = SummaryConstraint("distinct_column_values", Op.CONTAINS_SET, reference_set=org_list, name="True5")
-    contains_set3 = SummaryConstraint("distinct_column_values", Op.CONTAINS_SET, reference_set=org_list[:-1], name="True6")
-    contains_set4 = SummaryConstraint("distinct_column_values", Op.CONTAINS_SET, reference_set=[str(org_list[2])], name="False4")
-    contains_set5 = SummaryConstraint("distinct_column_values", Op.CONTAINS_SET, reference_set=[2.3456], name="False5")
-    contains_set6 = SummaryConstraint("distinct_column_values", Op.CONTAINS_SET, reference_set=org_list2, name="False6")
-
-    list(df_lending_club["annual_inc"])
-    constraints = [in_set, in_set2, in_set3, eq_set, eq_set2, eq_set3, contains_set, contains_set2, contains_set3, contains_set4, contains_set5, contains_set6]
-    _apply_set_summary_constraints_on_dataset(df_lending_club, local_config_path, constraints)
-
-
-def test_set_summary_constraint_invalid_init():
-    with pytest.raises(TypeError):
-        SummaryConstraint("distinct_column_values", Op.CONTAINS_SET, reference_set=1)
-    with pytest.raises(ValueError):
-        SummaryConstraint("distinct_column_values", Op.CONTAINS_SET, 1)
-    with pytest.raises(ValueError):
-        SummaryConstraint("distinct_column_values", Op.CONTAINS_SET, second_field="aaa")
-    with pytest.raises(ValueError):
-        SummaryConstraint("distinct_column_values", Op.CONTAINS_SET, third_field="aaa")
-    with pytest.raises(ValueError):
-        SummaryConstraint("distinct_column_values", Op.CONTAINS_SET, upper_value=2)
-
-
-def test_set_summary_no_merge_different_set():
-
-    set_c_1 = SummaryConstraint("distinct_column_values", Op.CONTAINS_SET, reference_set=[1, 2, 3])
-    set_c_2 = SummaryConstraint("distinct_column_values", Op.CONTAINS_SET, reference_set=[2, 3, 4, 5])
-    with pytest.raises(AssertionError):
-        set_c_1.merge(set_c_2)
-
-
-def test_set_summary_merge():
-    set_c_1 = SummaryConstraint("distinct_column_values", Op.CONTAINS_SET, reference_set=[1, 2, 3])
-    set_c_2 = SummaryConstraint("distinct_column_values", Op.CONTAINS_SET, reference_set=[1, 2, 3])
-
-    merged = set_c_1.merge(set_c_2)
-
-    pre_merge_json = json.loads(message_to_json(set_c_1.to_protobuf()))
-    merge_json = json.loads(message_to_json(merged.to_protobuf()))
-
-    assert pre_merge_json["name"] == merge_json["name"]
-    assert pre_merge_json["referenceSet"] == merge_json["referenceSet"]
-    assert pre_merge_json["firstField"] == merge_json["firstField"]
-    assert pre_merge_json["op"] == merge_json["op"]
-    assert pre_merge_json["verbose"] == merge_json["verbose"]
-=======
     # check if all of the rows have been reported
     assert report[0][1][0][1] == len(df_lending_club)
     # the number of fails should equal the number of rows - 1 since the column id only has the value 90671227 in set
     assert report[0][1][0][2] == len(df_lending_club) - 1
->>>>>>> 55e6d679
 
 
 def test_merge_values_in_set_constraint_different_value_set():
@@ -586,12 +458,6 @@
 
 
 def test_merge_values_in_set_constraint_same_value_set():
-<<<<<<< HEAD
-    cvisc1 = columnValuesInSetConstraint(value_set={"abc", "b", "c"})
-    cvisc2 = columnValuesInSetConstraint(value_set={"abc", "b", "c"})
-    merged = cvisc1.merge(cvisc2)
-    print(merged.report())
-=======
     val_set = {"abc", "b", "c"}
     cvisc1 = columnValuesInSetConstraint(value_set=val_set)
     cvisc2 = columnValuesInSetConstraint(value_set=val_set)
@@ -604,7 +470,6 @@
     assert json_value["name"] == f"value {Op.Name(Op.IN_SET)} " + str(val_set)
     assert json_value["op"] == Op.Name(Op.IN_SET)
     assert json_value["valueSet"][0] == list(val_set)
->>>>>>> 55e6d679
 
 
 def test_serialization_deserialization_values_in_set_constraint():
@@ -614,654 +479,16 @@
     cvisc.from_protobuf(cvisc.to_protobuf())
     json_value = json.loads(message_to_json(cvisc.to_protobuf()))
 
-<<<<<<< HEAD
-    assert json_value["name"] == "value IN " + str(val_set)
-    assert json_value["op"] == Op.Name(Op.IN)
-=======
     TEST_LOGGER.info(f"Serialize columnValuesInSetConstraint from deserialized representation:\n {cvisc.to_protobuf()}")
 
     assert json_value["name"] == f"value {Op.Name(Op.IN_SET)} " + str(val_set)
     assert json_value["op"] == Op.Name(Op.IN_SET)
->>>>>>> 55e6d679
     assert json_value["valueSet"][0] == list(val_set)
 
 
 def test_column_values_in_set_wrong_datatype():
     with pytest.raises(TypeError):
-<<<<<<< HEAD
         cvisc = columnValuesInSetConstraint(value_set=1)
-
-
-def _report_email_value_constraint_on_data_set(local_config_path, pattern=None):
-    df = pd.DataFrame(
-        [
-            {"email": r"abc's@gmail.com"},
-            {"email": r'"avrrr test \@"@gmail.com'},
-            {"email": r"abc..q12@example.us"},
-            {"email": r'"sdsss\d"@gmail.com'},
-            {"email": r"customer/department=shipping?@example-another.some-other.us"},
-            {"email": r".should_fail@yahoo.com"},
-        ]
-    )
-
-    email_constraint = containsEmailConstraint(regex_pattern=pattern)
-    dc = DatasetConstraints(None, value_constraints={"email": [email_constraint]})
-    config = load_config(local_config_path)
-    session = session_from_config(config)
-    profile = session.log_dataframe(df, "test.data", constraints=dc)
-    session.close()
-    report = dc.report()
-    return report
-
-
-def _apply_string_length_constraints(local_config_path, length_constraints):
-    df = pd.DataFrame(
-        [
-            {"str1": "length7"},
-            {"str1": "length_8"},
-            {"str1": "length__9"},
-            {"str1": "a       10"},
-            {"str1": "11        b"},
-            {"str1": '(*&^%^&*(24!@_+>:|}?><"\\'},
-            {"str1": "1b34567"},
-        ]
-    )
-
-    dc = DatasetConstraints(None, value_constraints={"str1": length_constraints})
-    config = load_config(local_config_path)
-    session = session_from_config(config)
-    profile = session.log_dataframe(df, "test.data", constraints=dc)
-    session.close()
-    report = dc.report()
-
-    return report
-
-
-def test_string_length_constraints(local_config_path):
-
-    length_constraint7 = stringLengthEqualConstraint(length=7)
-    length_constraint24 = stringLengthEqualConstraint(length=24)
-    length_constraint7to10 = stringLengthBetweenConstraint(lower_value=7, upper_value=10)
-    length_constraints = [length_constraint7, length_constraint24, length_constraint7to10]
-
-    report = _apply_string_length_constraints(local_config_path, length_constraints)
-
-    # report[column_n][report_list][report][name total or failure]
-    assert report[0][1][0][1] == 7 and report[0][1][0][2] == 5 and report[0][1][0][0] == rf"value {Op.Name(Op.MATCH)} ^.{{7}}$"
-    assert report[0][1][1][1] == 7 and report[0][1][1][2] == 6 and report[0][1][1][0] == rf"value {Op.Name(Op.MATCH)} ^.{{24}}$"
-    assert report[0][1][2][1] == 7 and report[0][1][2][2] == 2 and report[0][1][2][0] == rf"value {Op.Name(Op.MATCH)} ^.{{7,10}}$"
-
-
-def test_email_constraint(local_config_path):
-    report = _report_email_value_constraint_on_data_set(local_config_path)
-
-    assert report[0][1][0][1] == 6
-    assert report[0][1][0][2] == 2
-
-
-def test_email_constraint_supply_regex_pattern(local_config_path):
-    report = _report_email_value_constraint_on_data_set(local_config_path, r"\S+@\S+")
-    assert report[0][1][0][0] == rf"value {Op.Name(Op.MATCH)} \S+@\S+"
-    assert report[0][1][0][1] == 6
-    assert report[0][1][0][2] == 1
-
-
-def test_email_constraint_merge_valid():
-    ec1 = containsEmailConstraint(regex_pattern=r"\S+@\S+", verbose=True)
-    ec2 = containsEmailConstraint(regex_pattern=r"\S+@\S+")
-    merged = ec1.merge(ec2)
-    json_value = json.loads(message_to_json(merged.to_protobuf()))
-
-    assert json_value["name"] == rf"value {Op.Name(Op.MATCH)} \S+@\S+"
-    assert json_value["op"] == Op.Name(Op.MATCH)
-    assert json_value["regexPattern"] == r"\S+@\S+"
-    assert json_value["verbose"] is True
-
-
-def test_email_constraint_merge_invalid():
-    ec1 = containsEmailConstraint(regex_pattern=r"\S+@\S+", verbose=True)
-    ec2 = containsEmailConstraint(regex_pattern=r"\W+@\W+")
-    with pytest.raises(AssertionError):
-        ec1.merge(ec2)
-
-
-def _report_credit_card_value_constraint_on_data_set(local_config_path, regex_pattern=None):
-    df = pd.DataFrame(
-        [
-            {"credit_card": "3714-496353-98431"},  # amex
-            {"credit_card": "3787 344936 71000"},  # amex
-            {"credit_card": "3056 930902 5904"},  # diners club
-            {"credit_card": "3065 133242 2899"},  # invalid
-            {"credit_card": "3852-000002-3237"},  # invalid
-            {"credit_card": "6011 1111 1111 1117"},  # discover
-            {"credit_card": "6011-0009-9013-9424"},  # discover
-            {"credit_card": "3530 1113 3330 0000"},  # jcb
-            {"credit_card": "3566-0020-2036-0505"},  # jcb
-            {"credit_card": "5555 5555 5555 4444"},  # master card
-            {"credit_card": "5105 1051 0510 5100"},  # master card
-            {"credit_card": "4111 1111 1111 1111"},  # visa
-            {"credit_card": "4012 8888 8888 1881"},  # visa
-            {"credit_card": "4222-2222-2222-2222"},  # visa
-            {"credit_card": "1111-1111-1111-1111"},  # invalid
-            {"credit_card": "a4111 1111 1111 1111b"},  # invalid
-            {"credit_card": "4111111111111111"},  # visa
-            {"credit_card": 12345},  # invalid
-            {"credit_card": "absfcvs"},  # invalid
-        ]
-    )
-
-    credit_card_constraint = containsCreditCardConstraint(regex_pattern=regex_pattern)
-    dc = DatasetConstraints(None, value_constraints={"credit_card": [credit_card_constraint]})
-    config = load_config(local_config_path)
-    session = session_from_config(config)
-    profile = session.log_dataframe(df, "test.data", constraints=dc)
-    session.close()
-    return dc.report()
-
-
-def test_credit_card_constraint(local_config_path):
-    report = _report_credit_card_value_constraint_on_data_set(local_config_path)
-    assert report[0][1][0][1] == 19
-    assert report[0][1][0][2] == 6
-
-
-def test_credit_card_constraint_supply_regex_pattern(local_config_path):
-    report = _report_credit_card_value_constraint_on_data_set(local_config_path, r"^(?:[0-9]{4}[\s-]?){3,4}$")
-    assert report[0][1][0][0] == rf"value {Op.Name(Op.MATCH)} " + r"^(?:[0-9]{4}[\s-]?){3,4}$"
-    assert report[0][1][0][1] == 19
-    assert report[0][1][0][2] == 8
-
-
-def test_credit_card_constraint_merge_valid():
-    pattern = r"[0-9]{13,16}"
-    ccc1 = containsCreditCardConstraint(regex_pattern=pattern, verbose=True)
-    ccc2 = containsCreditCardConstraint(regex_pattern=pattern)
-    merged = ccc1.merge(ccc2)
-    json_value = json.loads(message_to_json(merged.to_protobuf()))
-
-    assert json_value["name"] == f"value {Op.Name(Op.MATCH)} " + pattern
-    assert json_value["op"] == Op.Name(Op.MATCH)
-    assert json_value["regexPattern"] == pattern
-    assert json_value["verbose"] is True
-
-
-def test_credit_card_constraint_merge_invalid():
-    ccc1 = containsCreditCardConstraint()
-    ccc2 = containsCreditCardConstraint(regex_pattern=r"[0-9]{13,16}", verbose=False)
-    with pytest.raises(AssertionError):
-        ccc1.merge(ccc2)
-
-
-def test_credit_card_invalid_pattern():
-    with pytest.raises(TypeError):
-        containsCreditCardConstraint(123)
-
-
-def _apply_apply_func_constraints(local_config_path, apply_func_constraints):
-    df = pd.DataFrame(
-        [
-            {"str1": "1990-12-1"},  # dateutil valid; strftime valid
-            {"str1": "1990/12/1"},
-            {"str1": "2005/3"},
-            {"str1": "2005.3.5"},
-            {"str1": "Jan 19, 1990"},
-            {"str1": "today is 2019-03-27"},  # dateutil invalid
-            {"str1": "Monday at 12:01am"},
-            {"str1": "xyz_not_a_date"},  # dateutil invalid
-            {"str1": "yesterday"},  # dateutil invalid
-            {"str1": {"name": "s", "w2w2": "dgsg", "years": 232, "abc": 1}},  # schema valid
-            {"str1": {"name": "s", "w2w2": 12.38, "years": 232, "abc": 1}},  # schema valid
-            {"str1": {"name": "s", "years": 232, "abc": 1}},  # schema valid
-            {"str1": {"name": "s", "abc": 1}},  # schema valid
-            {"str1": {"name": "s", "w2w2": "dgsg", "years": 232}},  # schema invalid
-            {"str1": {"name": "s", "w2w2": "dgsg", "years": "232", "abc": 1}},  # schema invalid
-            {"str1": {"name": 14, "w2w2": "dgsg", "years": "232", "abc": 1}},  # schema invalid
-            {"str1": {"name": "14", "w2w2": "dgsg", "years": 232.44, "abc": 1}},  # schema invalid
-            {"str1": {"w2w2": "dgsg", "years": 232, "abc": 1}},  # schema invalid
-            {"str1": {"years": 232}},  # schema invalid
-            {"str1": json.dumps({"name": "s", "w2w2": "dgsg", "years": 232, "abc": 1})},  # json valid, schema valid
-            {"str1": json.dumps({"name": "s", "w2w2": 12.38, "years": 232, "abc": 1})},  # json valid, schema valid
-            {"str1": json.dumps({"name": "s", "years": 232, "abc": 1})},  # json valid, schema valid
-            {"str1": json.dumps({"name": "s", "abc": 1})},  # json valid, schema valid
-            {"str1": json.dumps({"name": "s", "w2w2": "dgsg", "years": "232", "abc": 1})},  # json valid
-            {"str1": "random str : fail everything"},
-            {"str1": "2003-12-23"},  # strftime valid
-            {"str1": "2010-10-18"},  # strftime valid
-            {"str1": "2003-15-23"},  # strftime invalid
-            {"str1": "2003-12-32"},  # strftime invalid
-            {"str1": "10-12-32"},  # strftime invalid, dateutil valid
-        ]
-    )
-
-    dc = DatasetConstraints(None, value_constraints={"str1": apply_func_constraints})
-    config = load_config(local_config_path)
-    session = session_from_config(config)
-    profile = session.log_dataframe(df, "test.data", constraints=dc)
-    session.close()
-    report = dc.report()
-
-    return report
-
-
-def test_apply_func_value_constraints(local_config_path):
-
-    dateutil_parseable = dateUtilParseableConstraint()
-    json_parseable = jsonParseableConstraint()
-
-    json_schema = {
-        "type": "object",
-        "properties": {
-            "name": {"type": "string"},
-            "years": {"type": "integer"},
-        },
-        "required": ["name", "abc"],
-    }
-    matches_json_schema = matchesJsonSchemaConstraint(json_schema=json_schema)
-
-    is_strftime = strftimeFormatConstraint(format="%Y-%m-%d")
-
-    apply_constraints = [dateutil_parseable, json_parseable, matches_json_schema, is_strftime]
-
-    report = _apply_apply_func_constraints(local_config_path, apply_constraints)
-
-    # report[column_n][report_list][report][name total or failure]
-    assert report[0][1][0][1] == 30 and report[0][1][0][2] == 21 and report[0][1][0][0] == f"value {Op.Name(Op.APPLY_FUNC)} {_try_parse_dateutil.__name__}"
-    assert report[0][1][1][1] == 30 and report[0][1][1][2] == 25 and report[0][1][1][0] == f"value {Op.Name(Op.APPLY_FUNC)} {_try_parse_json.__name__}"
-    assert report[0][1][2][1] == 30 and report[0][1][2][2] == 22 and report[0][1][2][0] == f"value {Op.Name(Op.APPLY_FUNC)} {_matches_json_schema.__name__}"
-    assert (
-        report[0][1][3][1] == 30 and report[0][1][3][2] == 27 and report[0][1][3][0] == f"value {Op.Name(Op.APPLY_FUNC)} {_try_parse_strftime_format.__name__}"
-    )
-
-
-def test_apply_func_merge():
-    apply1 = dateUtilParseableConstraint()
-    apply2 = ValueConstraint(Op.APPLY_FUNC, apply_function=lambda x: x)
-
-    with pytest.raises(AssertionError):
-        apply1.merge(apply2)
-
-    apply3 = dateUtilParseableConstraint()
-
-    merged = apply1.merge(apply3)
-
-    pre_merge_json = json.loads(message_to_json(apply1.to_protobuf()))
-    merge_json = json.loads(message_to_json(merged.to_protobuf()))
-
-    assert pre_merge_json["name"] == merge_json["name"]
-    assert pre_merge_json["function"] == merge_json["function"]
-    assert pre_merge_json["op"] == merge_json["op"]
-    assert pre_merge_json["verbose"] == merge_json["verbose"]
-
-    json_schema = {
-        "type": "object",
-        "properties": {
-            "name": {"type": "string"},
-            "years": {"type": "integer"},
-        },
-        "required": ["name", "abc"],
-    }
-    apply1 = matchesJsonSchemaConstraint(json_schema)
-    apply2 = ValueConstraint(Op.APPLY_FUNC, apply_function=lambda x: x)
-    apply3 = ValueConstraint(Op.APPLY_FUNC, apply_function=_matches_json_schema)
-
-    with pytest.raises(AssertionError):
-        apply1.merge(apply2)
-    with pytest.raises(TypeError):
-        apply1.merge(apply3)
-
-    apply4 = ValueConstraint(Op.APPLY_FUNC, json_schema, apply_function=_matches_json_schema)
-
-    merged = apply1.merge(apply4)
-
-    pre_merge_json = json.loads(message_to_json(apply1.to_protobuf()))
-    merge_json = json.loads(message_to_json(merged.to_protobuf()))
-
-    assert pre_merge_json["name"] == merge_json["name"]
-    assert pre_merge_json["function"] == merge_json["function"]
-    assert pre_merge_json["op"] == merge_json["op"]
-    assert pre_merge_json["verbose"] == merge_json["verbose"]
-
-
-def test_apply_func_serialization():
-    apply1 = dateUtilParseableConstraint()
-
-    apply2 = ValueConstraint.from_protobuf(apply1.to_protobuf())
-
-    apply1_json = json.loads(message_to_json(apply1.to_protobuf()))
-    apply2_json = json.loads(message_to_json(apply2.to_protobuf()))
-
-    apply1.merge(apply2)
-    apply2.merge(apply1)
-
-    assert apply1_json["name"] == apply2_json["name"]
-    assert apply1_json["function"] == apply2_json["function"]
-    assert apply1_json["op"] == apply2_json["op"]
-    assert apply1_json["verbose"] == apply2_json["verbose"]
-
-    json_schema = {
-        "type": "object",
-        "properties": {
-            "name": {"type": "string"},
-            "years": {"type": "integer"},
-        },
-        "required": ["name", "abc"],
-    }
-    apply1 = matchesJsonSchemaConstraint(json_schema)
-    apply2 = ValueConstraint.from_protobuf(apply1.to_protobuf())
-
-    apply1_json = json.loads(message_to_json(apply1.to_protobuf()))
-    apply2_json = json.loads(message_to_json(apply2.to_protobuf()))
-
-    assert apply1_json["name"] == apply2_json["name"]
-    assert apply1_json["function"] == apply2_json["function"]
-    assert apply1_json["op"] == apply2_json["op"]
-    assert apply1_json["verbose"] == apply2_json["verbose"]
-
-
-def test_table_shape_constraints(df_lending_club, local_config_path):
-
-    rows = numberOfRowsConstraint(n_rows=10)
-    rows_2 = numberOfRowsConstraint(n_rows=len(df_lending_club.index))
-
-    column_exist = columnExistsConstraint("no_WAY")
-    column_exist2 = columnExistsConstraint("loan_amnt")
-
-    set1 = set(["col1", "col2"])
-    set2 = set(df_lending_club.columns)
-    columns_match = columnsMatchSetConstraint(set1)
-    columns_match2 = columnsMatchSetConstraint(set2)
-
-    table_shape_constraints = [rows, rows_2, column_exist, column_exist2, columns_match, columns_match2]
-
-    dc = DatasetConstraints(None, table_shape_constraints=table_shape_constraints)
-
-    config = load_config(local_config_path)
-    session = session_from_config(config)
-
-    profile = session.log_dataframe(df_lending_club, "test.data", constraints=dc)
-
-    report = profile.apply_table_shape_constraints()
-
-    assert len(report) == 6
-    # table shape {self.value} {Op.Name(self.op)} {self.first_field}
-    assert report[0][0] == f"table total_row_number {Op.Name(Op.EQ)} 10"
-    assert report[0][1] == 1
-    assert report[0][2] == 1
-
-    assert report[1][0] == f"table total_row_number {Op.Name(Op.EQ)} {len(df_lending_club.index)}"
-    assert report[1][1] == 1
-    assert report[1][2] == 0
-
-    assert report[2][0] == f"table columns {Op.Name(Op.CONTAIN)} no_WAY"
-    assert report[2][1] == 1
-    assert report[2][2] == 1
-
-    assert report[3][0] == f"table columns {Op.Name(Op.CONTAIN)} loan_amnt"
-    assert report[3][1] == 1
-    assert report[3][2] == 0
-
-    assert report[4][0] == f"table columns {Op.Name(Op.EQ)} {set1}"
-    assert report[4][1] == 1
-    assert report[4][2] == 1
-
-    reference_set_str = ""
-    if len(set2) > 20:
-        tmp_set = set(list(set2)[:20])
-        reference_set_str = f"{str(tmp_set)[:-1]}, ...}}"
-    else:
-        reference_set_str = str(set2)
-    assert report[5][0] == f"table columns {Op.Name(Op.EQ)} {reference_set_str}"
-    assert report[5][1] == 1
-    assert report[5][2] == 0
-
-
-def test_table_shape_constraint_invalid_init():
-    with pytest.raises(TypeError):
-        SummaryConstraint("columns", Op.EQ, reference_set=1)
-    with pytest.raises(ValueError):
-        SummaryConstraint("columns", Op.CONTAIN, reference_set=1)
-    with pytest.raises(ValueError):
-        SummaryConstraint("total_row_number", Op.EQ, reference_set=1)
-    with pytest.raises(ValueError):
-        SummaryConstraint("total_row_number", Op.CONTAIN, reference_set=1)
-
-    with pytest.raises(ValueError):
-        SummaryConstraint("columns", Op.CONTAIN, 1)
-    with pytest.raises(ValueError):
-        SummaryConstraint("columns", Op.CONTAIN, second_field="aaa")
-    with pytest.raises(ValueError):
-        SummaryConstraint("columns", Op.EQ, 1)
-    with pytest.raises(ValueError):
-        SummaryConstraint("columns", Op.EQ, second_field="aaa")
-
-    with pytest.raises(ValueError):
-        SummaryConstraint("total_row_number", Op.CONTAIN, 1)
-    with pytest.raises(ValueError):
-        SummaryConstraint("total_row_number", Op.CONTAIN, second_field="aaa")
-    with pytest.raises(ValueError):
-        SummaryConstraint("total_row_number", Op.EQ, second_field="aaa")
-
-    with pytest.raises(ValueError):
-        SummaryConstraint("columns", Op.CONTAIN, third_field="aaa")
-    with pytest.raises(ValueError):
-        SummaryConstraint("columns", Op.EQ, third_field="aaa")
-    with pytest.raises(ValueError):
-        SummaryConstraint("total_row_number", Op.CONTAIN, third_field="aaa")
-    with pytest.raises(ValueError):
-        SummaryConstraint("total_row_number", Op.EQ, third_field="aaa")
-
-    with pytest.raises(ValueError):
-        SummaryConstraint("columns", Op.CONTAIN, upper_value=2)
-    with pytest.raises(ValueError):
-        SummaryConstraint("columns", Op.EQ, upper_value=2)
-    with pytest.raises(ValueError):
-        SummaryConstraint("total_row_number", Op.CONTAIN, upper_value=2)
-    with pytest.raises(ValueError):
-        SummaryConstraint("total_row_number", Op.EQ, upper_value=2)
-
-
-def test_table_shape_no_merge_different_set():
-
-    set_c_1 = SummaryConstraint("columns", Op.EQ, reference_set=[1, 2, 3])
-    set_c_2 = SummaryConstraint("columns", Op.EQ, reference_set=[2, 3, 4, 5])
-    with pytest.raises(AssertionError):
-        set_c_1.merge(set_c_2)
-
-
-def test_table_shape_merge():
-    set_c_1 = SummaryConstraint("columns", Op.EQ, reference_set=[1, 2, 3])
-    set_c_2 = columnsMatchSetConstraint(reference_set=[1, 2, 3])
-
-    merged = set_c_1.merge(set_c_2)
-
-    pre_merge_json = json.loads(message_to_json(set_c_1.to_protobuf()))
-    merge_json = json.loads(message_to_json(merged.to_protobuf()))
-
-    assert pre_merge_json["name"] == merge_json["name"]
-    assert pre_merge_json["referenceSet"] == merge_json["referenceSet"]
-    assert pre_merge_json["firstField"] == merge_json["firstField"]
-    assert pre_merge_json["op"] == merge_json["op"]
-    assert pre_merge_json["verbose"] == merge_json["verbose"]
-
-    set_c_1 = SummaryConstraint("columns", Op.CONTAIN, "c1")
-    set_c_2 = columnExistsConstraint(column="c1")
-
-    merged = set_c_1.merge(set_c_2)
-
-    pre_merge_json = json.loads(message_to_json(set_c_1.to_protobuf()))
-    merge_json = json.loads(message_to_json(merged.to_protobuf()))
-
-    assert pre_merge_json["name"] == merge_json["name"]
-    assert pre_merge_json["valueStr"] == merge_json["valueStr"]
-    assert pre_merge_json["firstField"] == merge_json["firstField"]
-    assert pre_merge_json["op"] == merge_json["op"]
-    assert pre_merge_json["verbose"] == merge_json["verbose"]
-
-    set_c_1 = SummaryConstraint("total_row_number", Op.EQ, 2)
-    set_c_2 = numberOfRowsConstraint(n_rows=2)
-
-    merged = set_c_1.merge(set_c_2)
-
-    pre_merge_json = json.loads(message_to_json(set_c_1.to_protobuf()))
-    merge_json = json.loads(message_to_json(merged.to_protobuf()))
-
-    assert pre_merge_json["name"] == merge_json["name"]
-    assert pre_merge_json["value"] == merge_json["value"]
-    assert pre_merge_json["firstField"] == merge_json["firstField"]
-    assert pre_merge_json["op"] == merge_json["op"]
-    assert pre_merge_json["verbose"] == merge_json["verbose"]
-
-
-def test_table_shape_serialization():
-
-    ts1 = columnsMatchSetConstraint([1, 2, 3])
-
-    ts2 = SummaryConstraint.from_protobuf(ts1.to_protobuf())
-
-    ts1_json = json.loads(message_to_json(ts1.to_protobuf()))
-    ts2_json = json.loads(message_to_json(ts2.to_protobuf()))
-
-    ts1.merge(ts2)
-    ts2.merge(ts1)
-
-    assert ts1_json["name"] == ts2_json["name"]
-    assert ts1_json["referenceSet"] == ts2_json["referenceSet"]
-    assert ts1_json["firstField"] == ts2_json["firstField"]
-    assert ts1_json["op"] == ts2_json["op"]
-    assert ts1_json["verbose"] == ts2_json["verbose"]
-
-    ts1 = columnExistsConstraint("c1")
-
-    ts2 = SummaryConstraint.from_protobuf(ts1.to_protobuf())
-
-    ts1_json = json.loads(message_to_json(ts1.to_protobuf()))
-    ts2_json = json.loads(message_to_json(ts2.to_protobuf()))
-
-    ts1.merge(ts2)
-    ts2.merge(ts1)
-
-    assert ts1_json["name"] == ts2_json["name"]
-    assert ts1_json["valueStr"] == ts2_json["valueStr"]
-    assert ts1_json["firstField"] == ts2_json["firstField"]
-    assert ts1_json["op"] == ts2_json["op"]
-    assert ts1_json["verbose"] == ts2_json["verbose"]
-
-    ts1 = numberOfRowsConstraint(2)
-
-    ts2 = SummaryConstraint.from_protobuf(ts1.to_protobuf())
-
-    ts1_json = json.loads(message_to_json(ts1.to_protobuf()))
-    ts2_json = json.loads(message_to_json(ts2.to_protobuf()))
-
-    ts1.merge(ts2)
-    ts2.merge(ts1)
-
-    assert ts1_json["name"] == ts2_json["name"]
-    assert ts1_json["value"] == ts2_json["value"]
-    assert ts1_json["firstField"] == ts2_json["firstField"]
-    assert ts1_json["op"] == ts2_json["op"]
-    assert ts1_json["verbose"] == ts2_json["verbose"]
-
-
-def test_dataset_constraints_serialization():
-
-    cvisc = columnValuesInSetConstraint(value_set={2, 5, 8})
-    ltc = ValueConstraint(Op.LT, 1)
-
-    min_gt_constraint = SummaryConstraint("min", Op.GT, value=100)
-    max_le_constraint = SummaryConstraint("max", Op.LE, value=5)
-
-    set1 = set(["col1", "col2"])
-    columns_match_constraint = columnsMatchSetConstraint(set1)
-
-    dc = DatasetConstraints(
-        None,
-        value_constraints={"annual_inc": [cvisc, ltc]},
-        summary_constraints={"annual_inc": [max_le_constraint, min_gt_constraint]},
-        table_shape_constraints=[columns_match_constraint],
-    )
-
-    dc_deser = DatasetConstraints.from_protobuf(dc.to_protobuf())
-
-    props = dc.dataset_properties
-    deser_props = dc_deser.dataset_properties
-
-    if all([props, deser_props]):
-        pm_json = json.loads(message_to_json(props))
-        deser_pm_json = json.loads(message_to_json(deser_props))
-
-        for (k, v), (k_deser, v_deser) in zip(pm_json.items(), deser_pm_json.items()):
-            assert k == k_deser
-            if all([v, v_deser]):
-                v = v.sort() if isinstance(v, list) else v
-                v_deser = v_deser.sort() if isinstance(v_deser, list) else v_deser
-            assert v == v_deser
-
-    value_constraints = dc.value_constraint_map
-    summary_constraints = dc.summary_constraint_map
-    table_shape_constraints = dc.table_shape_constraints
-
-    deser_v_c = dc_deser.value_constraint_map
-    deser_s_c = dc_deser.summary_constraint_map
-    deser_ts_c = dc_deser.table_shape_constraints
-
-    for (column, constraints), (deser_column, deser_constraints) in zip(value_constraints.items(), deser_v_c.items()):
-        assert column == deser_column
-
-        tmp_val_constraints = dict()
-        tmp_val_constraints.update(constraints.raw_value_constraints)
-        tmp_val_constraints.update(constraints.coerced_type_constraints)
-
-        tmp_val_constraints_deser = dict()
-        tmp_val_constraints_deser.update(deser_constraints.raw_value_constraints)
-        tmp_val_constraints_deser.update(deser_constraints.coerced_type_constraints)
-
-        for (name, c), (deser_name, deser_c) in zip(tmp_val_constraints.items(), tmp_val_constraints_deser.items()):
-            assert name == deser_name
-
-            a = json.loads(message_to_json(c.to_protobuf()))
-            b = json.loads(message_to_json(deser_c.to_protobuf()))
-
-            for (k, v), (k_deser, v_deser) in zip(a.items(), b.items()):
-                assert k == k_deser
-                if all([v, v_deser]):
-                    v = v.sort() if isinstance(v, list) else v
-                    v_deser = v_deser.sort() if isinstance(v_deser, list) else v_deser
-                assert v == v_deser
-
-    for (column, constraints), (deser_column, deser_constraints) in zip(summary_constraints.items(), deser_s_c.items()):
-        assert column == deser_column
-
-        for (name, c), (deser_name, deser_c) in zip(constraints.constraints.items(), deser_constraints.constraints.items()):
-            assert name == deser_name
-
-            a = json.loads(message_to_json(c.to_protobuf()))
-            b = json.loads(message_to_json(deser_c.to_protobuf()))
-
-            for (k, v), (k_deser, v_deser) in zip(a.items(), b.items()):
-                assert k == k_deser
-                if all([v, v_deser]):
-                    v = v.sort() if isinstance(v, list) else v
-                    v_deser = v_deser.sort() if isinstance(v_deser, list) else v_deser
-                assert v == v_deser
-
-    for (name, c), (deser_name, deser_c) in zip(table_shape_constraints.constraints.items(), deser_ts_c.constraints.items()):
-        assert name == deser_name
-
-        a = json.loads(message_to_json(c.to_protobuf()))
-        b = json.loads(message_to_json(deser_c.to_protobuf()))
-
-        for (k, v), (k_deser, v_deser) in zip(a.items(), b.items()):
-            assert k == k_deser
-            if all([v, v_deser]):
-                v = v.sort() if isinstance(v, list) else v
-                v_deser = v_deser.sort() if isinstance(v_deser, list) else v_deser
-            assert v == v_deser
-
-    report = dc.report()
-    report_deser = dc_deser.report()
-
-    assert report == report_deser
 
 
 def test_column_pair_values_in_valid_set_constraint_apply(local_config_path, df_lending_club):
@@ -1345,7 +572,4 @@
     with pytest.raises(TypeError):
         columnPairValuesInSetConstraint(column_A="A", column_B="B", value_set=1.0)
     with pytest.raises(TypeError):
-        columnPairValuesInSetConstraint(column_A="A", column_B="B", value_set="ABC")
-=======
-        cvisc = columnValuesInSetConstraint(value_set=1)
->>>>>>> 55e6d679
+        columnPairValuesInSetConstraint(column_A="A", column_B="B", value_set="ABC")