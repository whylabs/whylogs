import json
from logging import getLogger

import pandas as pd
import pytest

from whylogs.app.config import load_config
from whylogs.app.session import session_from_config
from whylogs.core.statistics.constraints import (
    DatasetConstraints,
    MultiColumnValueConstraint,
    Op,
    SummaryConstraint,
    ValueConstraint,
    ValueConstraints,
    _matches_json_schema,
    _summary_funcs1,
    _try_parse_dateutil,
    _try_parse_json,
    _try_parse_strftime_format,
    _value_funcs,
<<<<<<< HEAD
    columnPairValuesInSetConstraint,
=======
    approximateEntropyBetweenConstraint,
    columnMostCommonValueInSetConstraint,
>>>>>>> 8ea60d49
    columnUniqueValueCountBetweenConstraint,
    columnUniqueValueProportionBetweenConstraint,
    columnValuesAGreaterThanBConstraint,
    columnValuesInSetConstraint,
<<<<<<< HEAD
    columnValuesUniqueWithinRow,
=======
    columnValuesNotNullConstraint,
    columnValuesTypeEqualsConstraint,
    columnValuesTypeInSetConstraint,
>>>>>>> 8ea60d49
    containsCreditCardConstraint,
    containsEmailConstraint,
    containsSSNConstraint,
    containsURLConstraint,
    dateUtilParseableConstraint,
    distinctValuesContainSetConstraint,
    distinctValuesEqualSetConstraint,
    distinctValuesInSetConstraint,
    jsonParseableConstraint,
    matchesJsonSchemaConstraint,
    maxBetweenConstraint,
    meanBetweenConstraint,
    minBetweenConstraint,
    quantileBetweenConstraint,
    stddevBetweenConstraint,
    strftimeFormatConstraint,
    stringLengthBetweenConstraint,
    stringLengthEqualConstraint,
    sumOfRowValuesOfMultipleColumnsEqualsConstraint,
)
from whylogs.proto import InferredType, Op
from whylogs.util.protobuf import message_to_json

TEST_LOGGER = getLogger(__name__)


def test_value_summary_serialization():

    for each_op, _ in _value_funcs.items():
        if each_op == Op.APPLY_FUNC:
            continue
        if each_op == Op.IN:
            value = ValueConstraint(each_op, {3.6})
        else:
            value = ValueConstraint(each_op, 3.6)
        msg_value = value.to_protobuf()
        json_value = json.loads(message_to_json(msg_value))
        if each_op == Op.IN:
            assert json_value["name"] == "value " + Op.Name(each_op) + " {3.6}"
            assert json_value["valueSet"][0] == [3.6]
        else:
            assert json_value["name"] == "value " + Op.Name(each_op) + " 3.6"
            assert pytest.approx(json_value["value"], 0.001) == 3.6
        assert json_value["op"] == Op.Name(each_op)
        assert json_value["verbose"] is False

    for each_op, _ in _summary_funcs1.items():
        if each_op in (Op.BTWN, Op.IN_SET, Op.CONTAIN_SET, Op.EQ_SET, Op.IN):
            continue
        # constraints may have an optional name
        sum_constraint = SummaryConstraint("min", each_op, 300000, name="< 30K")
        msg_sum_const = sum_constraint.to_protobuf()
        json_summary = json.loads(message_to_json(msg_sum_const))

        assert json_summary["name"] == "< 30K"
        assert pytest.approx(json_summary["value"], 0.1) == 300000
        assert json_summary["firstField"] == "min"
        assert json_summary["op"] == str(Op.Name(each_op))
        assert json_summary["verbose"] is False


def test_value_constraints(df_lending_club, local_config_path):

    conforming_loan = ValueConstraint(Op.LT, 548250)
    smallest_loan = ValueConstraint(Op.GT, 2500.0, verbose=True)

    high_fico = ValueConstraint(Op.GT, 4000)

    dc = DatasetConstraints(None, value_constraints={"loan_amnt": [conforming_loan, smallest_loan], "fico_range_high": [high_fico]})

    config = load_config(local_config_path)
    session = session_from_config(config)

    profile = session.log_dataframe(df_lending_club, "test.data", constraints=dc)
    session.close()
    report = dc.report()

    assert len(report) == 2
    # make sure it checked every value
    for each_feat in report:
        for each_constraint in each_feat[1]:
            assert each_constraint[1] == 50

    assert report[1][1][0][2] == 50


def test_value_constraints_pattern_match(df_lending_club, local_config_path):

    regex_state_abbreviation = r"^[a-zA-Z]{2}$"
    contains_state = ValueConstraint(Op.MATCH, regex_pattern=regex_state_abbreviation)

    regex_date = r"^[a-zA-Z]{3}-[0-9]{4}$"
    not_contains_date = ValueConstraint(Op.NOMATCH, regex_pattern=regex_date)

    # just to test applying regex patterns on non-string values
    contains_state_loan_amnt = ValueConstraint(Op.MATCH, regex_pattern=regex_state_abbreviation)

    dc = DatasetConstraints(
        None, value_constraints={"addr_state": [contains_state], "earliest_cr_line": [not_contains_date], "loan_amnt": [contains_state_loan_amnt]}
    )

    config = load_config(local_config_path)
    session = session_from_config(config)

    profile = session.log_dataframe(df_lending_club, "test.data", constraints=dc)
    session.close()
    report = dc.report()
    # checks there are constraints for 3 features
    assert len(report) == 3
    # make sure it checked every value
    for each_feat in report:
        for each_constraint in each_feat[1]:
            assert each_constraint[1] == 50

    # Every row should match a state abbreviation
    assert report[0][1][0][2] == 0

    # At least 1 should be a match w/ the given pattern (# of failures of NOMATCH = # Matches)
    assert report[1][1][0][2] > 0

    # Every row should be a failure, because "loan_amnt" is not a string type
    assert report[2][1][0][2] == 50


def test_summary_constraints(df_lending_club, local_config_path):
    non_negative = SummaryConstraint("min", Op.GE, 0)

    dc = DatasetConstraints(None, summary_constraints={"annual_inc": [non_negative]})
    config = load_config(local_config_path)
    session = session_from_config(config)
    profile = session.log_dataframe(df_lending_club, "test.data", constraints=dc)
    session.close()
    report = r = profile.apply_summary_constraints()

    assert len(report) == 1
    # make sure it checked every value
    for each_feat in report:
        for each_constraint in each_feat[1]:
            assert each_constraint[1] == 1


def test_value_constraints_no_merge_different_names():
    constraint1 = ValueConstraint(Op.LT, 1, name="c1")
    constraint2 = ValueConstraint(Op.LT, 1, name="c2")
    with pytest.raises(AssertionError):
        constraint1.merge(constraint2)


def test_value_constraints_no_merge_different_values():
    constraint1 = ValueConstraint(Op.LT, 1)
    constraint2 = ValueConstraint(Op.LT, 2)
    with pytest.raises(AssertionError):
        constraint1.merge(constraint2)


def test_summary_constraints_no_merge_different_names():
    constraint1 = SummaryConstraint("min", Op.GE, 0, name="non-negative")
    constraint2 = SummaryConstraint("min", Op.GE, 0, name="positive-number")
    with pytest.raises(AssertionError):
        constraint1.merge(constraint2)


def test_summary_constraints_no_merge_different_values():
    constraint1 = SummaryConstraint("min", Op.GE, 1, name="GreaterThanThreshold")
    constraint2 = SummaryConstraint("min", Op.GE, 2, name="GreaterThanThreshold")
    with pytest.raises(AssertionError):
        constraint1.merge(constraint2)


def test_value_constraints_merge():
    constraint1 = ValueConstraint(Op.LT, 1)
    constraint2 = ValueConstraint(Op.LT, 1)
    merged = constraint1.merge(constraint2)
    assert merged.report() == ("value LT 1", 0, 0), "merging unlogged constraints should not change them from initiat state"


def test_value_constraints_merge_empty():
    constraint1 = ValueConstraint(Op.LT, 1)
    constraint2 = None
    merged = constraint1.merge(constraint2)
    assert merged == constraint1, "merging empty constraints should preserve left hand side"


def test_value_constraints_with_zero_as_value():
    c1 = ValueConstraint(Op.LT, 0)
    json_value = json.loads(message_to_json(c1.to_protobuf()))
    assert json_value["name"] == f"value {Op.Name(Op.LT)} 0"
    assert pytest.approx(json_value["value"], 0.01) == 0.0
    assert json_value["op"] == Op.Name(Op.LT)
    assert json_value["verbose"] is False


def test_value_constraints_raw_and_coerced_types_serialize_deserialize():
    pattern = r"\S+@\S+"
    c1 = ValueConstraint(Op.GE, 0)
    c2 = ValueConstraint(Op.MATCH, regex_pattern=pattern)
    constraints = ValueConstraints([c1, c2])
    constraints.update("abc")
    constraints.update_typed(1)

    constraints.from_protobuf(constraints.to_protobuf())
    msg_const = constraints.to_protobuf()
    json_val = json.loads(message_to_json(msg_const))

    first_val_constraint = json_val["constraints"][0]
    second_val_constraint = json_val["constraints"][1]

    assert first_val_constraint["name"] == f"value {Op.Name(Op.MATCH)} {pattern}"
    assert first_val_constraint["op"] == Op.Name(Op.MATCH)
    assert first_val_constraint["regexPattern"] == pattern
    assert first_val_constraint["verbose"] is False

    assert second_val_constraint["name"] == f"value {Op.Name(Op.GE)} 0"
    assert second_val_constraint["op"] == Op.Name(Op.GE)
    assert pytest.approx(second_val_constraint["value"], 0.01) == 0
    assert second_val_constraint["verbose"] is False


def test_value_constraints_raw_and_coerced_types_merge():
    pattern = r"\S+@\S+"
    c1 = ValueConstraint(Op.GE, 0)
    c2 = ValueConstraint(Op.MATCH, regex_pattern=pattern)
    constraints = ValueConstraints([c1, c2])
    c3 = ValueConstraint(Op.GE, 0)
    c4 = ValueConstraint(Op.MATCH, regex_pattern=pattern)
    constraints2 = ValueConstraints([c3, c4])

    merged = constraints.merge(constraints2)
    json_val = json.loads(message_to_json(merged.to_protobuf()))

    first_val_constraint = json_val["constraints"][0]
    second_val_constraint = json_val["constraints"][1]

    assert first_val_constraint["name"] == f"value {Op.Name(Op.MATCH)} {pattern}"
    assert first_val_constraint["op"] == Op.Name(Op.MATCH)
    assert first_val_constraint["regexPattern"] == pattern
    assert first_val_constraint["verbose"] is False

    assert second_val_constraint["name"] == f"value {Op.Name(Op.GE)} 0"
    assert second_val_constraint["op"] == Op.Name(Op.GE)
    assert pytest.approx(second_val_constraint["value"], 0.01) == 0
    assert second_val_constraint["verbose"] is False


def test_value_constraints_raw_and_coerced_types_report():
    pattern = r"\S+@\S+"
    c1 = ValueConstraint(Op.GE, 0)
    c2 = ValueConstraint(Op.MATCH, regex_pattern=pattern)
    constraints = ValueConstraints({c1.name: c1, c2.name: c2})
    report = constraints.report()

    assert report[0][0] == f"value {Op.Name(Op.MATCH)} {pattern}"
    assert report[0][1] == 0
    assert report[0][2] == 0

    assert report[1][0] == f"value {Op.Name(Op.GE)} 0"
    assert report[1][1] == 0
    assert report[1][2] == 0


def test_summary_between_serialization_deserialization():

    # constraints may have an optional name
    sum_constraint = SummaryConstraint("min", Op.BTWN, 0.1, 2.4)
    msg_sum_const = sum_constraint.to_protobuf()
    json_summary = json.loads(message_to_json(msg_sum_const))

    assert json_summary["name"] == "summary min BTWN 0.1 and 2.4"
    assert pytest.approx(json_summary["between"]["lowerValue"], 0.1) == 0.1
    assert pytest.approx(json_summary["between"]["upperValue"], 0.1) == 2.4
    assert json_summary["firstField"] == "min"
    assert json_summary["op"] == str(Op.Name(Op.BTWN))
    assert json_summary["verbose"] == False

    sum_deser_constraint = SummaryConstraint.from_protobuf(sum_constraint.to_protobuf())

    json_deser_summary = json.loads(message_to_json(sum_deser_constraint.to_protobuf()))

    assert json_summary["name"] == json_deser_summary["name"]
    assert pytest.approx(json_summary["between"]["lowerValue"], 0.001) == pytest.approx(json_deser_summary["between"]["lowerValue"], 0.001)
    assert pytest.approx(json_summary["between"]["upperValue"], 0.001) == pytest.approx(json_deser_summary["between"]["upperValue"], 0.001)
    assert json_summary["firstField"] == json_deser_summary["firstField"]
    assert json_summary["op"] == json_deser_summary["op"]
    assert json_summary["verbose"] == json_deser_summary["verbose"]


def test_summary_between_constraint_incompatible_parameters():
    with pytest.raises(TypeError):
        SummaryConstraint("min", Op.BTWN, 0.1, "stddev")

    with pytest.raises(ValueError):
        SummaryConstraint("min", Op.BTWN, 0.1, second_field="stddev")

    with pytest.raises(ValueError):
        SummaryConstraint("min", Op.BTWN, 0.1, 2.4, "stddev")

    with pytest.raises(ValueError):
        SummaryConstraint("min", Op.BTWN, 0.1, 2.4, third_field="stddev")

    with pytest.raises(TypeError):
        SummaryConstraint("stddev", Op.BTWN, second_field=2, third_field="max")

    with pytest.raises(TypeError):
        SummaryConstraint("stddev", Op.BTWN, 2, "max")


def _apply_between_summary_constraint_on_dataset(df_lending_club, local_config_path, between_constraint):
    min_gt_constraint = SummaryConstraint("min", Op.GT, value=100)
    max_le_constraint = SummaryConstraint("max", Op.LE, value=5)

    dc = DatasetConstraints(None, summary_constraints={"annual_inc": [between_constraint, max_le_constraint], "loan_amnt": [min_gt_constraint]})
    config = load_config(local_config_path)
    session = session_from_config(config)
    profile = session.log_dataframe(df_lending_club, "test.data", constraints=dc)
    session.close()
    report = profile.apply_summary_constraints()

    assert len(report) == 2

    # make sure it checked every value
    for each_feat in report:
        for each_constraint in each_feat[1]:
            assert each_constraint[1] == 1


def test_summary_between_constraints_values(df_lending_club, local_config_path):
    std_dev_between = SummaryConstraint("stddev", Op.BTWN, value=100, upper_value=200)
    _apply_between_summary_constraint_on_dataset(df_lending_club, local_config_path, std_dev_between)


def test_summary_between_constraints_fields(df_lending_club, local_config_path):
    std_dev_between = SummaryConstraint("stddev", Op.BTWN, second_field="mean", third_field="max")
    _apply_between_summary_constraint_on_dataset(df_lending_club, local_config_path, std_dev_between)


def test_summary_between_constraints_no_merge_different_values_fields():

    std_dev_between1 = SummaryConstraint("stddev", Op.BTWN, value=0.1, upper_value=200)
    std_dev_between2 = SummaryConstraint("stddev", Op.BTWN, value=0.2, upper_value=200)

    with pytest.raises(AssertionError):
        std_dev_between1.merge(std_dev_between2)

    std_dev_between1 = SummaryConstraint("stddev", Op.BTWN, value=0.1, upper_value=200)
    std_dev_between2 = SummaryConstraint("stddev", Op.BTWN, value=0.1, upper_value=300)

    with pytest.raises(AssertionError):
        std_dev_between1.merge(std_dev_between2)

    std_dev_between1 = SummaryConstraint("stddev", Op.BTWN, second_field="min", third_field="max")
    std_dev_between2 = SummaryConstraint("stddev", Op.BTWN, second_field="mean", third_field="max")

    with pytest.raises(AssertionError):
        std_dev_between1.merge(std_dev_between2)

    std_dev_between1 = SummaryConstraint("stddev", Op.BTWN, second_field="min", third_field="mean")
    std_dev_between2 = SummaryConstraint("stddev", Op.BTWN, second_field="min", third_field="max")

    with pytest.raises(AssertionError):
        std_dev_between1.merge(std_dev_between2)


def test_summary_between_constraints_no_merge_different_names():
    std_dev_between1 = SummaryConstraint("stddev", Op.BTWN, value=0.1, upper_value=200, name="std dev between 1")
    std_dev_between2 = SummaryConstraint("stddev", Op.BTWN, value=0.1, upper_value=200, name="std dev between 2")

    with pytest.raises(AssertionError):
        std_dev_between1.merge(std_dev_between2)


def test_summary_between_constraints_merge():
    std_dev_between1 = SummaryConstraint("stddev", Op.BTWN, value=0.1, upper_value=200)
    std_dev_between2 = SummaryConstraint("stddev", Op.BTWN, value=0.1, upper_value=200)

    merged = std_dev_between1.merge(std_dev_between2)

    pre_merge_json = json.loads(message_to_json(std_dev_between1.to_protobuf()))
    merge_json = json.loads(message_to_json(merged.to_protobuf()))

    assert pre_merge_json["name"] == merge_json["name"]
    assert pytest.approx(pre_merge_json["between"]["lowerValue"], 0.001) == pytest.approx(merge_json["between"]["lowerValue"], 0.001)
    assert pytest.approx(pre_merge_json["between"]["upperValue"], 0.001) == pytest.approx(merge_json["between"]["upperValue"], 0.001)
    assert pre_merge_json["firstField"] == merge_json["firstField"]
    assert pre_merge_json["op"] == merge_json["op"]
    assert pre_merge_json["verbose"] == merge_json["verbose"]


def test_stddev_between_constraint_value(df_lending_club, local_config_path):
    lower = 2.3
    upper = 5.4
    stddev_between_values = stddevBetweenConstraint(lower_value=lower, upper_value=upper)
    # check if all constraints are applied
    _apply_between_summary_constraint_on_dataset(df_lending_club, local_config_path, stddev_between_values)


def test_stddev_between_constraint_field(df_lending_club, local_config_path):
    lower = "min"
    upper = "max"
    stddev_between_fields = stddevBetweenConstraint(lower_field=lower, upper_field=upper)
    _apply_between_summary_constraint_on_dataset(df_lending_club, local_config_path, stddev_between_fields)


def test_stddev_between_constraint_invalid():
    with pytest.raises(ValueError):
        stddevBetweenConstraint(lower_value=2)
    with pytest.raises(ValueError):
        stddevBetweenConstraint(lower_field="min")
    with pytest.raises(TypeError):
        stddevBetweenConstraint(lower_value="2", upper_value=2)
    with pytest.raises(TypeError):
        stddevBetweenConstraint(lower_field="max", upper_field=2)


def test_mean_between_constraint_value(df_lending_club, local_config_path):
    lower = 2.3
    upper = 5.4
    stddev_between_values = meanBetweenConstraint(lower_value=lower, upper_value=upper)
    # check if all constraints are applied
    _apply_between_summary_constraint_on_dataset(df_lending_club, local_config_path, stddev_between_values)


def test_mean_between_constraint_field(df_lending_club, local_config_path):
    lower = "min"
    upper = "max"
    stddev_between_fields = meanBetweenConstraint(lower_field=lower, upper_field=upper)
    _apply_between_summary_constraint_on_dataset(df_lending_club, local_config_path, stddev_between_fields)


def test_mean_between_constraint_invalid():
    with pytest.raises(ValueError):
        meanBetweenConstraint(lower_value=2)
    with pytest.raises(ValueError):
        meanBetweenConstraint(lower_field="min")
    with pytest.raises(TypeError):
        meanBetweenConstraint(lower_value="2", upper_value=2)
    with pytest.raises(TypeError):
        meanBetweenConstraint(lower_field="max", upper_field=2)


def test_min_between_constraint_value(df_lending_club, local_config_path):
    lower = 2.3
    upper = 5.4
    stddev_between_values = minBetweenConstraint(lower_value=lower, upper_value=upper)
    # check if all constraints are applied
    _apply_between_summary_constraint_on_dataset(df_lending_club, local_config_path, stddev_between_values)


def test_min_between_constraint_field(df_lending_club, local_config_path):
    lower = "stddev"
    upper = "max"
    stddev_between_fields = minBetweenConstraint(lower_field=lower, upper_field=upper)
    _apply_between_summary_constraint_on_dataset(df_lending_club, local_config_path, stddev_between_fields)


def test_min_between_constraint_invalid():
    with pytest.raises(ValueError):
        minBetweenConstraint(lower_value=2)
    with pytest.raises(ValueError):
        minBetweenConstraint(lower_field="min")
    with pytest.raises(TypeError):
        minBetweenConstraint(lower_value="2", upper_value=2)
    with pytest.raises(TypeError):
        minBetweenConstraint(lower_field="max", upper_field=2)


def test_max_between_constraint_value(df_lending_club, local_config_path):
    lower = 2.3
    upper = 5.4
    stddev_between_values = maxBetweenConstraint(lower_value=lower, upper_value=upper)
    # check if all constraints are applied
    _apply_between_summary_constraint_on_dataset(df_lending_club, local_config_path, stddev_between_values)


def test_max_between_constraint_field(df_lending_club, local_config_path):
    lower = "stddev"
    upper = "mean"
    stddev_between_fields = maxBetweenConstraint(lower_field=lower, upper_field=upper)
    _apply_between_summary_constraint_on_dataset(df_lending_club, local_config_path, stddev_between_fields)


def test_max_between_constraint_invalid():
    with pytest.raises(ValueError):
        maxBetweenConstraint(lower_value=2)
    with pytest.raises(ValueError):
        maxBetweenConstraint(lower_field="min")
    with pytest.raises(TypeError):
        maxBetweenConstraint(lower_value="2", upper_value=2)
    with pytest.raises(TypeError):
        maxBetweenConstraint(lower_field="max", upper_field=2)


<<<<<<< HEAD
=======
def _apply_summary_constraints_on_dataset(df_lending_club, local_config_path, summary_constraints):

    dc = DatasetConstraints(None, summary_constraints=summary_constraints)
    config = load_config(local_config_path)
    session = session_from_config(config)
    profile = session.log_dataframe(df_lending_club, "test.data", constraints=dc)
    session.close()
    report = profile.apply_summary_constraints()
    return report


>>>>>>> 8ea60d49
def test_set_summary_constraints(df_lending_club, local_config_path):
    org_list = list(df_lending_club["annual_inc"])

    org_list2 = list(df_lending_club["annual_inc"])
    org_list2.extend([1, 4, 5555, "gfsdgs", 0.00333, 245.32])

    in_set = distinctValuesInSetConstraint(reference_set=org_list2, name="True")
    in_set2 = distinctValuesInSetConstraint(reference_set=org_list, name="True2")
    in_set3 = distinctValuesInSetConstraint(reference_set=org_list[:-1], name="False")

    eq_set = distinctValuesEqualSetConstraint(reference_set=org_list, name="True3")
    eq_set2 = distinctValuesEqualSetConstraint(reference_set=org_list2, name="False2")
    eq_set3 = distinctValuesEqualSetConstraint(reference_set=org_list[:-1], name="False3")

    contains_set = distinctValuesContainSetConstraint(reference_set=[org_list[2]], name="True4")
    contains_set2 = distinctValuesContainSetConstraint(reference_set=org_list, name="True5")
    contains_set3 = distinctValuesContainSetConstraint(reference_set=org_list[:-1], name="True6")
    contains_set4 = distinctValuesContainSetConstraint(reference_set=[str(org_list[2])], name="False4")
    contains_set5 = distinctValuesContainSetConstraint(reference_set=[2.3456], name="False5")
    contains_set6 = distinctValuesContainSetConstraint(reference_set=org_list2, name="False6")

    list(df_lending_club["annual_inc"])
    constraints = [in_set, in_set2, in_set3, eq_set, eq_set2, eq_set3, contains_set, contains_set2, contains_set3, contains_set4, contains_set5, contains_set6]
    report = _apply_summary_constraints_on_dataset(df_lending_club, local_config_path, {"annual_inc": constraints})
    for r in report[0][1]:
        if "True" in r[0]:
            assert r[2] == 0
        else:
            assert r[2] == 1


def test_set_summary_constraint_invalid_init():
    with pytest.raises(TypeError):
        SummaryConstraint("distinct_column_values", Op.CONTAIN_SET, reference_set=1)
    with pytest.raises(ValueError):
        SummaryConstraint("distinct_column_values", Op.CONTAIN_SET, 1)
    with pytest.raises(ValueError):
        SummaryConstraint("distinct_column_values", Op.CONTAIN_SET, second_field="aaa")
    with pytest.raises(ValueError):
        SummaryConstraint("distinct_column_values", Op.CONTAIN_SET, third_field="aaa")
    with pytest.raises(ValueError):
        SummaryConstraint("distinct_column_values", Op.CONTAIN_SET, upper_value=2)


def test_set_summary_no_merge_different_set():

    set_c_1 = SummaryConstraint("distinct_column_values", Op.CONTAIN_SET, reference_set=[1, 2, 3])
    set_c_2 = SummaryConstraint("distinct_column_values", Op.CONTAIN_SET, reference_set=[2, 3, 4, 5])
    with pytest.raises(AssertionError):
        set_c_1.merge(set_c_2)


def test_set_summary_merge():
    set_c_1 = SummaryConstraint("distinct_column_values", Op.CONTAIN_SET, reference_set=[1, 2, 3])
    set_c_2 = SummaryConstraint("distinct_column_values", Op.CONTAIN_SET, reference_set=[1, 2, 3])

    merged = set_c_1.merge(set_c_2)

    pre_merge_json = json.loads(message_to_json(set_c_1.to_protobuf()))
    merge_json = json.loads(message_to_json(merged.to_protobuf()))

    assert pre_merge_json["name"] == merge_json["name"]
    assert pre_merge_json["referenceSet"] == merge_json["referenceSet"]
    assert pre_merge_json["firstField"] == merge_json["firstField"]
    assert pre_merge_json["op"] == merge_json["op"]
    assert pre_merge_json["verbose"] == merge_json["verbose"]


def test_set_summary_serialization():
    set1 = SummaryConstraint("distinct_column_values", Op.CONTAIN_SET, reference_set=[1, 2, 3])
    set2 = SummaryConstraint.from_protobuf(set1.to_protobuf())

    set1_json = json.loads(message_to_json(set1.to_protobuf()))
    set2_json = json.loads(message_to_json(set2.to_protobuf()))

    assert set1_json["name"] == set2_json["name"]
    assert set1_json["referenceSet"] == set2_json["referenceSet"]
    assert set1_json["firstField"] == set2_json["firstField"]
    assert set1_json["op"] == set2_json["op"]
    assert set1_json["verbose"] == set2_json["verbose"]


<<<<<<< HEAD
def _apply_summary_constraints_on_dataset(df_lending_club, local_config_path, summary_constraints):
    dc = DatasetConstraints(None, summary_constraints=summary_constraints)
    config = load_config(local_config_path)
    session = session_from_config(config)
    profile = session.log_dataframe(df_lending_club, "test.data", constraints=dc)
    session.close()
    report = profile.apply_summary_constraints()
    return report


def _apply_value_constraints_on_dataset(df_lending_club, local_config_path, value_constraints=None, multi_column_value_constraints=None):
    dc = DatasetConstraints(None, value_constraints=value_constraints, multi_column_value_constraints=multi_column_value_constraints)
=======
def test_column_values_in_set_constraint(df_lending_club, local_config_path):
    cvisc = columnValuesInSetConstraint(value_set={2, 5, 8, 90671227})
    ltc = ValueConstraint(Op.LT, 1)
    dc = DatasetConstraints(None, value_constraints={"id": [cvisc, ltc]})
>>>>>>> 8ea60d49
    config = load_config(local_config_path)
    session = session_from_config(config)
    profile = session.log_dataframe(df_lending_club, "test.data", constraints=dc)
    session.close()
<<<<<<< HEAD
    return dc.report()


def test_column_values_in_set_constraint(df_lending_club, local_config_path):
    cvisc = columnValuesInSetConstraint(value_set={2, 5, 8, 90671227})
    ltc = ValueConstraint(Op.LT, 1)
    value_constraints = {"id": [cvisc, ltc]}
    report = _apply_value_constraints_on_dataset(df_lending_club, local_config_path, value_constraints)
=======
    report = dc.report()
>>>>>>> 8ea60d49

    # check if all of the rows have been reported
    assert report[0][1][0][1] == len(df_lending_club)
    # the number of fails should equal the number of rows - 1 since the column id only has the value 90671227 in set
    assert report[0][1][0][2] == len(df_lending_club) - 1


def test_merge_values_in_set_constraint_different_value_set():
    cvisc1 = columnValuesInSetConstraint(value_set={1, 2, 3})
    cvisc2 = columnValuesInSetConstraint(value_set={3, 4, 5})
    with pytest.raises(AssertionError):
        cvisc1.merge(cvisc2)


def test_merge_values_in_set_constraint_same_value_set():
    val_set = {"abc", "b", "c"}
    cvisc1 = columnValuesInSetConstraint(value_set=val_set)
    cvisc2 = columnValuesInSetConstraint(value_set=val_set)
    merged = cvisc1.merge(cvisc2)

    TEST_LOGGER.info(f"Serialize the merged columnValuesInSetConstraint:\n {merged.to_protobuf()}")

    json_value = json.loads(message_to_json(merged.to_protobuf()))

    assert json_value["name"] == f"value {Op.Name(Op.IN)} " + str(val_set)
    assert json_value["op"] == Op.Name(Op.IN)
    assert json_value["valueSet"][0] == list(val_set)


def test_serialization_deserialization_values_in_set_constraint():
    val_set = {"abc", 1, 2}
    cvisc = columnValuesInSetConstraint(value_set=val_set)

    cvisc.from_protobuf(cvisc.to_protobuf())
    json_value = json.loads(message_to_json(cvisc.to_protobuf()))

    TEST_LOGGER.info(f"Serialize columnValuesInSetConstraint from deserialized representation:\n {cvisc.to_protobuf()}")

    assert json_value["name"] == f"value {Op.Name(Op.IN)} " + str(val_set)
    assert json_value["op"] == Op.Name(Op.IN)
    assert json_value["valueSet"][0] == list(val_set)


def test_column_values_in_set_wrong_datatype():
    with pytest.raises(TypeError):
        cvisc = columnValuesInSetConstraint(value_set=1)


def _report_email_value_constraint_on_data_set(local_config_path, pattern=None):
    df = pd.DataFrame(
        [
            {"email": r"abc's@gmail.com"},  # valid
            {"email": r'"aVrrR Test \@"@gmail.com'},  # valid
            {"email": r"abc..q12@example.us"},  # invalid
            {"email": r'"sdsss\d"@gmail.com'},  # valid
            {"email": r"customer/department=shipping?@example-another.some-other.us"},  # valid
            {"email": r".should_fail@yahoo.com"},  # invalid
            {"email": r"some.@a.com"},  # invalid
            {"email": r"abs@yahoo."},  # invalid
        ]
    )

    email_constraint = containsEmailConstraint(regex_pattern=pattern)
    dc = DatasetConstraints(None, value_constraints={"email": [email_constraint]})
    config = load_config(local_config_path)
    session = session_from_config(config)
    profile = session.log_dataframe(df, "test.data", constraints=dc)
    session.close()
    report = dc.report()
    return report


def _apply_string_length_constraints(local_config_path, length_constraints):
    df = pd.DataFrame(
        [
            {"str1": "length7"},
            {"str1": "length_8"},
            {"str1": "length__9"},
            {"str1": "a       10"},
            {"str1": "11        b"},
            {"str1": '(*&^%^&*(24!@_+>:|}?><"\\'},
            {"str1": "1b34567"},
        ]
    )

    dc = DatasetConstraints(None, value_constraints={"str1": length_constraints})
    config = load_config(local_config_path)
    session = session_from_config(config)
    profile = session.log_dataframe(df, "test.data", constraints=dc)
    session.close()
    report = dc.report()

    return report


def test_string_length_constraints(local_config_path):

    length_constraint7 = stringLengthEqualConstraint(length=7)
    length_constraint24 = stringLengthEqualConstraint(length=24)
    length_constraint7to10 = stringLengthBetweenConstraint(lower_value=7, upper_value=10)
    length_constraints = [length_constraint7, length_constraint24, length_constraint7to10]

    report = _apply_string_length_constraints(local_config_path, length_constraints)

    # report[column_n][report_list][report][name total or failure]
    assert report[0][1][0][1] == 7 and report[0][1][0][2] == 5 and report[0][1][0][0] == rf"value {Op.Name(Op.MATCH)} ^.{{7}}$"
    assert report[0][1][1][1] == 7 and report[0][1][1][2] == 6 and report[0][1][1][0] == rf"value {Op.Name(Op.MATCH)} ^.{{24}}$"
    assert report[0][1][2][1] == 7 and report[0][1][2][2] == 2 and report[0][1][2][0] == rf"value {Op.Name(Op.MATCH)} ^.{{7,10}}$"


def test_email_constraint(local_config_path):
    report = _report_email_value_constraint_on_data_set(local_config_path)

    assert report[0][1][0][1] == 8
    assert report[0][1][0][2] == 4


def test_email_constraint_supply_regex_pattern(local_config_path):
    report = _report_email_value_constraint_on_data_set(local_config_path, r"\S+@\S+")
    assert report[0][1][0][0] == rf"value {Op.Name(Op.MATCH)} \S+@\S+"
    assert report[0][1][0][1] == 8
    assert report[0][1][0][2] == 1


def test_email_constraint_merge_valid():
    ec1 = containsEmailConstraint(regex_pattern=r"\S+@\S+", verbose=True)
    ec2 = containsEmailConstraint(regex_pattern=r"\S+@\S+")
    merged = ec1.merge(ec2)
    json_value = json.loads(message_to_json(merged.to_protobuf()))

    assert json_value["name"] == rf"value {Op.Name(Op.MATCH)} \S+@\S+"
    assert json_value["op"] == Op.Name(Op.MATCH)
    assert json_value["regexPattern"] == r"\S+@\S+"
    assert json_value["verbose"] is True


def test_email_constraint_merge_invalid():
    ec1 = containsEmailConstraint(regex_pattern=r"\S+@\S+", verbose=True)
    ec2 = containsEmailConstraint(regex_pattern=r"\W+@\W+")
    with pytest.raises(AssertionError):
        ec1.merge(ec2)


def _report_credit_card_value_constraint_on_data_set(local_config_path, regex_pattern=None):
    df = pd.DataFrame(
        [
            {"credit_card": "3714-496353-98431"},  # amex
            {"credit_card": "3787 344936 71000"},  # amex
            {"credit_card": "3056 930902 5904"},  # diners club
            {"credit_card": "3065 133242 2899"},  # invalid
            {"credit_card": "3852-000002-3237"},  # diners club
            {"credit_card": "6011 1111 1111 1117"},  # discover
            {"credit_card": "6011-0009-9013-9424"},  # discover
            {"credit_card": "3530 1113 3330 0000"},  # jcb
            {"credit_card": "3566-0020-2036-0505"},  # jcb
            {"credit_card": "5555 5555 5555 4444"},  # master card
            {"credit_card": "5105 1051 0510 5100"},  # master card
            {"credit_card": "4111 1111 1111 1111"},  # visa
            {"credit_card": "4012 8888 8888 1881"},  # visa
            {"credit_card": "4222-2222-2222-2222"},  # visa
            {"credit_card": "1111-1111-1111-1111"},  # invalid
            {"credit_card": "a4111 1111 1111 1111b"},  # invalid
            {"credit_card": "4111111111111111"},  # visa
            {"credit_card": 12345},  # invalid
            {"credit_card": "absfcvs"},  # invalid
        ]
    )

    credit_card_constraint = containsCreditCardConstraint(regex_pattern=regex_pattern)
    dc = DatasetConstraints(None, value_constraints={"credit_card": [credit_card_constraint]})
    config = load_config(local_config_path)
    session = session_from_config(config)
    profile = session.log_dataframe(df, "test.data", constraints=dc)
    session.close()
    return dc.report()


def test_credit_card_constraint(local_config_path):
    report = _report_credit_card_value_constraint_on_data_set(local_config_path)
    assert report[0][1][0][1] == 19
    assert report[0][1][0][2] == 5


def test_credit_card_constraint_supply_regex_pattern(local_config_path):
    report = _report_credit_card_value_constraint_on_data_set(local_config_path, r"^(?:[0-9]{4}[\s-]?){3,4}$")
    assert report[0][1][0][0] == rf"value {Op.Name(Op.MATCH)} " + r"^(?:[0-9]{4}[\s-]?){3,4}$"
    assert report[0][1][0][1] == 19
    assert report[0][1][0][2] == 8


def test_credit_card_constraint_merge_valid():
    pattern = r"[0-9]{13,16}"
    ccc1 = containsCreditCardConstraint(regex_pattern=pattern, verbose=True)
    ccc2 = containsCreditCardConstraint(regex_pattern=pattern)
    merged = ccc1.merge(ccc2)
    json_value = json.loads(message_to_json(merged.to_protobuf()))

    assert json_value["name"] == f"value {Op.Name(Op.MATCH)} " + pattern
    assert json_value["op"] == Op.Name(Op.MATCH)
    assert json_value["regexPattern"] == pattern
    assert json_value["verbose"] is True


def test_credit_card_constraint_merge_invalid():
    ccc1 = containsCreditCardConstraint()
    ccc2 = containsCreditCardConstraint(regex_pattern=r"[0-9]{13,16}", verbose=False)
    with pytest.raises(AssertionError):
        ccc1.merge(ccc2)


def test_credit_card_invalid_pattern():
    with pytest.raises(TypeError):
        containsCreditCardConstraint(123)


def _apply_apply_func_constraints(local_config_path, apply_func_constraints):
    df = pd.DataFrame(
        [
            {"str1": "1990-12-1"},  # dateutil valid; strftime valid
            {"str1": "1990/12/1"},
            {"str1": "2005/3"},
            {"str1": "2005.3.5"},
            {"str1": "Jan 19, 1990"},
            {"str1": "today is 2019-03-27"},  # dateutil invalid
            {"str1": "Monday at 12:01am"},
            {"str1": "xyz_not_a_date"},  # dateutil invalid
            {"str1": "yesterday"},  # dateutil invalid
            {"str1": {"name": "s", "w2w2": "dgsg", "years": 232, "abc": 1}},  # schema valid
            {"str1": {"name": "s", "w2w2": 12.38, "years": 232, "abc": 1}},  # schema valid
            {"str1": {"name": "s", "years": 232, "abc": 1}},  # schema valid
            {"str1": {"name": "s", "abc": 1}},  # schema valid
            {"str1": {"name": "s", "w2w2": "dgsg", "years": 232}},  # schema invalid
            {"str1": {"name": "s", "w2w2": "dgsg", "years": "232", "abc": 1}},  # schema invalid
            {"str1": {"name": 14, "w2w2": "dgsg", "years": "232", "abc": 1}},  # schema invalid
            {"str1": {"name": "14", "w2w2": "dgsg", "years": 232.44, "abc": 1}},  # schema invalid
            {"str1": {"w2w2": "dgsg", "years": 232, "abc": 1}},  # schema invalid
            {"str1": {"years": 232}},  # schema invalid
            {"str1": json.dumps({"name": "s", "w2w2": "dgsg", "years": 232, "abc": 1})},  # json valid, schema valid
            {"str1": json.dumps({"name": "s", "w2w2": 12.38, "years": 232, "abc": 1})},  # json valid, schema valid
            {"str1": json.dumps({"name": "s", "years": 232, "abc": 1})},  # json valid, schema valid
            {"str1": json.dumps({"name": "s", "abc": 1})},  # json valid, schema valid
            {"str1": json.dumps({"name": "s", "w2w2": "dgsg", "years": "232", "abc": 1})},  # json valid
            {"str1": "random str : fail everything"},
            {"str1": "2003-12-23"},  # strftime valid
            {"str1": "2010-10-18"},  # strftime valid
            {"str1": "2003-15-23"},  # strftime invalid
            {"str1": "2003-12-32"},  # strftime invalid
            {"str1": "10-12-32"},  # strftime invalid, dateutil valid
        ]
    )

    dc = DatasetConstraints(None, value_constraints={"str1": apply_func_constraints})
    config = load_config(local_config_path)
    session = session_from_config(config)
    profile = session.log_dataframe(df, "test.data", constraints=dc)
    session.close()
    report = dc.report()

    return report


def test_apply_func_value_constraints(local_config_path):

    dateutil_parseable = dateUtilParseableConstraint()
    json_parseable = jsonParseableConstraint()

    json_schema = {
        "type": "object",
        "properties": {
            "name": {"type": "string"},
            "years": {"type": "integer"},
        },
        "required": ["name", "abc"],
    }
    matches_json_schema = matchesJsonSchemaConstraint(json_schema=json_schema)

    is_strftime = strftimeFormatConstraint(format="%Y-%m-%d")

    apply_constraints = [dateutil_parseable, json_parseable, matches_json_schema, is_strftime]

    report = _apply_apply_func_constraints(local_config_path, apply_constraints)

    # report[column_n][report_list][report][name total or failure]
    assert report[0][1][0][1] == 30 and report[0][1][0][2] == 21 and report[0][1][0][0] == f"value {Op.Name(Op.APPLY_FUNC)} {_try_parse_dateutil.__name__}"
    assert report[0][1][1][1] == 30 and report[0][1][1][2] == 25 and report[0][1][1][0] == f"value {Op.Name(Op.APPLY_FUNC)} {_try_parse_json.__name__}"
    assert report[0][1][2][1] == 30 and report[0][1][2][2] == 22 and report[0][1][2][0] == f"value {Op.Name(Op.APPLY_FUNC)} {_matches_json_schema.__name__}"
    assert (
        report[0][1][3][1] == 30 and report[0][1][3][2] == 27 and report[0][1][3][0] == f"value {Op.Name(Op.APPLY_FUNC)} {_try_parse_strftime_format.__name__}"
    )


def test_apply_func_merge():
    apply1 = dateUtilParseableConstraint()
    apply2 = ValueConstraint(Op.APPLY_FUNC, apply_function=lambda x: x)

    with pytest.raises(AssertionError):
        apply1.merge(apply2)

    apply3 = dateUtilParseableConstraint()

    merged = apply1.merge(apply3)

    pre_merge_json = json.loads(message_to_json(apply1.to_protobuf()))
    merge_json = json.loads(message_to_json(merged.to_protobuf()))

    assert pre_merge_json["name"] == merge_json["name"]
    assert pre_merge_json["function"] == merge_json["function"]
    assert pre_merge_json["op"] == merge_json["op"]
    assert pre_merge_json["verbose"] == merge_json["verbose"]


def test_apply_func_serialization():
    apply1 = dateUtilParseableConstraint()

    apply2 = ValueConstraint.from_protobuf(apply1.to_protobuf())

    apply1_json = json.loads(message_to_json(apply1.to_protobuf()))
    apply2_json = json.loads(message_to_json(apply2.to_protobuf()))

    apply1.merge(apply2)
    apply2.merge(apply1)

    assert apply1_json["name"] == apply2_json["name"]
    assert apply1_json["function"] == apply2_json["function"]
    assert apply1_json["op"] == apply2_json["op"]
    assert apply1_json["verbose"] == apply2_json["verbose"]

    json_schema = {
        "type": "object",
        "properties": {
            "name": {"type": "string"},
            "years": {"type": "integer"},
        },
        "required": ["name", "abc"],
    }
    apply1 = matchesJsonSchemaConstraint(json_schema)
    apply2 = ValueConstraint.from_protobuf(apply1.to_protobuf())

    apply1_json = json.loads(message_to_json(apply1.to_protobuf()))
    apply2_json = json.loads(message_to_json(apply2.to_protobuf()))

    assert apply1_json["name"] == apply2_json["name"]
    assert apply1_json["function"] == apply2_json["function"]
    assert apply1_json["op"] == apply2_json["op"]
    assert apply1_json["verbose"] == apply2_json["verbose"]


def _report_ssn_value_constraint_on_data_set(local_config_path, regex_pattern=None):
    df = pd.DataFrame(
        [
            {"ssn": "123-01-2335"},  # valid
            {"ssn": "039780012"},  # valid
            {"ssn": "000231324"},  # invalid
            {"ssn": "666781132"},  # invalid
            {"ssn": "926-89-1234"},  # invalid
            {"ssn": "001-01-0001"},  # valid
            {"ssn": "122 23 0001"},  # valid
            {"ssn": "1234-12-123"},  # invalid
        ]
    )

    ssn_constraint = containsSSNConstraint(regex_pattern=regex_pattern)
    dc = DatasetConstraints(None, value_constraints={"ssn": [ssn_constraint]})
    config = load_config(local_config_path)
    session = session_from_config(config)
    profile = session.log_dataframe(df, "test.data", constraints=dc)
    session.close()
    return dc.report()


def test_contains_ssn_constraint(local_config_path):
    report = _report_ssn_value_constraint_on_data_set(local_config_path)
    assert report[0][1][0][1] == 8
    assert report[0][1][0][2] == 4


def test_ssn_constraint_supply_regex_pattern(local_config_path):
    pattern = r"^[0-9]{3}-[0-9]{2}-[0-9]{4}$"
    report = _report_ssn_value_constraint_on_data_set(local_config_path, pattern)
    assert report[0][1][0][0] == rf"value {Op.Name(Op.MATCH)} " + pattern
    assert report[0][1][0][1] == 8
    assert report[0][1][0][2] == 5


def test_ssn_constraint_merge_valid():
    pattern = r"^[0-9]{3}-[0-9]{2}-[0-9]{4}$"
    ccc1 = containsSSNConstraint(regex_pattern=pattern, verbose=True)
    ccc2 = containsSSNConstraint(regex_pattern=pattern)
    merged = ccc1.merge(ccc2)
    json_value = json.loads(message_to_json(merged.to_protobuf()))

    assert json_value["name"] == f"value {Op.Name(Op.MATCH)} " + pattern
    assert json_value["op"] == Op.Name(Op.MATCH)
    assert json_value["regexPattern"] == pattern
    assert json_value["verbose"] is True


def test_ssn_constraint_merge_invalid():
    ccc1 = containsSSNConstraint()
    ccc2 = containsSSNConstraint(regex_pattern=r"[0-9]{13,16}", verbose=False)
    with pytest.raises(AssertionError):
        ccc1.merge(ccc2)


def test_ssn_invalid_pattern():
    with pytest.raises(TypeError):
        containsSSNConstraint(123)


def _report_url_value_constraint_on_data_set(local_config_path, regex_pattern=None):
    df = pd.DataFrame(
        [
            {"url": "http://www.example.com"},  # valid
            {"url": "abc.test.com"},  # valid (without protocol)
            {"url": "abc.w23w.asb#abc?a=2"},  # valid (without protocol)
            {"url": "https://ab.abc.bc"},  # valid
            {"url": "a.b.c"},  # valid
            {"url": "abcd"},  # invalid
            {"url": "123.w23.235"},  # valid
            {"url": "asf://saf.we.12"},  # invalid
            {"url": "12345"},  # invalid
            {"url": "1.2"},  # invalid
        ]
    )

    url_constraint = containsURLConstraint(regex_pattern=regex_pattern)
    dc = DatasetConstraints(None, value_constraints={"url": [url_constraint]})
    config = load_config(local_config_path)
    session = session_from_config(config)
    profile = session.log_dataframe(df, "test.data", constraints=dc)
    session.close()
    return dc.report()


def test_contains_url_constraint(local_config_path):
    report = _report_url_value_constraint_on_data_set(local_config_path)
    assert report[0][1][0][1] == 10
    assert report[0][1][0][2] == 4


def test_url_constraint_supply_regex_pattern(local_config_path):
    pattern = r"^http(s)?:\/\/(www\.)?.+\..+$"
    report = _report_url_value_constraint_on_data_set(local_config_path, pattern)
    assert report[0][1][0][0] == rf"value {Op.Name(Op.MATCH)} " + pattern
    assert report[0][1][0][1] == 10
    assert report[0][1][0][2] == 8


def test_url_constraint_merge_valid():
    pattern = r"^http(s)?://(www)?\..*\..*$"
    ccc1 = containsURLConstraint(regex_pattern=pattern, verbose=False)
    ccc2 = containsURLConstraint(regex_pattern=pattern)
    merged = ccc1.merge(ccc2)
    json_value = json.loads(message_to_json(merged.to_protobuf()))

    assert json_value["name"] == f"value {Op.Name(Op.MATCH)} " + pattern
    assert json_value["op"] == Op.Name(Op.MATCH)
    assert json_value["regexPattern"] == pattern
    assert json_value["verbose"] is False


def test_url_constraint_merge_invalid():
    ccc1 = containsURLConstraint()
    ccc2 = containsURLConstraint(regex_pattern=r"http(s)?://.+", verbose=False)
    with pytest.raises(AssertionError):
        ccc1.merge(ccc2)


def test_url_invalid_pattern():
    with pytest.raises(TypeError):
        containsURLConstraint(2124)


def test_summary_constraint_quantile_invalid():
    with pytest.raises(ValueError):
        SummaryConstraint("stddev", op=Op.LT, value=2, quantile_value=0.2)
    with pytest.raises(ValueError):
        SummaryConstraint("quantile", op=Op.GT, value=2)


def test_quantile_between_constraint_apply(local_config_path, df_lending_club):
    qc = quantileBetweenConstraint(quantile_value=0.25, lower_value=13308, upper_value=241001)
    summary_constraint = {"annual_inc": [qc]}
    report = _apply_summary_constraints_on_dataset(df_lending_club, local_config_path, summary_constraint)

    assert report[0][1][0][0] == f"summary quantile {0.25} {Op.Name(Op.BTWN)} 13308 and 241001"
    assert report[0][1][0][1] == 1
    assert report[0][1][0][2] == 0


def test_merge_quantile_between_constraint_different_values():
    qc1 = quantileBetweenConstraint(quantile_value=0.25, lower_value=0, upper_value=2)
    qc2 = quantileBetweenConstraint(quantile_value=0.25, lower_value=1, upper_value=2)
    with pytest.raises(AssertionError):
        qc1.merge(qc2)


def test_merge_quantile_between_constraint_same_values():
    qc1 = quantileBetweenConstraint(quantile_value=0.5, lower_value=0, upper_value=5)
    qc2 = quantileBetweenConstraint(quantile_value=0.5, lower_value=0, upper_value=5)
    merged = qc1.merge(qc2)
    message = json.loads(message_to_json(merged.to_protobuf()))

    assert message["name"] == f"summary quantile 0.5 {Op.Name(Op.BTWN)} 0 and 5"
    assert message["firstField"] == "quantile"
    assert message["op"] == Op.Name(Op.BTWN)
    assert pytest.approx(message["between"]["lowerValue"], 0.001) == 0.0
    assert pytest.approx(message["between"]["upperValue"], 0.001) == 5.0
    assert message["verbose"] is False


def test_serialization_deserialization_quantile_between_constraint():
    qc1 = quantileBetweenConstraint(quantile_value=0.5, lower_value=1.24, upper_value=6.63, verbose=True)

    qc1.from_protobuf(qc1.to_protobuf())
    json_value = json.loads(message_to_json(qc1.to_protobuf()))

    assert json_value["name"] == f"summary quantile 0.5 {Op.Name(Op.BTWN)} 1.24 and 6.63"
    assert json_value["firstField"] == "quantile"
    assert json_value["op"] == Op.Name(Op.BTWN)
    assert pytest.approx(json_value["between"]["lowerValue"], 0.001) == 1.24
    assert pytest.approx(json_value["between"]["upperValue"], 0.001) == 6.63
    assert json_value["verbose"] is True


def test_quantile_between_wrong_datatype():
    with pytest.raises(TypeError):
        quantileBetweenConstraint(quantile_value=[0.5], lower_value=1.24, upper_value=6.63, verbose=True)
    with pytest.raises(TypeError):
        quantileBetweenConstraint(quantile_value=0.5, lower_value="1.24", upper_value=6.63, verbose=True)
    with pytest.raises(TypeError):
        quantileBetweenConstraint(quantile_value=0.3, lower_value=1.24, upper_value=[6.63], verbose=True)
    with pytest.raises(ValueError):
        quantileBetweenConstraint(quantile_value=0.3, lower_value=2.3, upper_value=1.5, verbose=True)


def test_unique_value_count_between_constraint_apply(local_config_path, df_lending_club):
    uc = columnUniqueValueCountBetweenConstraint(lower_value=5, upper_value=50)
    summary_constraint = {"annual_inc": [uc]}
    report = _apply_summary_constraints_on_dataset(df_lending_club, local_config_path, summary_constraint)
<<<<<<< HEAD
    print(report)
=======
>>>>>>> 8ea60d49
    assert report[0][1][0][0] == f"summary unique_count {Op.Name(Op.BTWN)} 5 and 50"
    assert report[0][1][0][1] == 1
    assert report[0][1][0][2] == 0


def test_merge_unique_value_count_between_constraint_different_values():
    u1 = columnUniqueValueCountBetweenConstraint(lower_value=0, upper_value=2)
    u2 = columnUniqueValueCountBetweenConstraint(lower_value=1, upper_value=2)
    with pytest.raises(AssertionError):
        u1.merge(u2)


def test_merge_unique_value_count_between_constraint_same_values():
    u1 = columnUniqueValueCountBetweenConstraint(lower_value=0, upper_value=5)
    u2 = columnUniqueValueCountBetweenConstraint(lower_value=0, upper_value=5)
    merged = u1.merge(u2)
    message = json.loads(message_to_json(merged.to_protobuf()))

    assert message["name"] == f"summary unique_count {Op.Name(Op.BTWN)} 0 and 5"
    assert message["firstField"] == "unique_count"
    assert message["op"] == Op.Name(Op.BTWN)
    assert pytest.approx(message["between"]["lowerValue"], 0.001) == 0.0
    assert pytest.approx(message["between"]["upperValue"], 0.001) == 5.0
    assert message["verbose"] is False


def test_serialization_deserialization_unique_value_count_between_constraint():
    u1 = columnUniqueValueCountBetweenConstraint(lower_value=15, upper_value=50, verbose=True)

    u1.from_protobuf(u1.to_protobuf())
    json_value = json.loads(message_to_json(u1.to_protobuf()))

    assert json_value["name"] == f"summary unique_count {Op.Name(Op.BTWN)} 15 and 50"
    assert json_value["firstField"] == "unique_count"
    assert json_value["op"] == Op.Name(Op.BTWN)
    assert pytest.approx(json_value["between"]["lowerValue"], 0.001) == 15
    assert pytest.approx(json_value["between"]["upperValue"], 0.001) == 50
    assert json_value["verbose"] is True


def test_unique_count_between_constraint_wrong_datatype():
    with pytest.raises(ValueError):
        columnUniqueValueCountBetweenConstraint(lower_value="0", upper_value=1, verbose=True)
    with pytest.raises(ValueError):
        columnUniqueValueCountBetweenConstraint(lower_value=5, upper_value=6.63, verbose=True)
    with pytest.raises(ValueError):
        columnUniqueValueCountBetweenConstraint(lower_value=1, upper_value=0)


def test_unique_value_proportion_between_constraint_apply(local_config_path, df_lending_club):
    uc = columnUniqueValueProportionBetweenConstraint(lower_fraction=0.6, upper_fraction=0.9)
    summary_constraint = {"annual_inc": [uc]}
    report = _apply_summary_constraints_on_dataset(df_lending_club, local_config_path, summary_constraint)
<<<<<<< HEAD
    print(report)
=======
>>>>>>> 8ea60d49
    assert report[0][1][0][0] == f"summary unique_proportion {Op.Name(Op.BTWN)} 0.6 and 0.9"
    assert report[0][1][0][1] == 1
    assert report[0][1][0][2] == 0


def test_merge_unique_value_proportion_between_constraint_different_values():
    u1 = columnUniqueValueProportionBetweenConstraint(lower_fraction=0.2, upper_fraction=0.3)
    u2 = columnUniqueValueProportionBetweenConstraint(lower_fraction=0.1, upper_fraction=0.3)
    with pytest.raises(AssertionError):
        u1.merge(u2)


def test_merge_unique_value_proportion_between_constraint_same_values():
    u1 = columnUniqueValueProportionBetweenConstraint(lower_fraction=0.1, upper_fraction=0.5)
    u2 = columnUniqueValueProportionBetweenConstraint(lower_fraction=0.1, upper_fraction=0.5)
    merged = u1.merge(u2)
    message = json.loads(message_to_json(merged.to_protobuf()))

    assert message["name"] == f"summary unique_proportion {Op.Name(Op.BTWN)} 0.1 and 0.5"
    assert message["firstField"] == "unique_proportion"
    assert message["op"] == Op.Name(Op.BTWN)
    assert pytest.approx(message["between"]["lowerValue"], 0.001) == 0.1
    assert pytest.approx(message["between"]["upperValue"], 0.001) == 0.5
    assert message["verbose"] is False


def test_serialization_deserialization_unique_value_proportion_between_constraint():
    u1 = columnUniqueValueProportionBetweenConstraint(lower_fraction=0.6, upper_fraction=0.7, verbose=True)

    u1.from_protobuf(u1.to_protobuf())
    json_value = json.loads(message_to_json(u1.to_protobuf()))

    assert json_value["name"] == f"summary unique_proportion {Op.Name(Op.BTWN)} 0.6 and 0.7"
    assert json_value["firstField"] == "unique_proportion"
    assert json_value["op"] == Op.Name(Op.BTWN)
    assert pytest.approx(json_value["between"]["lowerValue"], 0.001) == 0.6
    assert pytest.approx(json_value["between"]["upperValue"], 0.001) == 0.7
    assert json_value["verbose"] is True


def test_unique_proportion_between_constraint_wrong_datatype():
    with pytest.raises(ValueError):
        columnUniqueValueProportionBetweenConstraint(lower_fraction=0, upper_fraction=1.0, verbose=True)
    with pytest.raises(ValueError):
        columnUniqueValueProportionBetweenConstraint(lower_fraction=0.2, upper_fraction=0.1, verbose=True)
    with pytest.raises(ValueError):
        columnUniqueValueProportionBetweenConstraint(lower_fraction=0.4, upper_fraction=2)


<<<<<<< HEAD
def test_sum_of_row_values_of_multiple_columns_constraint_apply(local_config_path, df_lending_club):
    col_set = ["loan_amnt", "int_rate"]
    srveq = sumOfRowValuesOfMultipleColumnsEqualsConstraint(columns=col_set, value="total_pymnt", verbose=False)
    multi_column_value_constraints = [srveq]
    report = _apply_value_constraints_on_dataset(df_lending_club, local_config_path, multi_column_value_constraints=multi_column_value_constraints)

    total_payment = ["total_pymnt"]
    assert report[0][0] == f"multi column value SUM {col_set} {Op.Name(Op.EQ)} {total_payment}"
    assert report[0][1] == 50
    assert report[0][2] == 50


def test_sum_of_row_values_of_multiple_columns_constraint_apply_true(local_config_path):
    colset = ["A", "B"]
    srveq = sumOfRowValuesOfMultipleColumnsEqualsConstraint(columns=colset, value=100, verbose=False)

    dc = DatasetConstraints(None, multi_column_value_constraints=[srveq])
    config = load_config(local_config_path)
    session = session_from_config(config)
    df = pd.DataFrame(
        [
            {"A": 1, "B": 2},  # fail
            {"A": 99, "B": 1},  # pass
            {"A": 32, "B": 68},  # pass
            {"A": 100, "B": 2},  # fail
            {"A": 83, "B": 18},  # fail
        ]
    )
    profile = session.log_dataframe(df, "test.data", constraints=dc)
    session.close()
    report = dc.report()

    assert report[0][0] == f"multi column value SUM {colset} {Op.Name(Op.EQ)} 100"
    assert report[0][1] == 5
    assert report[0][2] == 3


def test_merge_sum_of_row_values_different_values():
    cpvis1 = sumOfRowValuesOfMultipleColumnsEqualsConstraint(columns=["annual_inc", "loan_amnt"], value="grade")
    cpvis2 = sumOfRowValuesOfMultipleColumnsEqualsConstraint(columns=["annual_inc", "total_pymnt"], value="grade")
    cpvis3 = sumOfRowValuesOfMultipleColumnsEqualsConstraint(columns=["annual_inc", "total_pymnt"], value="loan_amnt")

    with pytest.raises(AssertionError):
        cpvis1.merge(cpvis2)
    with pytest.raises(AssertionError):
        cpvis2.merge(cpvis3)


def test_merge_sum_of_row_values_constraint_valid():
    col_set = ["loan_amnt", "int_rate"]
    srveq1 = sumOfRowValuesOfMultipleColumnsEqualsConstraint(columns=col_set, value="total_pymnt", verbose=False)
    srveq1.total = 5
    srveq1.failures = 1
    srveq2 = sumOfRowValuesOfMultipleColumnsEqualsConstraint(columns=col_set, value="total_pymnt", verbose=False)
    srveq2.total = 3
    srveq2.failures = 2

    srveq_merged = srveq1.merge(srveq2)
    json_value = json.loads(message_to_json(srveq_merged.to_protobuf()))

    total_payment = ["total_pymnt"]
    assert json_value["name"] == f"multi column value SUM {col_set} {Op.Name(Op.EQ)} {total_payment}"
    assert json_value["dependentColumns"] == col_set
    assert json_value["op"] == Op.Name(Op.EQ)
    assert json_value["referenceColumns"][0] == "total_pymnt"
    assert json_value["verbose"] is False

    report = srveq_merged.report()
    assert report[1] == 8
    assert report[2] == 3


def test_serialization_deserialization_sum_of_row_values_constraint():
    columns = ["A", "B", "C"]
    c = sumOfRowValuesOfMultipleColumnsEqualsConstraint(columns=columns, value=6, verbose=True)

    c.from_protobuf(c.to_protobuf())
    json_value = json.loads(message_to_json(c.to_protobuf()))

    assert json_value["name"] == f"multi column value SUM {columns} {Op.Name(Op.EQ)} 6"
    assert json_value["dependentColumns"] == columns
    assert json_value["op"] == Op.Name(Op.EQ)
    assert pytest.approx(json_value["value"], 0.01) == 6
    assert json_value["internalDependentColumnsOp"] == Op.Name(Op.SUM)
    assert json_value["verbose"] is True


def test_sum_of_row_values_constraint_invalid_params():
    with pytest.raises(TypeError):
        sumOfRowValuesOfMultipleColumnsEqualsConstraint(columns=1, value="B")
    with pytest.raises(TypeError):
        sumOfRowValuesOfMultipleColumnsEqualsConstraint(columns=[1, 2], value="B")
    with pytest.raises(TypeError):
        sumOfRowValuesOfMultipleColumnsEqualsConstraint(columns=1, value=["b"])


def test_multi_column_value_constraints_logical_operation(local_config_path):
    a_gt_b = columnValuesAGreaterThanBConstraint("col1", "col2")

    df = pd.DataFrame({"col1": [4, 5, 6, 7], "col2": [0, 1, 2, 3]})

    dc = DatasetConstraints(None, multi_column_value_constraints=[a_gt_b])

    config = load_config(local_config_path)
    session = session_from_config(config)

    profile = session.log_dataframe(df, "test.data", constraints=dc)
    session.close()
    report = dc.report()

    assert len(report[0]) == 3

    assert report[0][1] == 4 and report[0][2] == 0 and report[0][0] == f"multi column value col1 {Op.Name(Op.GT)} col2"


def test_multi_column_value_constraints_merge_error():
    mcvc1 = columnValuesAGreaterThanBConstraint("col1", "col2")
    mcvc2 = MultiColumnValueConstraint("col1", op=Op.GT, reference_columns="col5")

    with pytest.raises(AssertionError):
        mcvc1.merge(mcvc2)

    mcvc1 = columnValuesAGreaterThanBConstraint("col1", "col2")
    mcvc2 = MultiColumnValueConstraint("col4", op=Op.GT, reference_columns="col2")

    with pytest.raises(AssertionError):
        mcvc1.merge(mcvc2)

    mcvc1 = columnValuesAGreaterThanBConstraint("col1", "col2")
    mcvc2 = MultiColumnValueConstraint("col1", op=Op.EQ, reference_columns="col2")

    with pytest.raises(AssertionError):
        mcvc1.merge(mcvc2)

    mcvc1 = columnValuesAGreaterThanBConstraint("col1", "col2")
    mcvc2 = MultiColumnValueConstraint("col1", op=Op.GT, value=2)

    with pytest.raises(AssertionError):
        mcvc1.merge(mcvc2)


def test_multi_column_value_constraints_merge_valid():
    mcvc1 = columnValuesAGreaterThanBConstraint("col1", "col2")
    mcvc2 = MultiColumnValueConstraint("col1", op=Op.GT, reference_columns="col2")

    merged = mcvc1.merge(mcvc2)

    pre_merge_json = json.loads(message_to_json(mcvc1.to_protobuf()))
    merge_json = json.loads(message_to_json(merged.to_protobuf()))

    assert pre_merge_json["name"] == merge_json["name"]
    assert pre_merge_json["dependentColumn"] == merge_json["dependentColumn"]
    assert pre_merge_json["referenceColumns"] == merge_json["referenceColumns"]
    assert pre_merge_json["op"] == merge_json["op"]
    assert pre_merge_json["verbose"] == merge_json["verbose"]


def test_multi_column_value_constraints_invalid_init():
    with pytest.raises(ValueError):
        mcvc = MultiColumnValueConstraint(None, op=Op.GT, reference_columns="col2")

    with pytest.raises(TypeError):
        mcvc = MultiColumnValueConstraint(1, op=Op.GT, reference_columns="col2")

    with pytest.raises(ValueError):
        mcvc = MultiColumnValueConstraint("a", op=Op.GT, reference_columns="col2", value=2)

    with pytest.raises(ValueError):
        mcvc = MultiColumnValueConstraint("a", op=Op.GT)

    with pytest.raises(ValueError):
        mcvc = MultiColumnValueConstraint("a", op=Op.GT, internal_dependent_cols_op=Op.GT)


def test_multi_column_value_constraints_serialization_reference_columns():

    mcvc1 = MultiColumnValueConstraint(dependent_columns=["col1", "col2"], reference_columns=["col5", "col6"], op=Op.EQ)

    mcvc2 = MultiColumnValueConstraint.from_protobuf(mcvc1.to_protobuf())

    mcvc1_json = json.loads(message_to_json(mcvc1.to_protobuf()))
    mcvc2_json = json.loads(message_to_json(mcvc2.to_protobuf()))

    mcvc1.merge(mcvc2)
    mcvc2.merge(mcvc1)

    assert mcvc1_json["name"] == mcvc2_json["name"]
    assert mcvc1.to_protobuf().dependent_columns == mcvc2.to_protobuf().dependent_columns
    assert mcvc1.to_protobuf().reference_columns == mcvc2.to_protobuf().reference_columns
    assert mcvc1_json["op"] == mcvc2_json["op"]
    assert mcvc1_json["verbose"] == mcvc2_json["verbose"]


def test_multi_column_value_constraints_serialization_value():
    mcvc1 = MultiColumnValueConstraint(["col1", "col2"], op=Op.GT, value=2)

    mcvc2 = MultiColumnValueConstraint.from_protobuf(mcvc1.to_protobuf())

    mcvc1_json = json.loads(message_to_json(mcvc1.to_protobuf()))
    mcvc2_json = json.loads(message_to_json(mcvc2.to_protobuf()))

    mcvc1.merge(mcvc2)
    mcvc2.merge(mcvc1)

    assert mcvc1_json["name"] == mcvc2_json["name"]
    assert mcvc1.to_protobuf().dependent_columns == mcvc2.to_protobuf().dependent_columns
    assert mcvc1_json["value"] == mcvc2_json["value"]
    assert mcvc1_json["op"] == mcvc2_json["op"]
    assert mcvc1_json["verbose"] == mcvc2_json["verbose"]


def test_multi_column_value_constraints_serialization_value_set():
    mcvc1 = MultiColumnValueConstraint(["col1", "col2"], op=Op.GT, value=set([1, 2]))

    mcvc2 = MultiColumnValueConstraint.from_protobuf(mcvc1.to_protobuf())

    mcvc1_json = json.loads(message_to_json(mcvc1.to_protobuf()))
    mcvc2_json = json.loads(message_to_json(mcvc2.to_protobuf()))

    mcvc1.merge(mcvc2)
    mcvc2.merge(mcvc1)

    assert mcvc1_json["name"] == mcvc2_json["name"]
    assert mcvc1.to_protobuf().dependent_columns == mcvc2.to_protobuf().dependent_columns
    assert mcvc1.to_protobuf().value_set == mcvc2.to_protobuf().value_set
    assert mcvc1_json["op"] == mcvc2_json["op"]
    assert mcvc1_json["verbose"] == mcvc2_json["verbose"]


def test_column_pair_values_in_valid_set_constraint_apply(local_config_path, df_lending_club):
    val_set = {("B", "B2"), ("C", "C2"), ("D", "D1")}  # the second pair is found in the data set
    cpvis = columnPairValuesInSetConstraint(column_A="grade", column_B="sub_grade", value_set=val_set)
    multi_column_value_constraints = [cpvis]
    report = _apply_value_constraints_on_dataset(df_lending_club, local_config_path, multi_column_value_constraints=multi_column_value_constraints)

    col_set = ["grade", "sub_grade"]
    assert report[0][0] == f"multi column value {col_set} {Op.Name(Op.IN)} {val_set}"
    assert report[0][1] == 50
    assert report[0][2] == 45  # 5 values are in the set


def test_merge_column_pair_values_in_valid_set_constraint_different_values():
    val_set1 = {(12345, "B"), (41000.0, "C"), (42333, "D")}
    cpvis1 = columnPairValuesInSetConstraint(column_A="annual_inc", column_B="grade", value_set=val_set1)
    val_set2 = {(12345, "B"), (1111, "C"), (42333, "D")}
    cpvis2 = columnPairValuesInSetConstraint(column_A="annual_inc", column_B="grade", value_set=val_set2)
    cpvis3 = columnPairValuesInSetConstraint(column_A="some", column_B="grade", value_set=val_set2)
    cpvis4 = columnPairValuesInSetConstraint(column_A="annual_inc", column_B="b", value_set=val_set1)

    with pytest.raises(AssertionError):
        cpvis1.merge(cpvis2)
    with pytest.raises(AssertionError):
        cpvis2.merge(cpvis3)
    with pytest.raises(AssertionError):
        cpvis1.merge(cpvis4)


def test_merge_column_pair_values_in_valid_set_constraint_valid():
    val_set1 = {(12345, "B"), (41000.0, "C"), (42333, "D")}
    cpvis1 = columnPairValuesInSetConstraint(column_A="annual_inc", column_B="grade", value_set=val_set1)
    cpvis1.total = 5
    cpvis1.failures = 1
    cpvis2 = columnPairValuesInSetConstraint(column_A="annual_inc", column_B="grade", value_set=val_set1)
    cpvis2.total = 3
    cpvis2.failures = 2

    cpvis_merged = cpvis1.merge(cpvis2)
    json_value = json.loads(message_to_json(cpvis_merged.to_protobuf()))

    col_set = ["annual_inc", "grade"]
    assert json_value["name"] == f"multi column value {col_set} {Op.Name(Op.IN)} {val_set1}"
    assert json_value["dependentColumns"] == col_set
    assert json_value["op"] == Op.Name(Op.IN)
    assert json_value["valueSet"] == [list(t) for t in val_set1]
    assert json_value["verbose"] is False

    report = cpvis_merged.report()
    assert report[1] == 8
    assert report[2] == 3


def test_serialization_deserialization_column_pair_values_in_valid_set_constraint():
    val_set1 = {(12345, "B"), (41000.0, "C"), (42333, "D")}
    c = columnPairValuesInSetConstraint(column_A="A", column_B="B", value_set=val_set1, verbose=True)

    c.from_protobuf(c.to_protobuf())
    json_value = json.loads(message_to_json(c.to_protobuf()))

    val_set1 = set(val_set1)
    col_set = ["A", "B"]
    assert json_value["name"] == f"multi column value {col_set} {Op.Name(Op.IN)} {val_set1}"
    assert json_value["dependentColumns"] == col_set
    assert json_value["op"] == Op.Name(Op.IN)
    assert json_value["valueSet"] == [list(t) for t in val_set1]
    assert json_value["verbose"] is True


def test_column_pair_values_in_set_constraint_invalid_params():
    with pytest.raises(TypeError):
        columnPairValuesInSetConstraint(column_A=1, column_B="B", value_set={("A", "B")})
    with pytest.raises(TypeError):
        columnPairValuesInSetConstraint(column_A="A", column_B=["A"], value_set={("A", "B")})
    with pytest.raises(TypeError):
        columnPairValuesInSetConstraint(column_A="A", column_B="B", value_set=1.0)
    with pytest.raises(TypeError):
        columnPairValuesInSetConstraint(column_A="A", column_B="B", value_set="ABC")


def test_column_values_unique_within_row_constraint_apply(local_config_path, df_lending_club):
    cvu = columnValuesUniqueWithinRow(column_A="grade", verbose=True)
    multi_column_value_constraints = [cvu]
    report = _apply_value_constraints_on_dataset(df_lending_club, local_config_path, multi_column_value_constraints=multi_column_value_constraints)

    assert report[0][0] == f"multi column value grade {Op.Name(Op.NOT_IN)} all"
    assert report[0][1] == 50
    assert report[0][2] == 0


def test_merge_column_values_unique_within_row_constraint_different_values():
    cvu1 = columnValuesUniqueWithinRow(column_A="A")
    cvu2 = columnValuesUniqueWithinRow(column_A="A1", verbose=True)

    with pytest.raises(AssertionError):
        cvu1.merge(cvu2)


def test_merge_column_values_unique_within_row_constraint_valid():
    cvu1 = columnValuesUniqueWithinRow(column_A="A")
    cvu1.total = 5
    cvu1.failures = 1
    cvu2 = columnValuesUniqueWithinRow(column_A="A", verbose=True)
    cvu2.total = 3
    cvu2.failures = 2

    merged = cvu1.merge(cvu2)
    json_value = json.loads(message_to_json(merged.to_protobuf()))

    assert json_value["name"] == f"multi column value A {Op.Name(Op.NOT_IN)} all"
    assert json_value["dependentColumn"] == "A"
    assert json_value["op"] == Op.Name(Op.NOT_IN)
    assert json_value["referenceColumns"] == ["all"]
    assert json_value["verbose"] is False

    report = merged.report()
    assert report[1] == 8
    assert report[2] == 3


def test_serialization_deserialization_column_values_unique_within_row_constraint():
    c = columnValuesUniqueWithinRow(column_A="A", verbose=True)

    c.from_protobuf(c.to_protobuf())
    json_value = json.loads(message_to_json(c.to_protobuf()))

    assert json_value["name"] == f"multi column value A {Op.Name(Op.NOT_IN)} all"
    assert json_value["dependentColumn"] == "A"
    assert json_value["op"] == Op.Name(Op.NOT_IN)
    assert json_value["referenceColumns"] == ["all"]
    assert json_value["verbose"] is True


def test_column_values_unique_within_row_constraint_invalid_params():
    with pytest.raises(TypeError):
        columnValuesUniqueWithinRow(column_A=1)
    with pytest.raises(TypeError):
        columnValuesUniqueWithinRow(column_A=["A"])
=======
def test_most_common_value_in_set_constraint_apply(local_config_path, df_lending_club):
    val_set1 = {2, 3.5, 5000, 52000.0}
    val_set2 = {1, 2.3, "abc"}
    mcvc1 = columnMostCommonValueInSetConstraint(value_set=val_set1)
    mcvc2 = columnMostCommonValueInSetConstraint(value_set=val_set2)
    summary_constraints = {"loan_amnt": [mcvc1], "funded_amnt": [mcvc2]}
    report = _apply_summary_constraints_on_dataset(df_lending_club, local_config_path, summary_constraints)

    assert report[0][1][0][0] == f"summary most_common_value {Op.Name(Op.IN)} {val_set1}"
    assert report[0][1][0][1] == 1
    assert report[0][1][0][2] == 0

    assert report[1][1][0][0] == f"summary most_common_value {Op.Name(Op.IN)} {val_set2}"
    assert report[1][1][0][1] == 1
    assert report[1][1][0][2] == 1


def test_merge_most_common_value_in_set_constraint_different_values():
    c1 = columnMostCommonValueInSetConstraint(value_set={1, 3})
    c2 = columnMostCommonValueInSetConstraint(value_set={1, 5.0})
    with pytest.raises(AssertionError):
        c1.merge(c2)


def test_merge_most_common_value_in_set_constraint_same_values():
    val_set = {1, 2, 3}
    u1 = columnMostCommonValueInSetConstraint(value_set=val_set)
    u2 = columnMostCommonValueInSetConstraint(value_set=val_set)
    merged = u1.merge(u2)
    message = json.loads(message_to_json(merged.to_protobuf()))

    assert message["name"] == f"summary most_common_value {Op.Name(Op.IN)} {val_set}"
    assert message["firstField"] == "most_common_value"
    assert message["op"] == Op.Name(Op.IN)
    assert message["referenceSet"] == list(val_set)
    assert message["verbose"] is False


def test_serialization_deserialization_most_common_value_in_set_constraint():
    val_set = {1, "a", "abc"}
    u1 = columnMostCommonValueInSetConstraint(value_set=val_set, verbose=True)

    u1.from_protobuf(u1.to_protobuf())
    json_value = json.loads(message_to_json(u1.to_protobuf()))

    assert json_value["name"] == f"summary most_common_value {Op.Name(Op.IN)} {val_set}"
    assert json_value["firstField"] == "most_common_value"
    assert json_value["op"] == Op.Name(Op.IN)
    assert json_value["referenceSet"] == list(val_set)
    assert json_value["verbose"] is True


def test_most_common_value_in_set_constraint_wrong_datatype():
    with pytest.raises(TypeError):
        columnMostCommonValueInSetConstraint(value_set=2.3, verbose=True)


def test_column_values_not_null_constraint_apply_pass(local_config_path, df_lending_club):
    nnc1 = columnValuesNotNullConstraint()
    summary_constraints = {"annual_inc": [nnc1]}
    report = _apply_summary_constraints_on_dataset(df_lending_club, local_config_path, summary_constraints)

    TEST_LOGGER.info(f"Apply columnValuesNotNullConstraint report:\n{report}")

    assert report[0][1][0][0] == f"summary null_count {Op.Name(Op.EQ)} 0/None"
    assert report[0][1][0][1] == 1
    assert report[0][1][0][2] == 0


def test_column_values_not_null_constraint_apply_fail(local_config_path):
    nnc2 = columnValuesNotNullConstraint()
    df = pd.DataFrame([{"value": 1}, {"value": 5.2}, {"value": None}, {"value": 2.3}, {"value": None}])
    summary_constraints = {"value": [nnc2]}
    report = _apply_summary_constraints_on_dataset(df, local_config_path, summary_constraints)

    TEST_LOGGER.info(f"Apply columnValuesNotNullConstraint report:\n{report}")

    assert report[0][1][0][0] == f"summary null_count {Op.Name(Op.EQ)} 0/None"
    assert report[0][1][0][1] == 1
    assert report[0][1][0][2] == 1


def test_merge_column_values_not_null_constraint_different_values(local_config_path, df_lending_club):
    nnc1 = columnValuesNotNullConstraint()
    nnc2 = columnValuesNotNullConstraint()
    summary_constraints1 = {"annual_inc": [nnc1]}
    summary_constraints2 = {"annual_inc": [nnc2]}

    report1 = _apply_summary_constraints_on_dataset(df_lending_club, local_config_path, summary_constraints1)
    report2 = _apply_summary_constraints_on_dataset(df_lending_club, local_config_path, summary_constraints2)

    assert report1[0][1][0][0] == f"summary null_count {Op.Name(Op.EQ)} 0/None"
    assert report1[0][1][0][1] == 1
    assert report1[0][1][0][2] == 0

    assert report2[0][1][0][0] == f"summary null_count {Op.Name(Op.EQ)} 0/None"
    assert report2[0][1][0][1] == 1
    assert report2[0][1][0][2] == 0

    merged = nnc1.merge(nnc2)
    report_merged = merged.report()
    print(report_merged)
    TEST_LOGGER.info(f"Merged report of columnValuesNotNullConstraint: {report_merged}")

    assert merged.total == 2
    assert merged.failures == 0


def test_serialization_deserialization_column_values_not_null_constraint():
    nnc = columnValuesNotNullConstraint(verbose=True)

    nnc.from_protobuf(nnc.to_protobuf())
    json_value = json.loads(message_to_json(nnc.to_protobuf()))

    assert json_value["name"] == f"summary null_count {Op.Name(Op.EQ)} 0/None"
    assert json_value["firstField"] == "null_count"
    assert json_value["op"] == Op.Name(Op.EQ)
    assert pytest.approx(json_value["value"], 0.01) == 0
    assert json_value["verbose"] is True


def test_column_values_type_equals_constraint_apply(local_config_path, df_lending_club):
    cvtc = columnValuesTypeEqualsConstraint(expected_type=InferredType.Type.FRACTIONAL)
    summary_constraints = {"annual_inc": [cvtc]}
    report = _apply_summary_constraints_on_dataset(df_lending_club, local_config_path, summary_constraints)

    assert report[0][1][0][0] == f"summary column_values_type {Op.Name(Op.EQ)} {InferredType.Type.Name(InferredType.Type.FRACTIONAL)}"
    assert report[0][1][0][1] == 1
    assert report[0][1][0][2] == 0


def test_merge_column_values_type_equals_constraint_different_values():
    c1 = columnValuesTypeEqualsConstraint(expected_type=InferredType.Type.FRACTIONAL)
    c2 = columnValuesTypeEqualsConstraint(expected_type=InferredType.Type.NULL)
    with pytest.raises(AssertionError):
        c1.merge(c2)


def test_merge_column_values_type_equals_constraint_same_values():
    u1 = columnValuesTypeEqualsConstraint(expected_type=1)
    u2 = columnValuesTypeEqualsConstraint(expected_type=1)
    merged = u1.merge(u2)
    message = json.loads(message_to_json(merged.to_protobuf()))

    assert message["name"] == f"summary column_values_type {Op.Name(Op.EQ)} {InferredType.Type.Name(1)}"
    assert message["firstField"] == "column_values_type"
    assert message["op"] == Op.Name(Op.EQ)
    assert message["value"] == 1
    assert message["verbose"] is False


def test_serialization_deserialization_column_values_type_equals_constraint():
    u1 = columnValuesTypeEqualsConstraint(expected_type=InferredType.Type.STRING, verbose=True)

    u1.from_protobuf(u1.to_protobuf())
    json_value = json.loads(message_to_json(u1.to_protobuf()))

    assert json_value["name"] == f"summary column_values_type {Op.Name(Op.EQ)} {InferredType.Type.Name(InferredType.Type.STRING)}"
    assert json_value["firstField"] == "column_values_type"
    assert json_value["op"] == Op.Name(Op.EQ)
    assert json_value["value"] == InferredType.Type.STRING
    assert json_value["verbose"] is True


def test_column_values_type_equals_constraint_wrong_datatype():
    with pytest.raises(ValueError):
        columnValuesTypeEqualsConstraint(expected_type=2.3, verbose=True)
    with pytest.raises(ValueError):
        columnValuesTypeEqualsConstraint(expected_type="FRACTIONAL", verbose=True)


def test_column_values_type_in_set_constraint_apply(local_config_path, df_lending_club):
    type_set = {InferredType.Type.FRACTIONAL, InferredType.Type.INTEGRAL}
    cvtc = columnValuesTypeInSetConstraint(type_set=type_set)
    summary_constraint = {"annual_inc": [cvtc]}
    report = _apply_summary_constraints_on_dataset(df_lending_club, local_config_path, summary_constraint)

    type_names = {InferredType.Type.Name(t) for t in type_set}
    assert report[0][1][0][0] == f"summary column_values_type {Op.Name(Op.IN)} {type_names}"
    assert report[0][1][0][1] == 1
    assert report[0][1][0][2] == 0


def test_merge_column_values_type_in_set_constraint_different_values():
    c1 = columnValuesTypeInSetConstraint(type_set={InferredType.Type.INTEGRAL, InferredType.Type.STRING})
    c2 = columnValuesTypeInSetConstraint(type_set={InferredType.Type.INTEGRAL, InferredType.Type.NULL})
    with pytest.raises(AssertionError):
        c1.merge(c2)


def test_merge_column_values_type_in_set_constraint_same_values():
    type_set = {InferredType.Type.INTEGRAL, InferredType.Type.STRING}
    c1 = columnValuesTypeInSetConstraint(type_set=type_set)
    c2 = columnValuesTypeInSetConstraint(type_set=type_set)
    merged = c1.merge(c2)
    message = json.loads(message_to_json(merged.to_protobuf()))

    type_names = {InferredType.Type.Name(t) for t in type_set}
    assert message["name"] == f"summary column_values_type {Op.Name(Op.IN)} {type_names}"
    assert message["firstField"] == "column_values_type"
    assert message["op"] == Op.Name(Op.IN)
    assert message["referenceSet"] == list(type_set)
    assert message["verbose"] is False


def test_serialization_deserialization_column_values_type_in_set_constraint():
    type_set = {InferredType.Type.STRING, InferredType.Type.INTEGRAL}
    u1 = columnValuesTypeInSetConstraint(type_set=type_set, verbose=True)

    u1.from_protobuf(u1.to_protobuf())
    json_value = json.loads(message_to_json(u1.to_protobuf()))

    type_names = {InferredType.Type.Name(t) if isinstance(t, int) else InferredType.Type.Name(t.type) for t in type_set}
    assert json_value["name"] == f"summary column_values_type {Op.Name(Op.IN)} {type_names}"
    assert json_value["firstField"] == "column_values_type"
    assert json_value["op"] == Op.Name(Op.IN)
    assert json_value["referenceSet"] == list(type_set)
    assert json_value["verbose"] is True


def test_column_values_type_in_set_constraint_wrong_datatype():
    with pytest.raises(TypeError):
        columnValuesTypeInSetConstraint(type_set={2.3, 1}, verbose=True)
    with pytest.raises(TypeError):
        columnValuesTypeInSetConstraint(type_set={"FRACTIONAL", 2}, verbose=True)
    with pytest.raises(TypeError):
        columnValuesTypeInSetConstraint(type_set="ABCD")


def test_entropy_between_constraint_numeric_apply(local_config_path, df_lending_club):
    ec = approximateEntropyBetweenConstraint(lower_value=0.4, upper_value=0.5)
    summary_constraint = {"annual_inc": [ec]}
    report = _apply_summary_constraints_on_dataset(df_lending_club, local_config_path, summary_constraints=summary_constraint)
    # numeric
    assert report[0][1][0][0] == f"summary entropy {Op.Name(Op.BTWN)} 0.4 and 0.5"
    assert report[0][1][0][1] == 1
    assert report[0][1][0][2] == 1


def test_entropy_between_constraint_categorical_apply(local_config_path, df_lending_club):
    ec = approximateEntropyBetweenConstraint(lower_value=0.6, upper_value=1.5)
    summary_constraint = {"grade": [ec]}
    report = _apply_summary_constraints_on_dataset(df_lending_club, local_config_path, summary_constraints=summary_constraint)

    # categorical
    assert report[0][1][0][0] == f"summary entropy {Op.Name(Op.BTWN)} 0.6 and 1.5"
    assert report[0][1][0][1] == 1
    assert report[0][1][0][2] == 0


def test_entropy_between_constraint_null_apply(local_config_path, df_lending_club):
    ec = approximateEntropyBetweenConstraint(lower_value=0.6, upper_value=1.5)
    summary_constraint = {"member_id": [ec]}
    report = _apply_summary_constraints_on_dataset(df_lending_club, local_config_path, summary_constraints=summary_constraint)

    # categorical
    assert report[0][1][0][0] == f"summary entropy {Op.Name(Op.BTWN)} 0.6 and 1.5"
    assert report[0][1][0][1] == 1
    assert report[0][1][0][2] == 1


def test_merge_entropy_between_constraint_different_values():
    e1 = approximateEntropyBetweenConstraint(lower_value=1, upper_value=2.4)
    e2 = approximateEntropyBetweenConstraint(lower_value=1, upper_value=2.6)
    with pytest.raises(AssertionError):
        e1.merge(e2)


def test_merge_entropy_between_constraint_same_values():
    e1 = approximateEntropyBetweenConstraint(lower_value=1, upper_value=3.2)
    e2 = approximateEntropyBetweenConstraint(lower_value=1, upper_value=3.2)
    merged = e1.merge(e2)
    message = json.loads(message_to_json(merged.to_protobuf()))

    assert message["name"] == f"summary entropy {Op.Name(Op.BTWN)} 1 and 3.2"
    assert message["firstField"] == "entropy"
    assert message["op"] == Op.Name(Op.BTWN)
    assert pytest.approx(message["between"]["lowerValue"], 0.01) == 1
    assert pytest.approx(message["between"]["upperValue"], 0.01) == 3.2
    assert message["verbose"] is False


def test_serialization_deserialization_entropy_between_constraint():
    e1 = approximateEntropyBetweenConstraint(lower_value=0.3, upper_value=1.2, verbose=True)

    e1.from_protobuf(e1.to_protobuf())
    json_value = json.loads(message_to_json(e1.to_protobuf()))

    assert json_value["name"] == f"summary entropy {Op.Name(Op.BTWN)} 0.3 and 1.2"
    assert json_value["firstField"] == "entropy"
    assert json_value["op"] == Op.Name(Op.BTWN)
    assert pytest.approx(json_value["between"]["lowerValue"], 0.01) == 0.3
    assert pytest.approx(json_value["between"]["upperValue"], 0.01) == 1.2
    assert json_value["verbose"] is True


def test_entropy_between_constraint_wrong_datatype():
    with pytest.raises(TypeError):
        approximateEntropyBetweenConstraint(lower_value="2", upper_value=4, verbose=True)
    with pytest.raises(ValueError):
        approximateEntropyBetweenConstraint(lower_value=-2, upper_value=3, verbose=True)
    with pytest.raises(ValueError):
        approximateEntropyBetweenConstraint(lower_value=1, upper_value=0.9)
>>>>>>> 8ea60d49
<|MERGE_RESOLUTION|>--- conflicted
+++ resolved
@@ -19,23 +19,17 @@
     _try_parse_json,
     _try_parse_strftime_format,
     _value_funcs,
-<<<<<<< HEAD
-    columnPairValuesInSetConstraint,
-=======
     approximateEntropyBetweenConstraint,
     columnMostCommonValueInSetConstraint,
->>>>>>> 8ea60d49
+    columnPairValuesInSetConstraint,
     columnUniqueValueCountBetweenConstraint,
     columnUniqueValueProportionBetweenConstraint,
     columnValuesAGreaterThanBConstraint,
     columnValuesInSetConstraint,
-<<<<<<< HEAD
-    columnValuesUniqueWithinRow,
-=======
     columnValuesNotNullConstraint,
     columnValuesTypeEqualsConstraint,
     columnValuesTypeInSetConstraint,
->>>>>>> 8ea60d49
+    columnValuesUniqueWithinRow,
     containsCreditCardConstraint,
     containsEmailConstraint,
     containsSSNConstraint,
@@ -527,8 +521,6 @@
         maxBetweenConstraint(lower_field="max", upper_field=2)
 
 
-<<<<<<< HEAD
-=======
 def _apply_summary_constraints_on_dataset(df_lending_club, local_config_path, summary_constraints):
 
     dc = DatasetConstraints(None, summary_constraints=summary_constraints)
@@ -540,7 +532,6 @@
     return report
 
 
->>>>>>> 8ea60d49
 def test_set_summary_constraints(df_lending_club, local_config_path):
     org_list = list(df_lending_club["annual_inc"])
 
@@ -623,41 +614,15 @@
     assert set1_json["verbose"] == set2_json["verbose"]
 
 
-<<<<<<< HEAD
-def _apply_summary_constraints_on_dataset(df_lending_club, local_config_path, summary_constraints):
-    dc = DatasetConstraints(None, summary_constraints=summary_constraints)
+def test_column_values_in_set_constraint(df_lending_club, local_config_path):
+    cvisc = columnValuesInSetConstraint(value_set={2, 5, 8, 90671227})
+    ltc = ValueConstraint(Op.LT, 1)
+    dc = DatasetConstraints(None, value_constraints={"id": [cvisc, ltc]})
     config = load_config(local_config_path)
     session = session_from_config(config)
     profile = session.log_dataframe(df_lending_club, "test.data", constraints=dc)
     session.close()
-    report = profile.apply_summary_constraints()
-    return report
-
-
-def _apply_value_constraints_on_dataset(df_lending_club, local_config_path, value_constraints=None, multi_column_value_constraints=None):
-    dc = DatasetConstraints(None, value_constraints=value_constraints, multi_column_value_constraints=multi_column_value_constraints)
-=======
-def test_column_values_in_set_constraint(df_lending_club, local_config_path):
-    cvisc = columnValuesInSetConstraint(value_set={2, 5, 8, 90671227})
-    ltc = ValueConstraint(Op.LT, 1)
-    dc = DatasetConstraints(None, value_constraints={"id": [cvisc, ltc]})
->>>>>>> 8ea60d49
-    config = load_config(local_config_path)
-    session = session_from_config(config)
-    profile = session.log_dataframe(df_lending_club, "test.data", constraints=dc)
-    session.close()
-<<<<<<< HEAD
-    return dc.report()
-
-
-def test_column_values_in_set_constraint(df_lending_club, local_config_path):
-    cvisc = columnValuesInSetConstraint(value_set={2, 5, 8, 90671227})
-    ltc = ValueConstraint(Op.LT, 1)
-    value_constraints = {"id": [cvisc, ltc]}
-    report = _apply_value_constraints_on_dataset(df_lending_club, local_config_path, value_constraints)
-=======
     report = dc.report()
->>>>>>> 8ea60d49
 
     # check if all of the rows have been reported
     assert report[0][1][0][1] == len(df_lending_club)
@@ -1198,10 +1163,6 @@
     uc = columnUniqueValueCountBetweenConstraint(lower_value=5, upper_value=50)
     summary_constraint = {"annual_inc": [uc]}
     report = _apply_summary_constraints_on_dataset(df_lending_club, local_config_path, summary_constraint)
-<<<<<<< HEAD
-    print(report)
-=======
->>>>>>> 8ea60d49
     assert report[0][1][0][0] == f"summary unique_count {Op.Name(Op.BTWN)} 5 and 50"
     assert report[0][1][0][1] == 1
     assert report[0][1][0][2] == 0
@@ -1255,10 +1216,6 @@
     uc = columnUniqueValueProportionBetweenConstraint(lower_fraction=0.6, upper_fraction=0.9)
     summary_constraint = {"annual_inc": [uc]}
     report = _apply_summary_constraints_on_dataset(df_lending_club, local_config_path, summary_constraint)
-<<<<<<< HEAD
-    print(report)
-=======
->>>>>>> 8ea60d49
     assert report[0][1][0][0] == f"summary unique_proportion {Op.Name(Op.BTWN)} 0.6 and 0.9"
     assert report[0][1][0][1] == 1
     assert report[0][1][0][2] == 0
@@ -1308,7 +1265,311 @@
         columnUniqueValueProportionBetweenConstraint(lower_fraction=0.4, upper_fraction=2)
 
 
-<<<<<<< HEAD
+def test_most_common_value_in_set_constraint_apply(local_config_path, df_lending_club):
+    val_set1 = {2, 3.5, 5000, 52000.0}
+    val_set2 = {1, 2.3, "abc"}
+    mcvc1 = columnMostCommonValueInSetConstraint(value_set=val_set1)
+    mcvc2 = columnMostCommonValueInSetConstraint(value_set=val_set2)
+    summary_constraints = {"loan_amnt": [mcvc1], "funded_amnt": [mcvc2]}
+    report = _apply_summary_constraints_on_dataset(df_lending_club, local_config_path, summary_constraints)
+
+    assert report[0][1][0][0] == f"summary most_common_value {Op.Name(Op.IN)} {val_set1}"
+    assert report[0][1][0][1] == 1
+    assert report[0][1][0][2] == 0
+
+    assert report[1][1][0][0] == f"summary most_common_value {Op.Name(Op.IN)} {val_set2}"
+    assert report[1][1][0][1] == 1
+    assert report[1][1][0][2] == 1
+
+
+def test_merge_most_common_value_in_set_constraint_different_values():
+    c1 = columnMostCommonValueInSetConstraint(value_set={1, 3})
+    c2 = columnMostCommonValueInSetConstraint(value_set={1, 5.0})
+    with pytest.raises(AssertionError):
+        c1.merge(c2)
+
+
+def test_merge_most_common_value_in_set_constraint_same_values():
+    val_set = {1, 2, 3}
+    u1 = columnMostCommonValueInSetConstraint(value_set=val_set)
+    u2 = columnMostCommonValueInSetConstraint(value_set=val_set)
+    merged = u1.merge(u2)
+    message = json.loads(message_to_json(merged.to_protobuf()))
+
+    assert message["name"] == f"summary most_common_value {Op.Name(Op.IN)} {val_set}"
+    assert message["firstField"] == "most_common_value"
+    assert message["op"] == Op.Name(Op.IN)
+    assert message["referenceSet"] == list(val_set)
+    assert message["verbose"] is False
+
+
+def test_serialization_deserialization_most_common_value_in_set_constraint():
+    val_set = {1, "a", "abc"}
+    u1 = columnMostCommonValueInSetConstraint(value_set=val_set, verbose=True)
+
+    u1.from_protobuf(u1.to_protobuf())
+    json_value = json.loads(message_to_json(u1.to_protobuf()))
+
+    assert json_value["name"] == f"summary most_common_value {Op.Name(Op.IN)} {val_set}"
+    assert json_value["firstField"] == "most_common_value"
+    assert json_value["op"] == Op.Name(Op.IN)
+    assert json_value["referenceSet"] == list(val_set)
+    assert json_value["verbose"] is True
+
+
+def test_most_common_value_in_set_constraint_wrong_datatype():
+    with pytest.raises(TypeError):
+        columnMostCommonValueInSetConstraint(value_set=2.3, verbose=True)
+
+
+def test_column_values_not_null_constraint_apply_pass(local_config_path, df_lending_club):
+    nnc1 = columnValuesNotNullConstraint()
+    summary_constraints = {"annual_inc": [nnc1]}
+    report = _apply_summary_constraints_on_dataset(df_lending_club, local_config_path, summary_constraints)
+
+    TEST_LOGGER.info(f"Apply columnValuesNotNullConstraint report:\n{report}")
+
+    assert report[0][1][0][0] == f"summary null_count {Op.Name(Op.EQ)} 0/None"
+    assert report[0][1][0][1] == 1
+    assert report[0][1][0][2] == 0
+
+
+def test_column_values_not_null_constraint_apply_fail(local_config_path):
+    nnc2 = columnValuesNotNullConstraint()
+    df = pd.DataFrame([{"value": 1}, {"value": 5.2}, {"value": None}, {"value": 2.3}, {"value": None}])
+    summary_constraints = {"value": [nnc2]}
+    report = _apply_summary_constraints_on_dataset(df, local_config_path, summary_constraints)
+
+    TEST_LOGGER.info(f"Apply columnValuesNotNullConstraint report:\n{report}")
+
+    assert report[0][1][0][0] == f"summary null_count {Op.Name(Op.EQ)} 0/None"
+    assert report[0][1][0][1] == 1
+    assert report[0][1][0][2] == 1
+
+
+def test_merge_column_values_not_null_constraint_different_values(local_config_path, df_lending_club):
+    nnc1 = columnValuesNotNullConstraint()
+    nnc2 = columnValuesNotNullConstraint()
+    summary_constraints1 = {"annual_inc": [nnc1]}
+    summary_constraints2 = {"annual_inc": [nnc2]}
+
+    report1 = _apply_summary_constraints_on_dataset(df_lending_club, local_config_path, summary_constraints1)
+    report2 = _apply_summary_constraints_on_dataset(df_lending_club, local_config_path, summary_constraints2)
+
+    assert report1[0][1][0][0] == f"summary null_count {Op.Name(Op.EQ)} 0/None"
+    assert report1[0][1][0][1] == 1
+    assert report1[0][1][0][2] == 0
+
+    assert report2[0][1][0][0] == f"summary null_count {Op.Name(Op.EQ)} 0/None"
+    assert report2[0][1][0][1] == 1
+    assert report2[0][1][0][2] == 0
+
+    merged = nnc1.merge(nnc2)
+    report_merged = merged.report()
+    print(report_merged)
+    TEST_LOGGER.info(f"Merged report of columnValuesNotNullConstraint: {report_merged}")
+
+    assert merged.total == 2
+    assert merged.failures == 0
+
+
+def test_serialization_deserialization_column_values_not_null_constraint():
+    nnc = columnValuesNotNullConstraint(verbose=True)
+
+    nnc.from_protobuf(nnc.to_protobuf())
+    json_value = json.loads(message_to_json(nnc.to_protobuf()))
+
+    assert json_value["name"] == f"summary null_count {Op.Name(Op.EQ)} 0/None"
+    assert json_value["firstField"] == "null_count"
+    assert json_value["op"] == Op.Name(Op.EQ)
+    assert pytest.approx(json_value["value"], 0.01) == 0
+    assert json_value["verbose"] is True
+
+
+def test_column_values_type_equals_constraint_apply(local_config_path, df_lending_club):
+    cvtc = columnValuesTypeEqualsConstraint(expected_type=InferredType.Type.FRACTIONAL)
+    summary_constraints = {"annual_inc": [cvtc]}
+    report = _apply_summary_constraints_on_dataset(df_lending_club, local_config_path, summary_constraints)
+
+    assert report[0][1][0][0] == f"summary column_values_type {Op.Name(Op.EQ)} {InferredType.Type.Name(InferredType.Type.FRACTIONAL)}"
+    assert report[0][1][0][1] == 1
+    assert report[0][1][0][2] == 0
+
+
+def test_merge_column_values_type_equals_constraint_different_values():
+    c1 = columnValuesTypeEqualsConstraint(expected_type=InferredType.Type.FRACTIONAL)
+    c2 = columnValuesTypeEqualsConstraint(expected_type=InferredType.Type.NULL)
+    with pytest.raises(AssertionError):
+        c1.merge(c2)
+
+
+def test_merge_column_values_type_equals_constraint_same_values():
+    u1 = columnValuesTypeEqualsConstraint(expected_type=1)
+    u2 = columnValuesTypeEqualsConstraint(expected_type=1)
+    merged = u1.merge(u2)
+    message = json.loads(message_to_json(merged.to_protobuf()))
+
+    assert message["name"] == f"summary column_values_type {Op.Name(Op.EQ)} {InferredType.Type.Name(1)}"
+    assert message["firstField"] == "column_values_type"
+    assert message["op"] == Op.Name(Op.EQ)
+    assert message["value"] == 1
+    assert message["verbose"] is False
+
+
+def test_serialization_deserialization_column_values_type_equals_constraint():
+    u1 = columnValuesTypeEqualsConstraint(expected_type=InferredType.Type.STRING, verbose=True)
+
+    u1.from_protobuf(u1.to_protobuf())
+    json_value = json.loads(message_to_json(u1.to_protobuf()))
+
+    assert json_value["name"] == f"summary column_values_type {Op.Name(Op.EQ)} {InferredType.Type.Name(InferredType.Type.STRING)}"
+    assert json_value["firstField"] == "column_values_type"
+    assert json_value["op"] == Op.Name(Op.EQ)
+    assert json_value["value"] == InferredType.Type.STRING
+    assert json_value["verbose"] is True
+
+
+def test_column_values_type_equals_constraint_wrong_datatype():
+    with pytest.raises(ValueError):
+        columnValuesTypeEqualsConstraint(expected_type=2.3, verbose=True)
+    with pytest.raises(ValueError):
+        columnValuesTypeEqualsConstraint(expected_type="FRACTIONAL", verbose=True)
+
+
+def test_column_values_type_in_set_constraint_apply(local_config_path, df_lending_club):
+    type_set = {InferredType.Type.FRACTIONAL, InferredType.Type.INTEGRAL}
+    cvtc = columnValuesTypeInSetConstraint(type_set=type_set)
+    summary_constraint = {"annual_inc": [cvtc]}
+    report = _apply_summary_constraints_on_dataset(df_lending_club, local_config_path, summary_constraint)
+
+    type_names = {InferredType.Type.Name(t) for t in type_set}
+    assert report[0][1][0][0] == f"summary column_values_type {Op.Name(Op.IN)} {type_names}"
+    assert report[0][1][0][1] == 1
+    assert report[0][1][0][2] == 0
+
+
+def test_merge_column_values_type_in_set_constraint_different_values():
+    c1 = columnValuesTypeInSetConstraint(type_set={InferredType.Type.INTEGRAL, InferredType.Type.STRING})
+    c2 = columnValuesTypeInSetConstraint(type_set={InferredType.Type.INTEGRAL, InferredType.Type.NULL})
+    with pytest.raises(AssertionError):
+        c1.merge(c2)
+
+
+def test_merge_column_values_type_in_set_constraint_same_values():
+    type_set = {InferredType.Type.INTEGRAL, InferredType.Type.STRING}
+    c1 = columnValuesTypeInSetConstraint(type_set=type_set)
+    c2 = columnValuesTypeInSetConstraint(type_set=type_set)
+    merged = c1.merge(c2)
+    message = json.loads(message_to_json(merged.to_protobuf()))
+
+    type_names = {InferredType.Type.Name(t) for t in type_set}
+    assert message["name"] == f"summary column_values_type {Op.Name(Op.IN)} {type_names}"
+    assert message["firstField"] == "column_values_type"
+    assert message["op"] == Op.Name(Op.IN)
+    assert message["referenceSet"] == list(type_set)
+    assert message["verbose"] is False
+
+
+def test_serialization_deserialization_column_values_type_in_set_constraint():
+    type_set = {InferredType.Type.STRING, InferredType.Type.INTEGRAL}
+    u1 = columnValuesTypeInSetConstraint(type_set=type_set, verbose=True)
+
+    u1.from_protobuf(u1.to_protobuf())
+    json_value = json.loads(message_to_json(u1.to_protobuf()))
+
+    type_names = {InferredType.Type.Name(t) if isinstance(t, int) else InferredType.Type.Name(t.type) for t in type_set}
+    assert json_value["name"] == f"summary column_values_type {Op.Name(Op.IN)} {type_names}"
+    assert json_value["firstField"] == "column_values_type"
+    assert json_value["op"] == Op.Name(Op.IN)
+    assert json_value["referenceSet"] == list(type_set)
+    assert json_value["verbose"] is True
+
+
+def test_column_values_type_in_set_constraint_wrong_datatype():
+    with pytest.raises(TypeError):
+        columnValuesTypeInSetConstraint(type_set={2.3, 1}, verbose=True)
+    with pytest.raises(TypeError):
+        columnValuesTypeInSetConstraint(type_set={"FRACTIONAL", 2}, verbose=True)
+    with pytest.raises(TypeError):
+        columnValuesTypeInSetConstraint(type_set="ABCD")
+
+
+def test_entropy_between_constraint_numeric_apply(local_config_path, df_lending_club):
+    ec = approximateEntropyBetweenConstraint(lower_value=0.4, upper_value=0.5)
+    summary_constraint = {"annual_inc": [ec]}
+    report = _apply_summary_constraints_on_dataset(df_lending_club, local_config_path, summary_constraints=summary_constraint)
+    # numeric
+    assert report[0][1][0][0] == f"summary entropy {Op.Name(Op.BTWN)} 0.4 and 0.5"
+    assert report[0][1][0][1] == 1
+    assert report[0][1][0][2] == 1
+
+
+def test_entropy_between_constraint_categorical_apply(local_config_path, df_lending_club):
+    ec = approximateEntropyBetweenConstraint(lower_value=0.6, upper_value=1.5)
+    summary_constraint = {"grade": [ec]}
+    report = _apply_summary_constraints_on_dataset(df_lending_club, local_config_path, summary_constraints=summary_constraint)
+
+    # categorical
+    assert report[0][1][0][0] == f"summary entropy {Op.Name(Op.BTWN)} 0.6 and 1.5"
+    assert report[0][1][0][1] == 1
+    assert report[0][1][0][2] == 0
+
+
+def test_entropy_between_constraint_null_apply(local_config_path, df_lending_club):
+    ec = approximateEntropyBetweenConstraint(lower_value=0.6, upper_value=1.5)
+    summary_constraint = {"member_id": [ec]}
+    report = _apply_summary_constraints_on_dataset(df_lending_club, local_config_path, summary_constraints=summary_constraint)
+
+    # categorical
+    assert report[0][1][0][0] == f"summary entropy {Op.Name(Op.BTWN)} 0.6 and 1.5"
+    assert report[0][1][0][1] == 1
+    assert report[0][1][0][2] == 1
+
+
+def test_merge_entropy_between_constraint_different_values():
+    e1 = approximateEntropyBetweenConstraint(lower_value=1, upper_value=2.4)
+    e2 = approximateEntropyBetweenConstraint(lower_value=1, upper_value=2.6)
+    with pytest.raises(AssertionError):
+        e1.merge(e2)
+
+
+def test_merge_entropy_between_constraint_same_values():
+    e1 = approximateEntropyBetweenConstraint(lower_value=1, upper_value=3.2)
+    e2 = approximateEntropyBetweenConstraint(lower_value=1, upper_value=3.2)
+    merged = e1.merge(e2)
+    message = json.loads(message_to_json(merged.to_protobuf()))
+
+    assert message["name"] == f"summary entropy {Op.Name(Op.BTWN)} 1 and 3.2"
+    assert message["firstField"] == "entropy"
+    assert message["op"] == Op.Name(Op.BTWN)
+    assert pytest.approx(message["between"]["lowerValue"], 0.01) == 1
+    assert pytest.approx(message["between"]["upperValue"], 0.01) == 3.2
+    assert message["verbose"] is False
+
+
+def test_serialization_deserialization_entropy_between_constraint():
+    e1 = approximateEntropyBetweenConstraint(lower_value=0.3, upper_value=1.2, verbose=True)
+
+    e1.from_protobuf(e1.to_protobuf())
+    json_value = json.loads(message_to_json(e1.to_protobuf()))
+
+    assert json_value["name"] == f"summary entropy {Op.Name(Op.BTWN)} 0.3 and 1.2"
+    assert json_value["firstField"] == "entropy"
+    assert json_value["op"] == Op.Name(Op.BTWN)
+    assert pytest.approx(json_value["between"]["lowerValue"], 0.01) == 0.3
+    assert pytest.approx(json_value["between"]["upperValue"], 0.01) == 1.2
+    assert json_value["verbose"] is True
+
+
+def test_entropy_between_constraint_wrong_datatype():
+    with pytest.raises(TypeError):
+        approximateEntropyBetweenConstraint(lower_value="2", upper_value=4, verbose=True)
+    with pytest.raises(ValueError):
+        approximateEntropyBetweenConstraint(lower_value=-2, upper_value=3, verbose=True)
+    with pytest.raises(ValueError):
+        approximateEntropyBetweenConstraint(lower_value=1, upper_value=0.9)
+
+
 def test_sum_of_row_values_of_multiple_columns_constraint_apply(local_config_path, df_lending_club):
     col_set = ["loan_amnt", "int_rate"]
     srveq = sumOfRowValuesOfMultipleColumnsEqualsConstraint(columns=col_set, value="total_pymnt", verbose=False)
@@ -1674,309 +1935,4 @@
     with pytest.raises(TypeError):
         columnValuesUniqueWithinRow(column_A=1)
     with pytest.raises(TypeError):
-        columnValuesUniqueWithinRow(column_A=["A"])
-=======
-def test_most_common_value_in_set_constraint_apply(local_config_path, df_lending_club):
-    val_set1 = {2, 3.5, 5000, 52000.0}
-    val_set2 = {1, 2.3, "abc"}
-    mcvc1 = columnMostCommonValueInSetConstraint(value_set=val_set1)
-    mcvc2 = columnMostCommonValueInSetConstraint(value_set=val_set2)
-    summary_constraints = {"loan_amnt": [mcvc1], "funded_amnt": [mcvc2]}
-    report = _apply_summary_constraints_on_dataset(df_lending_club, local_config_path, summary_constraints)
-
-    assert report[0][1][0][0] == f"summary most_common_value {Op.Name(Op.IN)} {val_set1}"
-    assert report[0][1][0][1] == 1
-    assert report[0][1][0][2] == 0
-
-    assert report[1][1][0][0] == f"summary most_common_value {Op.Name(Op.IN)} {val_set2}"
-    assert report[1][1][0][1] == 1
-    assert report[1][1][0][2] == 1
-
-
-def test_merge_most_common_value_in_set_constraint_different_values():
-    c1 = columnMostCommonValueInSetConstraint(value_set={1, 3})
-    c2 = columnMostCommonValueInSetConstraint(value_set={1, 5.0})
-    with pytest.raises(AssertionError):
-        c1.merge(c2)
-
-
-def test_merge_most_common_value_in_set_constraint_same_values():
-    val_set = {1, 2, 3}
-    u1 = columnMostCommonValueInSetConstraint(value_set=val_set)
-    u2 = columnMostCommonValueInSetConstraint(value_set=val_set)
-    merged = u1.merge(u2)
-    message = json.loads(message_to_json(merged.to_protobuf()))
-
-    assert message["name"] == f"summary most_common_value {Op.Name(Op.IN)} {val_set}"
-    assert message["firstField"] == "most_common_value"
-    assert message["op"] == Op.Name(Op.IN)
-    assert message["referenceSet"] == list(val_set)
-    assert message["verbose"] is False
-
-
-def test_serialization_deserialization_most_common_value_in_set_constraint():
-    val_set = {1, "a", "abc"}
-    u1 = columnMostCommonValueInSetConstraint(value_set=val_set, verbose=True)
-
-    u1.from_protobuf(u1.to_protobuf())
-    json_value = json.loads(message_to_json(u1.to_protobuf()))
-
-    assert json_value["name"] == f"summary most_common_value {Op.Name(Op.IN)} {val_set}"
-    assert json_value["firstField"] == "most_common_value"
-    assert json_value["op"] == Op.Name(Op.IN)
-    assert json_value["referenceSet"] == list(val_set)
-    assert json_value["verbose"] is True
-
-
-def test_most_common_value_in_set_constraint_wrong_datatype():
-    with pytest.raises(TypeError):
-        columnMostCommonValueInSetConstraint(value_set=2.3, verbose=True)
-
-
-def test_column_values_not_null_constraint_apply_pass(local_config_path, df_lending_club):
-    nnc1 = columnValuesNotNullConstraint()
-    summary_constraints = {"annual_inc": [nnc1]}
-    report = _apply_summary_constraints_on_dataset(df_lending_club, local_config_path, summary_constraints)
-
-    TEST_LOGGER.info(f"Apply columnValuesNotNullConstraint report:\n{report}")
-
-    assert report[0][1][0][0] == f"summary null_count {Op.Name(Op.EQ)} 0/None"
-    assert report[0][1][0][1] == 1
-    assert report[0][1][0][2] == 0
-
-
-def test_column_values_not_null_constraint_apply_fail(local_config_path):
-    nnc2 = columnValuesNotNullConstraint()
-    df = pd.DataFrame([{"value": 1}, {"value": 5.2}, {"value": None}, {"value": 2.3}, {"value": None}])
-    summary_constraints = {"value": [nnc2]}
-    report = _apply_summary_constraints_on_dataset(df, local_config_path, summary_constraints)
-
-    TEST_LOGGER.info(f"Apply columnValuesNotNullConstraint report:\n{report}")
-
-    assert report[0][1][0][0] == f"summary null_count {Op.Name(Op.EQ)} 0/None"
-    assert report[0][1][0][1] == 1
-    assert report[0][1][0][2] == 1
-
-
-def test_merge_column_values_not_null_constraint_different_values(local_config_path, df_lending_club):
-    nnc1 = columnValuesNotNullConstraint()
-    nnc2 = columnValuesNotNullConstraint()
-    summary_constraints1 = {"annual_inc": [nnc1]}
-    summary_constraints2 = {"annual_inc": [nnc2]}
-
-    report1 = _apply_summary_constraints_on_dataset(df_lending_club, local_config_path, summary_constraints1)
-    report2 = _apply_summary_constraints_on_dataset(df_lending_club, local_config_path, summary_constraints2)
-
-    assert report1[0][1][0][0] == f"summary null_count {Op.Name(Op.EQ)} 0/None"
-    assert report1[0][1][0][1] == 1
-    assert report1[0][1][0][2] == 0
-
-    assert report2[0][1][0][0] == f"summary null_count {Op.Name(Op.EQ)} 0/None"
-    assert report2[0][1][0][1] == 1
-    assert report2[0][1][0][2] == 0
-
-    merged = nnc1.merge(nnc2)
-    report_merged = merged.report()
-    print(report_merged)
-    TEST_LOGGER.info(f"Merged report of columnValuesNotNullConstraint: {report_merged}")
-
-    assert merged.total == 2
-    assert merged.failures == 0
-
-
-def test_serialization_deserialization_column_values_not_null_constraint():
-    nnc = columnValuesNotNullConstraint(verbose=True)
-
-    nnc.from_protobuf(nnc.to_protobuf())
-    json_value = json.loads(message_to_json(nnc.to_protobuf()))
-
-    assert json_value["name"] == f"summary null_count {Op.Name(Op.EQ)} 0/None"
-    assert json_value["firstField"] == "null_count"
-    assert json_value["op"] == Op.Name(Op.EQ)
-    assert pytest.approx(json_value["value"], 0.01) == 0
-    assert json_value["verbose"] is True
-
-
-def test_column_values_type_equals_constraint_apply(local_config_path, df_lending_club):
-    cvtc = columnValuesTypeEqualsConstraint(expected_type=InferredType.Type.FRACTIONAL)
-    summary_constraints = {"annual_inc": [cvtc]}
-    report = _apply_summary_constraints_on_dataset(df_lending_club, local_config_path, summary_constraints)
-
-    assert report[0][1][0][0] == f"summary column_values_type {Op.Name(Op.EQ)} {InferredType.Type.Name(InferredType.Type.FRACTIONAL)}"
-    assert report[0][1][0][1] == 1
-    assert report[0][1][0][2] == 0
-
-
-def test_merge_column_values_type_equals_constraint_different_values():
-    c1 = columnValuesTypeEqualsConstraint(expected_type=InferredType.Type.FRACTIONAL)
-    c2 = columnValuesTypeEqualsConstraint(expected_type=InferredType.Type.NULL)
-    with pytest.raises(AssertionError):
-        c1.merge(c2)
-
-
-def test_merge_column_values_type_equals_constraint_same_values():
-    u1 = columnValuesTypeEqualsConstraint(expected_type=1)
-    u2 = columnValuesTypeEqualsConstraint(expected_type=1)
-    merged = u1.merge(u2)
-    message = json.loads(message_to_json(merged.to_protobuf()))
-
-    assert message["name"] == f"summary column_values_type {Op.Name(Op.EQ)} {InferredType.Type.Name(1)}"
-    assert message["firstField"] == "column_values_type"
-    assert message["op"] == Op.Name(Op.EQ)
-    assert message["value"] == 1
-    assert message["verbose"] is False
-
-
-def test_serialization_deserialization_column_values_type_equals_constraint():
-    u1 = columnValuesTypeEqualsConstraint(expected_type=InferredType.Type.STRING, verbose=True)
-
-    u1.from_protobuf(u1.to_protobuf())
-    json_value = json.loads(message_to_json(u1.to_protobuf()))
-
-    assert json_value["name"] == f"summary column_values_type {Op.Name(Op.EQ)} {InferredType.Type.Name(InferredType.Type.STRING)}"
-    assert json_value["firstField"] == "column_values_type"
-    assert json_value["op"] == Op.Name(Op.EQ)
-    assert json_value["value"] == InferredType.Type.STRING
-    assert json_value["verbose"] is True
-
-
-def test_column_values_type_equals_constraint_wrong_datatype():
-    with pytest.raises(ValueError):
-        columnValuesTypeEqualsConstraint(expected_type=2.3, verbose=True)
-    with pytest.raises(ValueError):
-        columnValuesTypeEqualsConstraint(expected_type="FRACTIONAL", verbose=True)
-
-
-def test_column_values_type_in_set_constraint_apply(local_config_path, df_lending_club):
-    type_set = {InferredType.Type.FRACTIONAL, InferredType.Type.INTEGRAL}
-    cvtc = columnValuesTypeInSetConstraint(type_set=type_set)
-    summary_constraint = {"annual_inc": [cvtc]}
-    report = _apply_summary_constraints_on_dataset(df_lending_club, local_config_path, summary_constraint)
-
-    type_names = {InferredType.Type.Name(t) for t in type_set}
-    assert report[0][1][0][0] == f"summary column_values_type {Op.Name(Op.IN)} {type_names}"
-    assert report[0][1][0][1] == 1
-    assert report[0][1][0][2] == 0
-
-
-def test_merge_column_values_type_in_set_constraint_different_values():
-    c1 = columnValuesTypeInSetConstraint(type_set={InferredType.Type.INTEGRAL, InferredType.Type.STRING})
-    c2 = columnValuesTypeInSetConstraint(type_set={InferredType.Type.INTEGRAL, InferredType.Type.NULL})
-    with pytest.raises(AssertionError):
-        c1.merge(c2)
-
-
-def test_merge_column_values_type_in_set_constraint_same_values():
-    type_set = {InferredType.Type.INTEGRAL, InferredType.Type.STRING}
-    c1 = columnValuesTypeInSetConstraint(type_set=type_set)
-    c2 = columnValuesTypeInSetConstraint(type_set=type_set)
-    merged = c1.merge(c2)
-    message = json.loads(message_to_json(merged.to_protobuf()))
-
-    type_names = {InferredType.Type.Name(t) for t in type_set}
-    assert message["name"] == f"summary column_values_type {Op.Name(Op.IN)} {type_names}"
-    assert message["firstField"] == "column_values_type"
-    assert message["op"] == Op.Name(Op.IN)
-    assert message["referenceSet"] == list(type_set)
-    assert message["verbose"] is False
-
-
-def test_serialization_deserialization_column_values_type_in_set_constraint():
-    type_set = {InferredType.Type.STRING, InferredType.Type.INTEGRAL}
-    u1 = columnValuesTypeInSetConstraint(type_set=type_set, verbose=True)
-
-    u1.from_protobuf(u1.to_protobuf())
-    json_value = json.loads(message_to_json(u1.to_protobuf()))
-
-    type_names = {InferredType.Type.Name(t) if isinstance(t, int) else InferredType.Type.Name(t.type) for t in type_set}
-    assert json_value["name"] == f"summary column_values_type {Op.Name(Op.IN)} {type_names}"
-    assert json_value["firstField"] == "column_values_type"
-    assert json_value["op"] == Op.Name(Op.IN)
-    assert json_value["referenceSet"] == list(type_set)
-    assert json_value["verbose"] is True
-
-
-def test_column_values_type_in_set_constraint_wrong_datatype():
-    with pytest.raises(TypeError):
-        columnValuesTypeInSetConstraint(type_set={2.3, 1}, verbose=True)
-    with pytest.raises(TypeError):
-        columnValuesTypeInSetConstraint(type_set={"FRACTIONAL", 2}, verbose=True)
-    with pytest.raises(TypeError):
-        columnValuesTypeInSetConstraint(type_set="ABCD")
-
-
-def test_entropy_between_constraint_numeric_apply(local_config_path, df_lending_club):
-    ec = approximateEntropyBetweenConstraint(lower_value=0.4, upper_value=0.5)
-    summary_constraint = {"annual_inc": [ec]}
-    report = _apply_summary_constraints_on_dataset(df_lending_club, local_config_path, summary_constraints=summary_constraint)
-    # numeric
-    assert report[0][1][0][0] == f"summary entropy {Op.Name(Op.BTWN)} 0.4 and 0.5"
-    assert report[0][1][0][1] == 1
-    assert report[0][1][0][2] == 1
-
-
-def test_entropy_between_constraint_categorical_apply(local_config_path, df_lending_club):
-    ec = approximateEntropyBetweenConstraint(lower_value=0.6, upper_value=1.5)
-    summary_constraint = {"grade": [ec]}
-    report = _apply_summary_constraints_on_dataset(df_lending_club, local_config_path, summary_constraints=summary_constraint)
-
-    # categorical
-    assert report[0][1][0][0] == f"summary entropy {Op.Name(Op.BTWN)} 0.6 and 1.5"
-    assert report[0][1][0][1] == 1
-    assert report[0][1][0][2] == 0
-
-
-def test_entropy_between_constraint_null_apply(local_config_path, df_lending_club):
-    ec = approximateEntropyBetweenConstraint(lower_value=0.6, upper_value=1.5)
-    summary_constraint = {"member_id": [ec]}
-    report = _apply_summary_constraints_on_dataset(df_lending_club, local_config_path, summary_constraints=summary_constraint)
-
-    # categorical
-    assert report[0][1][0][0] == f"summary entropy {Op.Name(Op.BTWN)} 0.6 and 1.5"
-    assert report[0][1][0][1] == 1
-    assert report[0][1][0][2] == 1
-
-
-def test_merge_entropy_between_constraint_different_values():
-    e1 = approximateEntropyBetweenConstraint(lower_value=1, upper_value=2.4)
-    e2 = approximateEntropyBetweenConstraint(lower_value=1, upper_value=2.6)
-    with pytest.raises(AssertionError):
-        e1.merge(e2)
-
-
-def test_merge_entropy_between_constraint_same_values():
-    e1 = approximateEntropyBetweenConstraint(lower_value=1, upper_value=3.2)
-    e2 = approximateEntropyBetweenConstraint(lower_value=1, upper_value=3.2)
-    merged = e1.merge(e2)
-    message = json.loads(message_to_json(merged.to_protobuf()))
-
-    assert message["name"] == f"summary entropy {Op.Name(Op.BTWN)} 1 and 3.2"
-    assert message["firstField"] == "entropy"
-    assert message["op"] == Op.Name(Op.BTWN)
-    assert pytest.approx(message["between"]["lowerValue"], 0.01) == 1
-    assert pytest.approx(message["between"]["upperValue"], 0.01) == 3.2
-    assert message["verbose"] is False
-
-
-def test_serialization_deserialization_entropy_between_constraint():
-    e1 = approximateEntropyBetweenConstraint(lower_value=0.3, upper_value=1.2, verbose=True)
-
-    e1.from_protobuf(e1.to_protobuf())
-    json_value = json.loads(message_to_json(e1.to_protobuf()))
-
-    assert json_value["name"] == f"summary entropy {Op.Name(Op.BTWN)} 0.3 and 1.2"
-    assert json_value["firstField"] == "entropy"
-    assert json_value["op"] == Op.Name(Op.BTWN)
-    assert pytest.approx(json_value["between"]["lowerValue"], 0.01) == 0.3
-    assert pytest.approx(json_value["between"]["upperValue"], 0.01) == 1.2
-    assert json_value["verbose"] is True
-
-
-def test_entropy_between_constraint_wrong_datatype():
-    with pytest.raises(TypeError):
-        approximateEntropyBetweenConstraint(lower_value="2", upper_value=4, verbose=True)
-    with pytest.raises(ValueError):
-        approximateEntropyBetweenConstraint(lower_value=-2, upper_value=3, verbose=True)
-    with pytest.raises(ValueError):
-        approximateEntropyBetweenConstraint(lower_value=1, upper_value=0.9)
->>>>>>> 8ea60d49
+        columnValuesUniqueWithinRow(column_A=["A"])