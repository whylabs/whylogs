--- conflicted
+++ resolved
@@ -22,17 +22,17 @@
     columnUniqueValueCountBetweenConstraint,
     columnUniqueValueProportionBetweenConstraint,
     columnValuesInSetConstraint,
-<<<<<<< HEAD
+    columnValuesNotNullConstraint,
     columnValuesTypeEqualsConstraint,
     columnValuesTypeInSetConstraint,
-=======
-    columnValuesNotNullConstraint,
->>>>>>> 704a2c35
     containsCreditCardConstraint,
     containsEmailConstraint,
     containsSSNConstraint,
     containsURLConstraint,
     dateUtilParseableConstraint,
+    distinctValuesContainSetConstraint,
+    distinctValuesEqualSetConstraint,
+    distinctValuesInSetConstraint,
     jsonParseableConstraint,
     matchesJsonSchemaConstraint,
     maxBetweenConstraint,
@@ -517,18 +517,12 @@
 
 def _apply_summary_constraints_on_dataset(df_lending_club, local_config_path, summary_constraints):
 
-<<<<<<< HEAD
-=======
-def _apply_summary_constraints_on_dataset(df_lending_club, local_config_path, summary_constraints):
-
->>>>>>> 704a2c35
     dc = DatasetConstraints(None, summary_constraints=summary_constraints)
     config = load_config(local_config_path)
     session = session_from_config(config)
     profile = session.log_dataframe(df_lending_club, "test.data", constraints=dc)
     session.close()
     report = profile.apply_summary_constraints()
-<<<<<<< HEAD
     return report
 
 
@@ -562,10 +556,6 @@
             assert r[2] == 0
         else:
             assert r[2] == 1
-=======
-
-    return report
->>>>>>> 704a2c35
 
 
 def test_set_summary_constraint_invalid_init():
@@ -603,41 +593,6 @@
     assert pre_merge_json["firstField"] == merge_json["firstField"]
     assert pre_merge_json["op"] == merge_json["op"]
     assert pre_merge_json["verbose"] == merge_json["verbose"]
-<<<<<<< HEAD
-=======
-
-
-def test_set_summary_constraints(df_lending_club, local_config_path):
-
-    org_list = list(df_lending_club["annual_inc"])
-
-    org_list2 = list(df_lending_club["annual_inc"])
-    org_list2.extend([1, 4, 5555, "gfsdgs", 0.00333, 245.32])
-
-    in_set = distinctValuesInSetConstraint(reference_set=org_list2, name="True")
-    in_set2 = distinctValuesInSetConstraint(reference_set=org_list, name="True2")
-    in_set3 = distinctValuesInSetConstraint(reference_set=org_list[:-1], name="False")
-
-    eq_set = distinctValuesEqualSetConstraint(reference_set=org_list, name="True3")
-    eq_set2 = distinctValuesEqualSetConstraint(reference_set=org_list2, name="False2")
-    eq_set3 = distinctValuesEqualSetConstraint(reference_set=org_list[:-1], name="False3")
-
-    contains_set = distinctValuesContainSetConstraint(reference_set=[org_list[2]], name="True4")
-    contains_set2 = distinctValuesContainSetConstraint(reference_set=org_list, name="True5")
-    contains_set3 = distinctValuesContainSetConstraint(reference_set=org_list[:-1], name="True6")
-    contains_set4 = distinctValuesContainSetConstraint(reference_set=[str(org_list[2])], name="False4")
-    contains_set5 = distinctValuesContainSetConstraint(reference_set=[2.3456], name="False5")
-    contains_set6 = distinctValuesContainSetConstraint(reference_set=org_list2, name="False6")
-
-    list(df_lending_club["annual_inc"])
-    constraints = [in_set, in_set2, in_set3, eq_set, eq_set2, eq_set3, contains_set, contains_set2, contains_set3, contains_set4, contains_set5, contains_set6]
-    report = _apply_summary_constraints_on_dataset(df_lending_club, local_config_path, {"annual_inc": constraints})
-    for r in report[0][1]:
-        if "True" in r[0]:
-            assert r[2] == 0
-        else:
-            assert r[2] == 1
->>>>>>> 704a2c35
 
 
 def test_set_summary_serialization():
@@ -1145,13 +1100,8 @@
 
 def test_quantile_between_constraint_apply(local_config_path, df_lending_club):
     qc = quantileBetweenConstraint(quantile_value=0.25, lower_value=13308, upper_value=241001)
-<<<<<<< HEAD
-    summary_constraints = {"annual_inc": [qc]}
-    report = _apply_summary_constraints_on_dataset(df_lending_club, local_config_path, summary_constraints)
-=======
     summary_constraint = {"annual_inc": [qc]}
     report = _apply_summary_constraints_on_dataset(df_lending_club, local_config_path, summary_constraint)
->>>>>>> 704a2c35
 
     assert report[0][1][0][0] == f"summary quantile {0.25} {Op.Name(Op.BTWN)} 13308 and 241001"
     assert report[0][1][0][1] == 1
@@ -1208,10 +1158,6 @@
     uc = columnUniqueValueCountBetweenConstraint(lower_value=5, upper_value=50)
     summary_constraint = {"annual_inc": [uc]}
     report = _apply_summary_constraints_on_dataset(df_lending_club, local_config_path, summary_constraint)
-<<<<<<< HEAD
-    print(report)
-=======
->>>>>>> 704a2c35
     assert report[0][1][0][0] == f"summary unique_count {Op.Name(Op.BTWN)} 5 and 50"
     assert report[0][1][0][1] == 1
     assert report[0][1][0][2] == 0
@@ -1265,10 +1211,6 @@
     uc = columnUniqueValueProportionBetweenConstraint(lower_fraction=0.6, upper_fraction=0.9)
     summary_constraint = {"annual_inc": [uc]}
     report = _apply_summary_constraints_on_dataset(df_lending_club, local_config_path, summary_constraint)
-<<<<<<< HEAD
-    print(report)
-=======
->>>>>>> 704a2c35
     assert report[0][1][0][0] == f"summary unique_proportion {Op.Name(Op.BTWN)} 0.6 and 0.9"
     assert report[0][1][0][1] == 1
     assert report[0][1][0][2] == 0
@@ -1318,21 +1260,6 @@
         columnUniqueValueProportionBetweenConstraint(lower_fraction=0.4, upper_fraction=2)
 
 
-<<<<<<< HEAD
-def test_column_values_type_equals_constraint_apply(local_config_path, df_lending_club):
-    cvtc = columnValuesTypeEqualsConstraint(expected_type=InferredType.Type.FRACTIONAL)
-    summary_constraints = {"annual_inc": [cvtc]}
-    report = _apply_summary_constraints_on_dataset(df_lending_club, local_config_path, summary_constraints)
-
-    assert report[0][1][0][0] == f"summary column_values_type {Op.Name(Op.EQ)} {InferredType.Type.Name(InferredType.Type.FRACTIONAL)}"
-    assert report[0][1][0][1] == 1
-    assert report[0][1][0][2] == 0
-
-
-def test_merge_column_values_type_equals_constraint_different_values():
-    c1 = columnValuesTypeEqualsConstraint(expected_type=InferredType.Type.FRACTIONAL)
-    c2 = columnValuesTypeEqualsConstraint(expected_type=InferredType.Type.NULL)
-=======
 def test_most_common_value_in_set_constraint_apply(local_config_path, df_lending_club):
     val_set1 = {2, 3.5, 5000, 52000.0}
     val_set2 = {1, 2.3, "abc"}
@@ -1353,28 +1280,10 @@
 def test_merge_most_common_value_in_set_constraint_different_values():
     c1 = columnMostCommonValueInSetConstraint(value_set={1, 3})
     c2 = columnMostCommonValueInSetConstraint(value_set={1, 5.0})
->>>>>>> 704a2c35
     with pytest.raises(AssertionError):
         c1.merge(c2)
 
 
-<<<<<<< HEAD
-def test_merge_column_values_type_equals_constraint_same_values():
-    u1 = columnValuesTypeEqualsConstraint(expected_type=1)
-    u2 = columnValuesTypeEqualsConstraint(expected_type=1)
-    merged = u1.merge(u2)
-    message = json.loads(message_to_json(merged.to_protobuf()))
-
-    assert message["name"] == f"summary column_values_type {Op.Name(Op.EQ)} {InferredType.Type.Name(1)}"
-    assert message["firstField"] == "column_values_type"
-    assert message["op"] == Op.Name(Op.EQ)
-    assert message["value"] == 1
-    assert message["verbose"] is False
-
-
-def test_serialization_deserialization_column_values_type_equals_constraint():
-    u1 = columnValuesTypeEqualsConstraint(expected_type=InferredType.Type.STRING, verbose=True)
-=======
 def test_merge_most_common_value_in_set_constraint_same_values():
     val_set = {1, 2, 3}
     u1 = columnMostCommonValueInSetConstraint(value_set=val_set)
@@ -1392,12 +1301,122 @@
 def test_serialization_deserialization_most_common_value_in_set_constraint():
     val_set = {1, "a", "abc"}
     u1 = columnMostCommonValueInSetConstraint(value_set=val_set, verbose=True)
->>>>>>> 704a2c35
 
     u1.from_protobuf(u1.to_protobuf())
     json_value = json.loads(message_to_json(u1.to_protobuf()))
 
-<<<<<<< HEAD
+    assert json_value["name"] == f"summary most_common_value {Op.Name(Op.IN)} {val_set}"
+    assert json_value["firstField"] == "most_common_value"
+    assert json_value["op"] == Op.Name(Op.IN)
+    assert json_value["referenceSet"] == list(val_set)
+    assert json_value["verbose"] is True
+
+
+def test_most_common_value_in_set_constraint_wrong_datatype():
+    with pytest.raises(TypeError):
+        columnMostCommonValueInSetConstraint(value_set=2.3, verbose=True)
+
+
+def test_column_values_not_null_constraint_apply_pass(local_config_path, df_lending_club):
+    nnc1 = columnValuesNotNullConstraint()
+    summary_constraints = {"annual_inc": [nnc1]}
+    report = _apply_summary_constraints_on_dataset(df_lending_club, local_config_path, summary_constraints)
+
+    TEST_LOGGER.info(f"Apply columnValuesNotNullConstraint report:\n{report}")
+
+    assert report[0][1][0][0] == f"summary null_count {Op.Name(Op.EQ)} 0/None"
+    assert report[0][1][0][1] == 1
+    assert report[0][1][0][2] == 0
+
+
+def test_column_values_not_null_constraint_apply_fail(local_config_path):
+    nnc2 = columnValuesNotNullConstraint()
+    df = pd.DataFrame([{"value": 1}, {"value": 5.2}, {"value": None}, {"value": 2.3}, {"value": None}])
+    summary_constraints = {"value": [nnc2]}
+    report = _apply_summary_constraints_on_dataset(df, local_config_path, summary_constraints)
+
+    TEST_LOGGER.info(f"Apply columnValuesNotNullConstraint report:\n{report}")
+
+    assert report[0][1][0][0] == f"summary null_count {Op.Name(Op.EQ)} 0/None"
+    assert report[0][1][0][1] == 1
+    assert report[0][1][0][2] == 1
+
+
+def test_merge_column_values_not_null_constraint_different_values(local_config_path, df_lending_club):
+    nnc1 = columnValuesNotNullConstraint()
+    nnc2 = columnValuesNotNullConstraint()
+    summary_constraints1 = {"annual_inc": [nnc1]}
+    summary_constraints2 = {"annual_inc": [nnc2]}
+
+    report1 = _apply_summary_constraints_on_dataset(df_lending_club, local_config_path, summary_constraints1)
+    report2 = _apply_summary_constraints_on_dataset(df_lending_club, local_config_path, summary_constraints2)
+
+    assert report1[0][1][0][0] == f"summary null_count {Op.Name(Op.EQ)} 0/None"
+    assert report1[0][1][0][1] == 1
+    assert report1[0][1][0][2] == 0
+
+    assert report2[0][1][0][0] == f"summary null_count {Op.Name(Op.EQ)} 0/None"
+    assert report2[0][1][0][1] == 1
+    assert report2[0][1][0][2] == 0
+
+    merged = nnc1.merge(nnc2)
+    report_merged = merged.report()
+    print(report_merged)
+    TEST_LOGGER.info(f"Merged report of columnValuesNotNullConstraint: {report_merged}")
+
+    assert merged.total == 2
+    assert merged.failures == 0
+
+
+def test_serialization_deserialization_column_values_not_null_constraint():
+    nnc = columnValuesNotNullConstraint(verbose=True)
+
+    nnc.from_protobuf(nnc.to_protobuf())
+    json_value = json.loads(message_to_json(nnc.to_protobuf()))
+
+    assert json_value["name"] == f"summary null_count {Op.Name(Op.EQ)} 0/None"
+    assert json_value["firstField"] == "null_count"
+    assert json_value["op"] == Op.Name(Op.EQ)
+    assert pytest.approx(json_value["value"], 0.01) == 0
+    assert json_value["verbose"] is True
+
+
+def test_column_values_type_equals_constraint_apply(local_config_path, df_lending_club):
+    cvtc = columnValuesTypeEqualsConstraint(expected_type=InferredType.Type.FRACTIONAL)
+    summary_constraints = {"annual_inc": [cvtc]}
+    report = _apply_summary_constraints_on_dataset(df_lending_club, local_config_path, summary_constraints)
+
+    assert report[0][1][0][0] == f"summary column_values_type {Op.Name(Op.EQ)} {InferredType.Type.Name(InferredType.Type.FRACTIONAL)}"
+    assert report[0][1][0][1] == 1
+    assert report[0][1][0][2] == 0
+
+
+def test_merge_column_values_type_equals_constraint_different_values():
+    c1 = columnValuesTypeEqualsConstraint(expected_type=InferredType.Type.FRACTIONAL)
+    c2 = columnValuesTypeEqualsConstraint(expected_type=InferredType.Type.NULL)
+    with pytest.raises(AssertionError):
+        c1.merge(c2)
+
+
+def test_merge_column_values_type_equals_constraint_same_values():
+    u1 = columnValuesTypeEqualsConstraint(expected_type=1)
+    u2 = columnValuesTypeEqualsConstraint(expected_type=1)
+    merged = u1.merge(u2)
+    message = json.loads(message_to_json(merged.to_protobuf()))
+
+    assert message["name"] == f"summary column_values_type {Op.Name(Op.EQ)} {InferredType.Type.Name(1)}"
+    assert message["firstField"] == "column_values_type"
+    assert message["op"] == Op.Name(Op.EQ)
+    assert message["value"] == 1
+    assert message["verbose"] is False
+
+
+def test_serialization_deserialization_column_values_type_equals_constraint():
+    u1 = columnValuesTypeEqualsConstraint(expected_type=InferredType.Type.STRING, verbose=True)
+
+    u1.from_protobuf(u1.to_protobuf())
+    json_value = json.loads(message_to_json(u1.to_protobuf()))
+
     assert json_value["name"] == f"summary column_values_type {Op.Name(Op.EQ)} {InferredType.Type.Name(InferredType.Type.STRING)}"
     assert json_value["firstField"] == "column_values_type"
     assert json_value["op"] == Op.Name(Op.EQ)
@@ -1420,33 +1439,10 @@
 
     type_names = {InferredType.Type.Name(t) for t in type_set}
     assert report[0][1][0][0] == f"summary column_values_type {Op.Name(Op.IN)} {type_names}"
-=======
-    assert json_value["name"] == f"summary most_common_value {Op.Name(Op.IN)} {val_set}"
-    assert json_value["firstField"] == "most_common_value"
-    assert json_value["op"] == Op.Name(Op.IN)
-    assert json_value["referenceSet"] == list(val_set)
-    assert json_value["verbose"] is True
-
-
-def test_most_common_value_in_set_constraint_wrong_datatype():
-    with pytest.raises(TypeError):
-        columnMostCommonValueInSetConstraint(value_set=2.3, verbose=True)
-
-
-def test_column_values_not_null_constraint_apply_pass(local_config_path, df_lending_club):
-    nnc1 = columnValuesNotNullConstraint()
-    summary_constraints = {"annual_inc": [nnc1]}
-    report = _apply_summary_constraints_on_dataset(df_lending_club, local_config_path, summary_constraints)
-
-    TEST_LOGGER.info(f"Apply columnValuesNotNullConstraint report:\n{report}")
-
-    assert report[0][1][0][0] == f"summary null_count {Op.Name(Op.EQ)} 0/None"
->>>>>>> 704a2c35
     assert report[0][1][0][1] == 1
     assert report[0][1][0][2] == 0
 
 
-<<<<<<< HEAD
 def test_merge_column_values_type_in_set_constraint_different_values():
     c1 = columnValuesTypeInSetConstraint(type_set={InferredType.Type.INTEGRAL, InferredType.Type.STRING})
     c2 = columnValuesTypeInSetConstraint(type_set={InferredType.Type.INTEGRAL, InferredType.Type.NULL})
@@ -1490,56 +1486,4 @@
     with pytest.raises(TypeError):
         columnValuesTypeInSetConstraint(type_set={"FRACTIONAL", 2}, verbose=True)
     with pytest.raises(TypeError):
-        columnValuesTypeInSetConstraint(type_set="ABCD")
-=======
-def test_column_values_not_null_constraint_apply_fail(local_config_path):
-    nnc2 = columnValuesNotNullConstraint()
-    df = pd.DataFrame([{"value": 1}, {"value": 5.2}, {"value": None}, {"value": 2.3}, {"value": None}])
-    summary_constraints = {"value": [nnc2]}
-    report = _apply_summary_constraints_on_dataset(df, local_config_path, summary_constraints)
-
-    TEST_LOGGER.info(f"Apply columnValuesNotNullConstraint report:\n{report}")
-
-    assert report[0][1][0][0] == f"summary null_count {Op.Name(Op.EQ)} 0/None"
-    assert report[0][1][0][1] == 1
-    assert report[0][1][0][2] == 1
-
-
-def test_merge_column_values_not_null_constraint_different_values(local_config_path, df_lending_club):
-    nnc1 = columnValuesNotNullConstraint()
-    nnc2 = columnValuesNotNullConstraint()
-    summary_constraints1 = {"annual_inc": [nnc1]}
-    summary_constraints2 = {"annual_inc": [nnc2]}
-
-    report1 = _apply_summary_constraints_on_dataset(df_lending_club, local_config_path, summary_constraints1)
-    report2 = _apply_summary_constraints_on_dataset(df_lending_club, local_config_path, summary_constraints2)
-
-    assert report1[0][1][0][0] == f"summary null_count {Op.Name(Op.EQ)} 0/None"
-    assert report1[0][1][0][1] == 1
-    assert report1[0][1][0][2] == 0
-
-    assert report2[0][1][0][0] == f"summary null_count {Op.Name(Op.EQ)} 0/None"
-    assert report2[0][1][0][1] == 1
-    assert report2[0][1][0][2] == 0
-
-    merged = nnc1.merge(nnc2)
-    report_merged = merged.report()
-    print(report_merged)
-    TEST_LOGGER.info(f"Merged report of columnValuesNotNullConstraint: {report_merged}")
-
-    assert merged.total == 2
-    assert merged.failures == 0
-
-
-def test_serialization_deserialization_column_values_not_null_constraint():
-    nnc = columnValuesNotNullConstraint(verbose=True)
-
-    nnc.from_protobuf(nnc.to_protobuf())
-    json_value = json.loads(message_to_json(nnc.to_protobuf()))
-
-    assert json_value["name"] == f"summary null_count {Op.Name(Op.EQ)} 0/None"
-    assert json_value["firstField"] == "null_count"
-    assert json_value["op"] == Op.Name(Op.EQ)
-    assert pytest.approx(json_value["value"], 0.01) == 0
-    assert json_value["verbose"] is True
->>>>>>> 704a2c35
+        columnValuesTypeInSetConstraint(type_set="ABCD")