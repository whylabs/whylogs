import json
from logging import getLogger

import pandas as pd
import pytest

from whylogs.app.config import load_config
from whylogs.app.session import session_from_config
from whylogs.core.statistics.constraints import (
    DatasetConstraints,
    Op,
    SummaryConstraint,
    ValueConstraint,
    ValueConstraints,
    _matches_json_schema,
    _summary_funcs1,
    _try_parse_dateutil,
    _try_parse_json,
    _try_parse_strftime_format,
    _value_funcs,
<<<<<<< HEAD
    approximateEntropyBetweenConstraint,
=======
    columnMostCommonValueInSetConstraint,
    columnUniqueValueCountBetweenConstraint,
    columnUniqueValueProportionBetweenConstraint,
>>>>>>> 29b514df
    columnValuesInSetConstraint,
    columnValuesNotNullConstraint,
    columnValuesTypeEqualsConstraint,
    columnValuesTypeInSetConstraint,
    containsCreditCardConstraint,
    containsEmailConstraint,
    containsSSNConstraint,
    containsURLConstraint,
    dateUtilParseableConstraint,
    distinctValuesContainSetConstraint,
    distinctValuesEqualSetConstraint,
    distinctValuesInSetConstraint,
    jsonParseableConstraint,
    matchesJsonSchemaConstraint,
    maxBetweenConstraint,
    meanBetweenConstraint,
    minBetweenConstraint,
    quantileBetweenConstraint,
    stddevBetweenConstraint,
    strftimeFormatConstraint,
    stringLengthBetweenConstraint,
    stringLengthEqualConstraint,
)
from whylogs.proto import InferredType, Op
from whylogs.util.protobuf import message_to_json

TEST_LOGGER = getLogger(__name__)


def test_value_summary_serialization():

    for each_op, _ in _value_funcs.items():
        if each_op == Op.APPLY_FUNC:
            continue
        if each_op == Op.IN:
            value = ValueConstraint(each_op, {3.6})
        else:
            value = ValueConstraint(each_op, 3.6)
        msg_value = value.to_protobuf()
        json_value = json.loads(message_to_json(msg_value))
        if each_op == Op.IN:
            assert json_value["name"] == "value " + Op.Name(each_op) + " {3.6}"
            assert json_value["valueSet"][0] == [3.6]
        else:
            assert json_value["name"] == "value " + Op.Name(each_op) + " 3.6"
            assert pytest.approx(json_value["value"], 0.001) == 3.6
        assert json_value["op"] == Op.Name(each_op)
        assert json_value["verbose"] is False

    for each_op, _ in _summary_funcs1.items():
        if each_op in (Op.BTWN, Op.IN_SET, Op.CONTAIN_SET, Op.EQ_SET, Op.IN):
            continue
        # constraints may have an optional name
        sum_constraint = SummaryConstraint("min", each_op, 300000, name="< 30K")
        msg_sum_const = sum_constraint.to_protobuf()
        json_summary = json.loads(message_to_json(msg_sum_const))

        assert json_summary["name"] == "< 30K"
        assert pytest.approx(json_summary["value"], 0.1) == 300000
        assert json_summary["firstField"] == "min"
        assert json_summary["op"] == str(Op.Name(each_op))
        assert json_summary["verbose"] is False


def test_value_constraints(df_lending_club, local_config_path):

    conforming_loan = ValueConstraint(Op.LT, 548250)
    smallest_loan = ValueConstraint(Op.GT, 2500.0, verbose=True)

    high_fico = ValueConstraint(Op.GT, 4000)

    dc = DatasetConstraints(None, value_constraints={"loan_amnt": [conforming_loan, smallest_loan], "fico_range_high": [high_fico]})

    config = load_config(local_config_path)
    session = session_from_config(config)

    profile = session.log_dataframe(df_lending_club, "test.data", constraints=dc)
    session.close()
    report = dc.report()

    assert len(report) == 2
    # make sure it checked every value
    for each_feat in report:
        for each_constraint in each_feat[1]:
            assert each_constraint[1] == 50

    assert report[1][1][0][2] == 50


def test_value_constraints_pattern_match(df_lending_club, local_config_path):

    regex_state_abbreviation = r"^[a-zA-Z]{2}$"
    contains_state = ValueConstraint(Op.MATCH, regex_pattern=regex_state_abbreviation)

    regex_date = r"^[a-zA-Z]{3}-[0-9]{4}$"
    not_contains_date = ValueConstraint(Op.NOMATCH, regex_pattern=regex_date)

    # just to test applying regex patterns on non-string values
    contains_state_loan_amnt = ValueConstraint(Op.MATCH, regex_pattern=regex_state_abbreviation)

    dc = DatasetConstraints(
        None, value_constraints={"addr_state": [contains_state], "earliest_cr_line": [not_contains_date], "loan_amnt": [contains_state_loan_amnt]}
    )

    config = load_config(local_config_path)
    session = session_from_config(config)

    profile = session.log_dataframe(df_lending_club, "test.data", constraints=dc)
    session.close()
    report = dc.report()
    # checks there are constraints for 3 features
    assert len(report) == 3
    # make sure it checked every value
    for each_feat in report:
        for each_constraint in each_feat[1]:
            assert each_constraint[1] == 50

    # Every row should match a state abbreviation
    assert report[0][1][0][2] == 0

    # At least 1 should be a match w/ the given pattern (# of failures of NOMATCH = # Matches)
    assert report[1][1][0][2] > 0

    # Every row should be a failure, because "loan_amnt" is not a string type
    assert report[2][1][0][2] == 50


def test_summary_constraints(df_lending_club, local_config_path):
    non_negative = SummaryConstraint("min", Op.GE, 0)

    dc = DatasetConstraints(None, summary_constraints={"annual_inc": [non_negative]})
    config = load_config(local_config_path)
    session = session_from_config(config)
    profile = session.log_dataframe(df_lending_club, "test.data", constraints=dc)
    session.close()
    report = r = profile.apply_summary_constraints()

    assert len(report) == 1
    # make sure it checked every value
    for each_feat in report:
        for each_constraint in each_feat[1]:
            assert each_constraint[1] == 1


def test_value_constraints_no_merge_different_names():
    constraint1 = ValueConstraint(Op.LT, 1, name="c1")
    constraint2 = ValueConstraint(Op.LT, 1, name="c2")
    with pytest.raises(AssertionError):
        constraint1.merge(constraint2)


def test_value_constraints_no_merge_different_values():
    constraint1 = ValueConstraint(Op.LT, 1)
    constraint2 = ValueConstraint(Op.LT, 2)
    with pytest.raises(AssertionError):
        constraint1.merge(constraint2)


def test_summary_constraints_no_merge_different_names():
    constraint1 = SummaryConstraint("min", Op.GE, 0, name="non-negative")
    constraint2 = SummaryConstraint("min", Op.GE, 0, name="positive-number")
    with pytest.raises(AssertionError):
        constraint1.merge(constraint2)


def test_summary_constraints_no_merge_different_values():
    constraint1 = SummaryConstraint("min", Op.GE, 1, name="GreaterThanThreshold")
    constraint2 = SummaryConstraint("min", Op.GE, 2, name="GreaterThanThreshold")
    with pytest.raises(AssertionError):
        constraint1.merge(constraint2)


def test_value_constraints_merge():
    constraint1 = ValueConstraint(Op.LT, 1)
    constraint2 = ValueConstraint(Op.LT, 1)
    merged = constraint1.merge(constraint2)
    assert merged.report() == ("value LT 1", 0, 0), "merging unlogged constraints should not change them from initiat state"


def test_value_constraints_merge_empty():
    constraint1 = ValueConstraint(Op.LT, 1)
    constraint2 = None
    merged = constraint1.merge(constraint2)
    assert merged == constraint1, "merging empty constraints should preserve left hand side"


def test_value_constraints_with_zero_as_value():
    c1 = ValueConstraint(Op.LT, 0)
    json_value = json.loads(message_to_json(c1.to_protobuf()))
    assert json_value["name"] == f"value {Op.Name(Op.LT)} 0"
    assert pytest.approx(json_value["value"], 0.01) == 0.0
    assert json_value["op"] == Op.Name(Op.LT)
    assert json_value["verbose"] is False


def test_value_constraints_raw_and_coerced_types_serialize_deserialize():
    pattern = r"\S+@\S+"
    c1 = ValueConstraint(Op.GE, 0)
    c2 = ValueConstraint(Op.MATCH, regex_pattern=pattern)
    constraints = ValueConstraints([c1, c2])
    constraints.update("abc")
    constraints.update_typed(1)

    constraints.from_protobuf(constraints.to_protobuf())
    msg_const = constraints.to_protobuf()
    json_val = json.loads(message_to_json(msg_const))

    first_val_constraint = json_val["constraints"][0]
    second_val_constraint = json_val["constraints"][1]

    assert first_val_constraint["name"] == f"value {Op.Name(Op.MATCH)} {pattern}"
    assert first_val_constraint["op"] == Op.Name(Op.MATCH)
    assert first_val_constraint["regexPattern"] == pattern
    assert first_val_constraint["verbose"] is False

    assert second_val_constraint["name"] == f"value {Op.Name(Op.GE)} 0"
    assert second_val_constraint["op"] == Op.Name(Op.GE)
    assert pytest.approx(second_val_constraint["value"], 0.01) == 0
    assert second_val_constraint["verbose"] is False


def test_value_constraints_raw_and_coerced_types_merge():
    pattern = r"\S+@\S+"
    c1 = ValueConstraint(Op.GE, 0)
    c2 = ValueConstraint(Op.MATCH, regex_pattern=pattern)
    constraints = ValueConstraints([c1, c2])
    c3 = ValueConstraint(Op.GE, 0)
    c4 = ValueConstraint(Op.MATCH, regex_pattern=pattern)
    constraints2 = ValueConstraints([c3, c4])

    merged = constraints.merge(constraints2)
    json_val = json.loads(message_to_json(merged.to_protobuf()))

    first_val_constraint = json_val["constraints"][0]
    second_val_constraint = json_val["constraints"][1]

    assert first_val_constraint["name"] == f"value {Op.Name(Op.MATCH)} {pattern}"
    assert first_val_constraint["op"] == Op.Name(Op.MATCH)
    assert first_val_constraint["regexPattern"] == pattern
    assert first_val_constraint["verbose"] is False

    assert second_val_constraint["name"] == f"value {Op.Name(Op.GE)} 0"
    assert second_val_constraint["op"] == Op.Name(Op.GE)
    assert pytest.approx(second_val_constraint["value"], 0.01) == 0
    assert second_val_constraint["verbose"] is False


def test_value_constraints_raw_and_coerced_types_report():
    pattern = r"\S+@\S+"
    c1 = ValueConstraint(Op.GE, 0)
    c2 = ValueConstraint(Op.MATCH, regex_pattern=pattern)
    constraints = ValueConstraints({c1.name: c1, c2.name: c2})
    report = constraints.report()

    assert report[0][0] == f"value {Op.Name(Op.MATCH)} {pattern}"
    assert report[0][1] == 0
    assert report[0][2] == 0

    assert report[1][0] == f"value {Op.Name(Op.GE)} 0"
    assert report[1][1] == 0
    assert report[1][2] == 0


def test_summary_between_serialization_deserialization():

    # constraints may have an optional name
    sum_constraint = SummaryConstraint("min", Op.BTWN, 0.1, 2.4)
    msg_sum_const = sum_constraint.to_protobuf()
    json_summary = json.loads(message_to_json(msg_sum_const))

    assert json_summary["name"] == "summary min BTWN 0.1 and 2.4"
    assert pytest.approx(json_summary["between"]["lowerValue"], 0.1) == 0.1
    assert pytest.approx(json_summary["between"]["upperValue"], 0.1) == 2.4
    assert json_summary["firstField"] == "min"
    assert json_summary["op"] == str(Op.Name(Op.BTWN))
    assert json_summary["verbose"] == False

    sum_deser_constraint = SummaryConstraint.from_protobuf(sum_constraint.to_protobuf())

    json_deser_summary = json.loads(message_to_json(sum_deser_constraint.to_protobuf()))

    assert json_summary["name"] == json_deser_summary["name"]
    assert pytest.approx(json_summary["between"]["lowerValue"], 0.001) == pytest.approx(json_deser_summary["between"]["lowerValue"], 0.001)
    assert pytest.approx(json_summary["between"]["upperValue"], 0.001) == pytest.approx(json_deser_summary["between"]["upperValue"], 0.001)
    assert json_summary["firstField"] == json_deser_summary["firstField"]
    assert json_summary["op"] == json_deser_summary["op"]
    assert json_summary["verbose"] == json_deser_summary["verbose"]


def test_summary_between_constraint_incompatible_parameters():
    with pytest.raises(TypeError):
        SummaryConstraint("min", Op.BTWN, 0.1, "stddev")

    with pytest.raises(ValueError):
        SummaryConstraint("min", Op.BTWN, 0.1, second_field="stddev")

    with pytest.raises(ValueError):
        SummaryConstraint("min", Op.BTWN, 0.1, 2.4, "stddev")

    with pytest.raises(ValueError):
        SummaryConstraint("min", Op.BTWN, 0.1, 2.4, third_field="stddev")

    with pytest.raises(TypeError):
        SummaryConstraint("stddev", Op.BTWN, second_field=2, third_field="max")

    with pytest.raises(TypeError):
        SummaryConstraint("stddev", Op.BTWN, 2, "max")


def _apply_between_summary_constraint_on_dataset(df_lending_club, local_config_path, between_constraint):
    min_gt_constraint = SummaryConstraint("min", Op.GT, value=100)
    max_le_constraint = SummaryConstraint("max", Op.LE, value=5)

    dc = DatasetConstraints(None, summary_constraints={"annual_inc": [between_constraint, max_le_constraint], "loan_amnt": [min_gt_constraint]})
    config = load_config(local_config_path)
    session = session_from_config(config)
    profile = session.log_dataframe(df_lending_club, "test.data", constraints=dc)
    session.close()
    report = profile.apply_summary_constraints()

    assert len(report) == 2

    # make sure it checked every value
    for each_feat in report:
        for each_constraint in each_feat[1]:
            assert each_constraint[1] == 1


def test_summary_between_constraints_values(df_lending_club, local_config_path):
    std_dev_between = SummaryConstraint("stddev", Op.BTWN, value=100, upper_value=200)
    _apply_between_summary_constraint_on_dataset(df_lending_club, local_config_path, std_dev_between)


def test_summary_between_constraints_fields(df_lending_club, local_config_path):
    std_dev_between = SummaryConstraint("stddev", Op.BTWN, second_field="mean", third_field="max")
    _apply_between_summary_constraint_on_dataset(df_lending_club, local_config_path, std_dev_between)


def test_summary_between_constraints_no_merge_different_values_fields():

    std_dev_between1 = SummaryConstraint("stddev", Op.BTWN, value=0.1, upper_value=200)
    std_dev_between2 = SummaryConstraint("stddev", Op.BTWN, value=0.2, upper_value=200)

    with pytest.raises(AssertionError):
        std_dev_between1.merge(std_dev_between2)

    std_dev_between1 = SummaryConstraint("stddev", Op.BTWN, value=0.1, upper_value=200)
    std_dev_between2 = SummaryConstraint("stddev", Op.BTWN, value=0.1, upper_value=300)

    with pytest.raises(AssertionError):
        std_dev_between1.merge(std_dev_between2)

    std_dev_between1 = SummaryConstraint("stddev", Op.BTWN, second_field="min", third_field="max")
    std_dev_between2 = SummaryConstraint("stddev", Op.BTWN, second_field="mean", third_field="max")

    with pytest.raises(AssertionError):
        std_dev_between1.merge(std_dev_between2)

    std_dev_between1 = SummaryConstraint("stddev", Op.BTWN, second_field="min", third_field="mean")
    std_dev_between2 = SummaryConstraint("stddev", Op.BTWN, second_field="min", third_field="max")

    with pytest.raises(AssertionError):
        std_dev_between1.merge(std_dev_between2)


def test_summary_between_constraints_no_merge_different_names():
    std_dev_between1 = SummaryConstraint("stddev", Op.BTWN, value=0.1, upper_value=200, name="std dev between 1")
    std_dev_between2 = SummaryConstraint("stddev", Op.BTWN, value=0.1, upper_value=200, name="std dev between 2")

    with pytest.raises(AssertionError):
        std_dev_between1.merge(std_dev_between2)


def test_summary_between_constraints_merge():
    std_dev_between1 = SummaryConstraint("stddev", Op.BTWN, value=0.1, upper_value=200)
    std_dev_between2 = SummaryConstraint("stddev", Op.BTWN, value=0.1, upper_value=200)

    merged = std_dev_between1.merge(std_dev_between2)

    pre_merge_json = json.loads(message_to_json(std_dev_between1.to_protobuf()))
    merge_json = json.loads(message_to_json(merged.to_protobuf()))

    assert pre_merge_json["name"] == merge_json["name"]
    assert pytest.approx(pre_merge_json["between"]["lowerValue"], 0.001) == pytest.approx(merge_json["between"]["lowerValue"], 0.001)
    assert pytest.approx(pre_merge_json["between"]["upperValue"], 0.001) == pytest.approx(merge_json["between"]["upperValue"], 0.001)
    assert pre_merge_json["firstField"] == merge_json["firstField"]
    assert pre_merge_json["op"] == merge_json["op"]
    assert pre_merge_json["verbose"] == merge_json["verbose"]


def test_stddev_between_constraint_value(df_lending_club, local_config_path):
    lower = 2.3
    upper = 5.4
    stddev_between_values = stddevBetweenConstraint(lower_value=lower, upper_value=upper)
    # check if all constraints are applied
    _apply_between_summary_constraint_on_dataset(df_lending_club, local_config_path, stddev_between_values)


def test_stddev_between_constraint_field(df_lending_club, local_config_path):
    lower = "min"
    upper = "max"
    stddev_between_fields = stddevBetweenConstraint(lower_field=lower, upper_field=upper)
    _apply_between_summary_constraint_on_dataset(df_lending_club, local_config_path, stddev_between_fields)


def test_stddev_between_constraint_invalid():
    with pytest.raises(ValueError):
        stddevBetweenConstraint(lower_value=2)
    with pytest.raises(ValueError):
        stddevBetweenConstraint(lower_field="min")
    with pytest.raises(TypeError):
        stddevBetweenConstraint(lower_value="2", upper_value=2)
    with pytest.raises(TypeError):
        stddevBetweenConstraint(lower_field="max", upper_field=2)


def test_mean_between_constraint_value(df_lending_club, local_config_path):
    lower = 2.3
    upper = 5.4
    stddev_between_values = meanBetweenConstraint(lower_value=lower, upper_value=upper)
    # check if all constraints are applied
    _apply_between_summary_constraint_on_dataset(df_lending_club, local_config_path, stddev_between_values)


def test_mean_between_constraint_field(df_lending_club, local_config_path):
    lower = "min"
    upper = "max"
    stddev_between_fields = meanBetweenConstraint(lower_field=lower, upper_field=upper)
    _apply_between_summary_constraint_on_dataset(df_lending_club, local_config_path, stddev_between_fields)


def test_mean_between_constraint_invalid():
    with pytest.raises(ValueError):
        meanBetweenConstraint(lower_value=2)
    with pytest.raises(ValueError):
        meanBetweenConstraint(lower_field="min")
    with pytest.raises(TypeError):
        meanBetweenConstraint(lower_value="2", upper_value=2)
    with pytest.raises(TypeError):
        meanBetweenConstraint(lower_field="max", upper_field=2)


def test_min_between_constraint_value(df_lending_club, local_config_path):
    lower = 2.3
    upper = 5.4
    stddev_between_values = minBetweenConstraint(lower_value=lower, upper_value=upper)
    # check if all constraints are applied
    _apply_between_summary_constraint_on_dataset(df_lending_club, local_config_path, stddev_between_values)


def test_min_between_constraint_field(df_lending_club, local_config_path):
    lower = "stddev"
    upper = "max"
    stddev_between_fields = minBetweenConstraint(lower_field=lower, upper_field=upper)
    _apply_between_summary_constraint_on_dataset(df_lending_club, local_config_path, stddev_between_fields)


def test_min_between_constraint_invalid():
    with pytest.raises(ValueError):
        minBetweenConstraint(lower_value=2)
    with pytest.raises(ValueError):
        minBetweenConstraint(lower_field="min")
    with pytest.raises(TypeError):
        minBetweenConstraint(lower_value="2", upper_value=2)
    with pytest.raises(TypeError):
        minBetweenConstraint(lower_field="max", upper_field=2)


def test_max_between_constraint_value(df_lending_club, local_config_path):
    lower = 2.3
    upper = 5.4
    stddev_between_values = maxBetweenConstraint(lower_value=lower, upper_value=upper)
    # check if all constraints are applied
    _apply_between_summary_constraint_on_dataset(df_lending_club, local_config_path, stddev_between_values)


def test_max_between_constraint_field(df_lending_club, local_config_path):
    lower = "stddev"
    upper = "mean"
    stddev_between_fields = maxBetweenConstraint(lower_field=lower, upper_field=upper)
    _apply_between_summary_constraint_on_dataset(df_lending_club, local_config_path, stddev_between_fields)


def test_max_between_constraint_invalid():
    with pytest.raises(ValueError):
        maxBetweenConstraint(lower_value=2)
    with pytest.raises(ValueError):
        maxBetweenConstraint(lower_field="min")
    with pytest.raises(TypeError):
        maxBetweenConstraint(lower_value="2", upper_value=2)
    with pytest.raises(TypeError):
        maxBetweenConstraint(lower_field="max", upper_field=2)


def _apply_summary_constraints_on_dataset(df_lending_club, local_config_path, summary_constraints):

    dc = DatasetConstraints(None, summary_constraints=summary_constraints)
    config = load_config(local_config_path)
    session = session_from_config(config)
    profile = session.log_dataframe(df_lending_club, "test.data", constraints=dc)
    session.close()
    report = profile.apply_summary_constraints()
    return report


def test_set_summary_constraints(df_lending_club, local_config_path):
    org_list = list(df_lending_club["annual_inc"])

    org_list2 = list(df_lending_club["annual_inc"])
    org_list2.extend([1, 4, 5555, "gfsdgs", 0.00333, 245.32])

    in_set = distinctValuesInSetConstraint(reference_set=org_list2, name="True")
    in_set2 = distinctValuesInSetConstraint(reference_set=org_list, name="True2")
    in_set3 = distinctValuesInSetConstraint(reference_set=org_list[:-1], name="False")

    eq_set = distinctValuesEqualSetConstraint(reference_set=org_list, name="True3")
    eq_set2 = distinctValuesEqualSetConstraint(reference_set=org_list2, name="False2")
    eq_set3 = distinctValuesEqualSetConstraint(reference_set=org_list[:-1], name="False3")

    contains_set = distinctValuesContainSetConstraint(reference_set=[org_list[2]], name="True4")
    contains_set2 = distinctValuesContainSetConstraint(reference_set=org_list, name="True5")
    contains_set3 = distinctValuesContainSetConstraint(reference_set=org_list[:-1], name="True6")
    contains_set4 = distinctValuesContainSetConstraint(reference_set=[str(org_list[2])], name="False4")
    contains_set5 = distinctValuesContainSetConstraint(reference_set=[2.3456], name="False5")
    contains_set6 = distinctValuesContainSetConstraint(reference_set=org_list2, name="False6")

    list(df_lending_club["annual_inc"])
    constraints = [in_set, in_set2, in_set3, eq_set, eq_set2, eq_set3, contains_set, contains_set2, contains_set3, contains_set4, contains_set5, contains_set6]
    report = _apply_summary_constraints_on_dataset(df_lending_club, local_config_path, {"annual_inc": constraints})
    for r in report[0][1]:
        if "True" in r[0]:
            assert r[2] == 0
        else:
            assert r[2] == 1


def test_set_summary_constraint_invalid_init():
    with pytest.raises(TypeError):
        SummaryConstraint("distinct_column_values", Op.CONTAIN_SET, reference_set=1)
    with pytest.raises(ValueError):
        SummaryConstraint("distinct_column_values", Op.CONTAIN_SET, 1)
    with pytest.raises(ValueError):
        SummaryConstraint("distinct_column_values", Op.CONTAIN_SET, second_field="aaa")
    with pytest.raises(ValueError):
        SummaryConstraint("distinct_column_values", Op.CONTAIN_SET, third_field="aaa")
    with pytest.raises(ValueError):
        SummaryConstraint("distinct_column_values", Op.CONTAIN_SET, upper_value=2)


def test_set_summary_no_merge_different_set():

    set_c_1 = SummaryConstraint("distinct_column_values", Op.CONTAIN_SET, reference_set=[1, 2, 3])
    set_c_2 = SummaryConstraint("distinct_column_values", Op.CONTAIN_SET, reference_set=[2, 3, 4, 5])
    with pytest.raises(AssertionError):
        set_c_1.merge(set_c_2)


def test_set_summary_merge():
    set_c_1 = SummaryConstraint("distinct_column_values", Op.CONTAIN_SET, reference_set=[1, 2, 3])
    set_c_2 = SummaryConstraint("distinct_column_values", Op.CONTAIN_SET, reference_set=[1, 2, 3])

    merged = set_c_1.merge(set_c_2)

    pre_merge_json = json.loads(message_to_json(set_c_1.to_protobuf()))
    merge_json = json.loads(message_to_json(merged.to_protobuf()))

    assert pre_merge_json["name"] == merge_json["name"]
    assert pre_merge_json["referenceSet"] == merge_json["referenceSet"]
    assert pre_merge_json["firstField"] == merge_json["firstField"]
    assert pre_merge_json["op"] == merge_json["op"]
    assert pre_merge_json["verbose"] == merge_json["verbose"]


def test_set_summary_serialization():
    set1 = SummaryConstraint("distinct_column_values", Op.CONTAIN_SET, reference_set=[1, 2, 3])
    set2 = SummaryConstraint.from_protobuf(set1.to_protobuf())

    set1_json = json.loads(message_to_json(set1.to_protobuf()))
    set2_json = json.loads(message_to_json(set2.to_protobuf()))

    assert set1_json["name"] == set2_json["name"]
    assert set1_json["referenceSet"] == set2_json["referenceSet"]
    assert set1_json["firstField"] == set2_json["firstField"]
    assert set1_json["op"] == set2_json["op"]
    assert set1_json["verbose"] == set2_json["verbose"]


def test_column_values_in_set_constraint(df_lending_club, local_config_path):
    cvisc = columnValuesInSetConstraint(value_set={2, 5, 8, 90671227})
    ltc = ValueConstraint(Op.LT, 1)
    dc = DatasetConstraints(None, value_constraints={"id": [cvisc, ltc]})
    config = load_config(local_config_path)
    session = session_from_config(config)
    profile = session.log_dataframe(df_lending_club, "test.data", constraints=dc)
    session.close()
    report = dc.report()

    # check if all of the rows have been reported
    assert report[0][1][0][1] == len(df_lending_club)
    # the number of fails should equal the number of rows - 1 since the column id only has the value 90671227 in set
    assert report[0][1][0][2] == len(df_lending_club) - 1


def test_merge_values_in_set_constraint_different_value_set():
    cvisc1 = columnValuesInSetConstraint(value_set={1, 2, 3})
    cvisc2 = columnValuesInSetConstraint(value_set={3, 4, 5})
    with pytest.raises(AssertionError):
        cvisc1.merge(cvisc2)


def test_merge_values_in_set_constraint_same_value_set():
    val_set = {"abc", "b", "c"}
    cvisc1 = columnValuesInSetConstraint(value_set=val_set)
    cvisc2 = columnValuesInSetConstraint(value_set=val_set)
    merged = cvisc1.merge(cvisc2)

    TEST_LOGGER.info(f"Serialize the merged columnValuesInSetConstraint:\n {merged.to_protobuf()}")

    json_value = json.loads(message_to_json(merged.to_protobuf()))

    assert json_value["name"] == f"value {Op.Name(Op.IN)} " + str(val_set)
    assert json_value["op"] == Op.Name(Op.IN)
    assert json_value["valueSet"][0] == list(val_set)


def test_serialization_deserialization_values_in_set_constraint():
    val_set = {"abc", 1, 2}
    cvisc = columnValuesInSetConstraint(value_set=val_set)

    cvisc.from_protobuf(cvisc.to_protobuf())
    json_value = json.loads(message_to_json(cvisc.to_protobuf()))

    TEST_LOGGER.info(f"Serialize columnValuesInSetConstraint from deserialized representation:\n {cvisc.to_protobuf()}")

    assert json_value["name"] == f"value {Op.Name(Op.IN)} " + str(val_set)
    assert json_value["op"] == Op.Name(Op.IN)
    assert json_value["valueSet"][0] == list(val_set)


def test_column_values_in_set_wrong_datatype():
    with pytest.raises(TypeError):
        cvisc = columnValuesInSetConstraint(value_set=1)


<<<<<<< HEAD
def test_entropy_between_constraint_numeric_apply(local_config_path, df_lending_club):
    ec = approximateEntropyBetweenConstraint(lower_value=0.4, upper_value=0.5)
    dc = DatasetConstraints(None, summary_constraints={"annual_inc": [ec]})
    config = load_config(local_config_path)
    session = session_from_config(config)
    profile = session.log_dataframe(df_lending_club, "test.data", constraints=dc)
    session.close()
    report = profile.apply_summary_constraints()
    # numeric
    assert report[0][1][0][0] == f"summary entropy {Op.Name(Op.BTWN)} 0.4 and 0.5"
    assert report[0][1][0][1] == 1
    assert report[0][1][0][2] == 1


def test_entropy_between_constraint_categorical_apply(local_config_path, df_lending_club):
    ec = approximateEntropyBetweenConstraint(lower_value=0.6, upper_value=1.5)
    dc = DatasetConstraints(None, summary_constraints={"grade": [ec]})
    config = load_config(local_config_path)
    session = session_from_config(config)
    profile = session.log_dataframe(df_lending_club, "test.data", constraints=dc)
    session.close()
    report = profile.apply_summary_constraints()

    # categorical
    assert report[0][1][0][0] == f"summary entropy {Op.Name(Op.BTWN)} 0.6 and 1.5"
    assert report[0][1][0][1] == 1
    assert report[0][1][0][2] == 0


def test_entropy_between_constraint_null_apply(local_config_path, df_lending_club):
    ec = approximateEntropyBetweenConstraint(lower_value=0.6, upper_value=1.5)
    dc = DatasetConstraints(None, summary_constraints={"member_id": [ec]})
    config = load_config(local_config_path)
    session = session_from_config(config)
    profile = session.log_dataframe(df_lending_club, "test.data", constraints=dc)
    session.close()
    report = profile.apply_summary_constraints()

    # categorical
    assert report[0][1][0][0] == f"summary entropy {Op.Name(Op.BTWN)} 0.6 and 1.5"
    assert report[0][1][0][1] == 1
    assert report[0][1][0][2] == 1


def test_merge_entropy_between_constraint_different_values():
    e1 = approximateEntropyBetweenConstraint(lower_value=1, upper_value=2.4)
    e2 = approximateEntropyBetweenConstraint(lower_value=1, upper_value=2.6)
    with pytest.raises(AssertionError):
        e1.merge(e2)


def test_merge_entropy_between_constraint_same_values():
    e1 = approximateEntropyBetweenConstraint(lower_value=1, upper_value=3.2)
    e2 = approximateEntropyBetweenConstraint(lower_value=1, upper_value=3.2)
    merged = e1.merge(e2)
    message = json.loads(message_to_json(merged.to_protobuf()))

    assert message["name"] == f"summary entropy {Op.Name(Op.BTWN)} 1 and 3.2"
    assert message["firstField"] == "entropy"
    assert message["op"] == Op.Name(Op.BTWN)
    assert pytest.approx(message["between"]["lowerValue"], 0.01) == 1
    assert pytest.approx(message["between"]["upperValue"], 0.01) == 3.2
    assert message["verbose"] is False


def test_serialization_deserialization_entropy_between_constraint():
    e1 = approximateEntropyBetweenConstraint(lower_value=0.3, upper_value=1.2, verbose=True)

    e1.from_protobuf(e1.to_protobuf())
    json_value = json.loads(message_to_json(e1.to_protobuf()))

    assert json_value["name"] == f"summary entropy {Op.Name(Op.BTWN)} 0.3 and 1.2"
    assert json_value["firstField"] == "entropy"
    assert json_value["op"] == Op.Name(Op.BTWN)
    assert pytest.approx(json_value["between"]["lowerValue"], 0.01) == 0.3
    assert pytest.approx(json_value["between"]["upperValue"], 0.01) == 1.2
    assert json_value["verbose"] is True


def test_entropy_between_constraint_wrong_datatype():
    with pytest.raises(TypeError):
        approximateEntropyBetweenConstraint(lower_value="2", upper_value=4, verbose=True)
    with pytest.raises(ValueError):
        approximateEntropyBetweenConstraint(lower_value=-2, upper_value=3, verbose=True)
    with pytest.raises(ValueError):
        approximateEntropyBetweenConstraint(lower_value=1, upper_value=0.9)
=======
def _report_email_value_constraint_on_data_set(local_config_path, pattern=None):
    df = pd.DataFrame(
        [
            {"email": r"abc's@gmail.com"},  # valid
            {"email": r'"aVrrR Test \@"@gmail.com'},  # valid
            {"email": r"abc..q12@example.us"},  # invalid
            {"email": r'"sdsss\d"@gmail.com'},  # valid
            {"email": r"customer/department=shipping?@example-another.some-other.us"},  # valid
            {"email": r".should_fail@yahoo.com"},  # invalid
            {"email": r"some.@a.com"},  # invalid
            {"email": r"abs@yahoo."},  # invalid
        ]
    )

    email_constraint = containsEmailConstraint(regex_pattern=pattern)
    dc = DatasetConstraints(None, value_constraints={"email": [email_constraint]})
    config = load_config(local_config_path)
    session = session_from_config(config)
    profile = session.log_dataframe(df, "test.data", constraints=dc)
    session.close()
    report = dc.report()
    return report


def _apply_string_length_constraints(local_config_path, length_constraints):
    df = pd.DataFrame(
        [
            {"str1": "length7"},
            {"str1": "length_8"},
            {"str1": "length__9"},
            {"str1": "a       10"},
            {"str1": "11        b"},
            {"str1": '(*&^%^&*(24!@_+>:|}?><"\\'},
            {"str1": "1b34567"},
        ]
    )

    dc = DatasetConstraints(None, value_constraints={"str1": length_constraints})
    config = load_config(local_config_path)
    session = session_from_config(config)
    profile = session.log_dataframe(df, "test.data", constraints=dc)
    session.close()
    report = dc.report()

    return report


def test_string_length_constraints(local_config_path):

    length_constraint7 = stringLengthEqualConstraint(length=7)
    length_constraint24 = stringLengthEqualConstraint(length=24)
    length_constraint7to10 = stringLengthBetweenConstraint(lower_value=7, upper_value=10)
    length_constraints = [length_constraint7, length_constraint24, length_constraint7to10]

    report = _apply_string_length_constraints(local_config_path, length_constraints)

    # report[column_n][report_list][report][name total or failure]
    assert report[0][1][0][1] == 7 and report[0][1][0][2] == 5 and report[0][1][0][0] == rf"value {Op.Name(Op.MATCH)} ^.{{7}}$"
    assert report[0][1][1][1] == 7 and report[0][1][1][2] == 6 and report[0][1][1][0] == rf"value {Op.Name(Op.MATCH)} ^.{{24}}$"
    assert report[0][1][2][1] == 7 and report[0][1][2][2] == 2 and report[0][1][2][0] == rf"value {Op.Name(Op.MATCH)} ^.{{7,10}}$"


def test_email_constraint(local_config_path):
    report = _report_email_value_constraint_on_data_set(local_config_path)

    assert report[0][1][0][1] == 8
    assert report[0][1][0][2] == 4


def test_email_constraint_supply_regex_pattern(local_config_path):
    report = _report_email_value_constraint_on_data_set(local_config_path, r"\S+@\S+")
    assert report[0][1][0][0] == rf"value {Op.Name(Op.MATCH)} \S+@\S+"
    assert report[0][1][0][1] == 8
    assert report[0][1][0][2] == 1


def test_email_constraint_merge_valid():
    ec1 = containsEmailConstraint(regex_pattern=r"\S+@\S+", verbose=True)
    ec2 = containsEmailConstraint(regex_pattern=r"\S+@\S+")
    merged = ec1.merge(ec2)
    json_value = json.loads(message_to_json(merged.to_protobuf()))

    assert json_value["name"] == rf"value {Op.Name(Op.MATCH)} \S+@\S+"
    assert json_value["op"] == Op.Name(Op.MATCH)
    assert json_value["regexPattern"] == r"\S+@\S+"
    assert json_value["verbose"] is True


def test_email_constraint_merge_invalid():
    ec1 = containsEmailConstraint(regex_pattern=r"\S+@\S+", verbose=True)
    ec2 = containsEmailConstraint(regex_pattern=r"\W+@\W+")
    with pytest.raises(AssertionError):
        ec1.merge(ec2)


def _report_credit_card_value_constraint_on_data_set(local_config_path, regex_pattern=None):
    df = pd.DataFrame(
        [
            {"credit_card": "3714-496353-98431"},  # amex
            {"credit_card": "3787 344936 71000"},  # amex
            {"credit_card": "3056 930902 5904"},  # diners club
            {"credit_card": "3065 133242 2899"},  # invalid
            {"credit_card": "3852-000002-3237"},  # invalid
            {"credit_card": "6011 1111 1111 1117"},  # discover
            {"credit_card": "6011-0009-9013-9424"},  # discover
            {"credit_card": "3530 1113 3330 0000"},  # jcb
            {"credit_card": "3566-0020-2036-0505"},  # jcb
            {"credit_card": "5555 5555 5555 4444"},  # master card
            {"credit_card": "5105 1051 0510 5100"},  # master card
            {"credit_card": "4111 1111 1111 1111"},  # visa
            {"credit_card": "4012 8888 8888 1881"},  # visa
            {"credit_card": "4222-2222-2222-2222"},  # visa
            {"credit_card": "1111-1111-1111-1111"},  # invalid
            {"credit_card": "a4111 1111 1111 1111b"},  # invalid
            {"credit_card": "4111111111111111"},  # visa
            {"credit_card": 12345},  # invalid
            {"credit_card": "absfcvs"},  # invalid
        ]
    )

    credit_card_constraint = containsCreditCardConstraint(regex_pattern=regex_pattern)
    dc = DatasetConstraints(None, value_constraints={"credit_card": [credit_card_constraint]})
    config = load_config(local_config_path)
    session = session_from_config(config)
    profile = session.log_dataframe(df, "test.data", constraints=dc)
    session.close()
    return dc.report()


def test_credit_card_constraint(local_config_path):
    report = _report_credit_card_value_constraint_on_data_set(local_config_path)
    assert report[0][1][0][1] == 19
    assert report[0][1][0][2] == 5


def test_credit_card_constraint_supply_regex_pattern(local_config_path):
    report = _report_credit_card_value_constraint_on_data_set(local_config_path, r"^(?:[0-9]{4}[\s-]?){3,4}$")
    assert report[0][1][0][0] == rf"value {Op.Name(Op.MATCH)} " + r"^(?:[0-9]{4}[\s-]?){3,4}$"
    assert report[0][1][0][1] == 19
    assert report[0][1][0][2] == 8


def test_credit_card_constraint_merge_valid():
    pattern = r"[0-9]{13,16}"
    ccc1 = containsCreditCardConstraint(regex_pattern=pattern, verbose=True)
    ccc2 = containsCreditCardConstraint(regex_pattern=pattern)
    merged = ccc1.merge(ccc2)
    json_value = json.loads(message_to_json(merged.to_protobuf()))

    assert json_value["name"] == f"value {Op.Name(Op.MATCH)} " + pattern
    assert json_value["op"] == Op.Name(Op.MATCH)
    assert json_value["regexPattern"] == pattern
    assert json_value["verbose"] is True


def test_credit_card_constraint_merge_invalid():
    ccc1 = containsCreditCardConstraint()
    ccc2 = containsCreditCardConstraint(regex_pattern=r"[0-9]{13,16}", verbose=False)
    with pytest.raises(AssertionError):
        ccc1.merge(ccc2)


def test_credit_card_invalid_pattern():
    with pytest.raises(TypeError):
        containsCreditCardConstraint(123)


def _apply_apply_func_constraints(local_config_path, apply_func_constraints):
    df = pd.DataFrame(
        [
            {"str1": "1990-12-1"},  # dateutil valid; strftime valid
            {"str1": "1990/12/1"},
            {"str1": "2005/3"},
            {"str1": "2005.3.5"},
            {"str1": "Jan 19, 1990"},
            {"str1": "today is 2019-03-27"},  # dateutil invalid
            {"str1": "Monday at 12:01am"},
            {"str1": "xyz_not_a_date"},  # dateutil invalid
            {"str1": "yesterday"},  # dateutil invalid
            {"str1": {"name": "s", "w2w2": "dgsg", "years": 232, "abc": 1}},  # schema valid
            {"str1": {"name": "s", "w2w2": 12.38, "years": 232, "abc": 1}},  # schema valid
            {"str1": {"name": "s", "years": 232, "abc": 1}},  # schema valid
            {"str1": {"name": "s", "abc": 1}},  # schema valid
            {"str1": {"name": "s", "w2w2": "dgsg", "years": 232}},  # schema invalid
            {"str1": {"name": "s", "w2w2": "dgsg", "years": "232", "abc": 1}},  # schema invalid
            {"str1": {"name": 14, "w2w2": "dgsg", "years": "232", "abc": 1}},  # schema invalid
            {"str1": {"name": "14", "w2w2": "dgsg", "years": 232.44, "abc": 1}},  # schema invalid
            {"str1": {"w2w2": "dgsg", "years": 232, "abc": 1}},  # schema invalid
            {"str1": {"years": 232}},  # schema invalid
            {"str1": json.dumps({"name": "s", "w2w2": "dgsg", "years": 232, "abc": 1})},  # json valid, schema valid
            {"str1": json.dumps({"name": "s", "w2w2": 12.38, "years": 232, "abc": 1})},  # json valid, schema valid
            {"str1": json.dumps({"name": "s", "years": 232, "abc": 1})},  # json valid, schema valid
            {"str1": json.dumps({"name": "s", "abc": 1})},  # json valid, schema valid
            {"str1": json.dumps({"name": "s", "w2w2": "dgsg", "years": "232", "abc": 1})},  # json valid
            {"str1": "random str : fail everything"},
            {"str1": "2003-12-23"},  # strftime valid
            {"str1": "2010-10-18"},  # strftime valid
            {"str1": "2003-15-23"},  # strftime invalid
            {"str1": "2003-12-32"},  # strftime invalid
            {"str1": "10-12-32"},  # strftime invalid, dateutil valid
        ]
    )

    dc = DatasetConstraints(None, value_constraints={"str1": apply_func_constraints})
    config = load_config(local_config_path)
    session = session_from_config(config)
    profile = session.log_dataframe(df, "test.data", constraints=dc)
    session.close()
    report = dc.report()

    return report


def test_apply_func_value_constraints(local_config_path):

    dateutil_parseable = dateUtilParseableConstraint()
    json_parseable = jsonParseableConstraint()

    json_schema = {
        "type": "object",
        "properties": {
            "name": {"type": "string"},
            "years": {"type": "integer"},
        },
        "required": ["name", "abc"],
    }
    matches_json_schema = matchesJsonSchemaConstraint(json_schema=json_schema)

    is_strftime = strftimeFormatConstraint(format="%Y-%m-%d")

    apply_constraints = [dateutil_parseable, json_parseable, matches_json_schema, is_strftime]

    report = _apply_apply_func_constraints(local_config_path, apply_constraints)

    # report[column_n][report_list][report][name total or failure]
    assert report[0][1][0][1] == 30 and report[0][1][0][2] == 21 and report[0][1][0][0] == f"value {Op.Name(Op.APPLY_FUNC)} {_try_parse_dateutil.__name__}"
    assert report[0][1][1][1] == 30 and report[0][1][1][2] == 25 and report[0][1][1][0] == f"value {Op.Name(Op.APPLY_FUNC)} {_try_parse_json.__name__}"
    assert report[0][1][2][1] == 30 and report[0][1][2][2] == 22 and report[0][1][2][0] == f"value {Op.Name(Op.APPLY_FUNC)} {_matches_json_schema.__name__}"
    assert (
        report[0][1][3][1] == 30 and report[0][1][3][2] == 27 and report[0][1][3][0] == f"value {Op.Name(Op.APPLY_FUNC)} {_try_parse_strftime_format.__name__}"
    )


def test_apply_func_merge():
    apply1 = dateUtilParseableConstraint()
    apply2 = ValueConstraint(Op.APPLY_FUNC, apply_function=lambda x: x)

    with pytest.raises(AssertionError):
        apply1.merge(apply2)

    apply3 = dateUtilParseableConstraint()

    merged = apply1.merge(apply3)

    pre_merge_json = json.loads(message_to_json(apply1.to_protobuf()))
    merge_json = json.loads(message_to_json(merged.to_protobuf()))

    assert pre_merge_json["name"] == merge_json["name"]
    assert pre_merge_json["function"] == merge_json["function"]
    assert pre_merge_json["op"] == merge_json["op"]
    assert pre_merge_json["verbose"] == merge_json["verbose"]


def test_apply_func_serialization():
    apply1 = dateUtilParseableConstraint()

    apply2 = ValueConstraint.from_protobuf(apply1.to_protobuf())

    apply1_json = json.loads(message_to_json(apply1.to_protobuf()))
    apply2_json = json.loads(message_to_json(apply2.to_protobuf()))

    apply1.merge(apply2)
    apply2.merge(apply1)

    assert apply1_json["name"] == apply2_json["name"]
    assert apply1_json["function"] == apply2_json["function"]
    assert apply1_json["op"] == apply2_json["op"]
    assert apply1_json["verbose"] == apply2_json["verbose"]

    json_schema = {
        "type": "object",
        "properties": {
            "name": {"type": "string"},
            "years": {"type": "integer"},
        },
        "required": ["name", "abc"],
    }
    apply1 = matchesJsonSchemaConstraint(json_schema)
    apply2 = ValueConstraint.from_protobuf(apply1.to_protobuf())

    apply1_json = json.loads(message_to_json(apply1.to_protobuf()))
    apply2_json = json.loads(message_to_json(apply2.to_protobuf()))

    assert apply1_json["name"] == apply2_json["name"]
    assert apply1_json["function"] == apply2_json["function"]
    assert apply1_json["op"] == apply2_json["op"]
    assert apply1_json["verbose"] == apply2_json["verbose"]


def _report_ssn_value_constraint_on_data_set(local_config_path, regex_pattern=None):
    df = pd.DataFrame(
        [
            {"ssn": "123-01-2335"},  # valid
            {"ssn": "039780012"},  # valid
            {"ssn": "000231324"},  # invalid
            {"ssn": "666781132"},  # invalid
            {"ssn": "926-89-1234"},  # invalid
            {"ssn": "001-01-0001"},  # valid
            {"ssn": "122 23 0001"},  # valid
            {"ssn": "1234-12-123"},  # invalid
        ]
    )

    ssn_constraint = containsSSNConstraint(regex_pattern=regex_pattern)
    dc = DatasetConstraints(None, value_constraints={"ssn": [ssn_constraint]})
    config = load_config(local_config_path)
    session = session_from_config(config)
    profile = session.log_dataframe(df, "test.data", constraints=dc)
    session.close()
    return dc.report()


def test_contains_ssn_constraint(local_config_path):
    report = _report_ssn_value_constraint_on_data_set(local_config_path)
    assert report[0][1][0][1] == 8
    assert report[0][1][0][2] == 4


def test_ssn_constraint_supply_regex_pattern(local_config_path):
    pattern = r"^[0-9]{3}-[0-9]{2}-[0-9]{4}$"
    report = _report_ssn_value_constraint_on_data_set(local_config_path, pattern)
    assert report[0][1][0][0] == rf"value {Op.Name(Op.MATCH)} " + pattern
    assert report[0][1][0][1] == 8
    assert report[0][1][0][2] == 5


def test_ssn_constraint_merge_valid():
    pattern = r"^[0-9]{3}-[0-9]{2}-[0-9]{4}$"
    ccc1 = containsSSNConstraint(regex_pattern=pattern, verbose=True)
    ccc2 = containsSSNConstraint(regex_pattern=pattern)
    merged = ccc1.merge(ccc2)
    json_value = json.loads(message_to_json(merged.to_protobuf()))

    assert json_value["name"] == f"value {Op.Name(Op.MATCH)} " + pattern
    assert json_value["op"] == Op.Name(Op.MATCH)
    assert json_value["regexPattern"] == pattern
    assert json_value["verbose"] is True


def test_ssn_constraint_merge_invalid():
    ccc1 = containsSSNConstraint()
    ccc2 = containsSSNConstraint(regex_pattern=r"[0-9]{13,16}", verbose=False)
    with pytest.raises(AssertionError):
        ccc1.merge(ccc2)


def test_ssn_invalid_pattern():
    with pytest.raises(TypeError):
        containsSSNConstraint(123)


def _report_url_value_constraint_on_data_set(local_config_path, regex_pattern=None):
    df = pd.DataFrame(
        [
            {"url": "http://www.example.com"},  # valid
            {"url": "abc.test.com"},  # valid (without protocol)
            {"url": "abc.w23w.asb#abc?a=2"},  # valid (without protocol)
            {"url": "https://ab.abc.bc"},  # valid
            {"url": "a.b.c"},  # valid
            {"url": "abcd"},  # invalid
            {"url": "123.w23.235"},  # valid
            {"url": "asf://saf.we.12"},  # invalid
            {"url": "12345"},  # invalid
            {"url": "1.2"},  # invalid
        ]
    )

    url_constraint = containsURLConstraint(regex_pattern=regex_pattern)
    dc = DatasetConstraints(None, value_constraints={"url": [url_constraint]})
    config = load_config(local_config_path)
    session = session_from_config(config)
    profile = session.log_dataframe(df, "test.data", constraints=dc)
    session.close()
    return dc.report()


def test_contains_url_constraint(local_config_path):
    report = _report_url_value_constraint_on_data_set(local_config_path)
    assert report[0][1][0][1] == 10
    assert report[0][1][0][2] == 4


def test_url_constraint_supply_regex_pattern(local_config_path):
    pattern = r"^http(s)?:\/\/(www\.)?.+\..+$"
    report = _report_url_value_constraint_on_data_set(local_config_path, pattern)
    assert report[0][1][0][0] == rf"value {Op.Name(Op.MATCH)} " + pattern
    assert report[0][1][0][1] == 10
    assert report[0][1][0][2] == 8


def test_url_constraint_merge_valid():
    pattern = r"^http(s)?://(www)?\..*\..*$"
    ccc1 = containsURLConstraint(regex_pattern=pattern, verbose=False)
    ccc2 = containsURLConstraint(regex_pattern=pattern)
    merged = ccc1.merge(ccc2)
    json_value = json.loads(message_to_json(merged.to_protobuf()))

    assert json_value["name"] == f"value {Op.Name(Op.MATCH)} " + pattern
    assert json_value["op"] == Op.Name(Op.MATCH)
    assert json_value["regexPattern"] == pattern
    assert json_value["verbose"] is False


def test_url_constraint_merge_invalid():
    ccc1 = containsURLConstraint()
    ccc2 = containsURLConstraint(regex_pattern=r"http(s)?://.+", verbose=False)
    with pytest.raises(AssertionError):
        ccc1.merge(ccc2)


def test_url_invalid_pattern():
    with pytest.raises(TypeError):
        containsURLConstraint(2124)


def test_summary_constraint_quantile_invalid():
    with pytest.raises(ValueError):
        SummaryConstraint("stddev", op=Op.LT, value=2, quantile_value=0.2)
    with pytest.raises(ValueError):
        SummaryConstraint("quantile", op=Op.GT, value=2)


def test_quantile_between_constraint_apply(local_config_path, df_lending_club):
    qc = quantileBetweenConstraint(quantile_value=0.25, lower_value=13308, upper_value=241001)
    summary_constraint = {"annual_inc": [qc]}
    report = _apply_summary_constraints_on_dataset(df_lending_club, local_config_path, summary_constraint)

    assert report[0][1][0][0] == f"summary quantile {0.25} {Op.Name(Op.BTWN)} 13308 and 241001"
    assert report[0][1][0][1] == 1
    assert report[0][1][0][2] == 0


def test_merge_quantile_between_constraint_different_values():
    qc1 = quantileBetweenConstraint(quantile_value=0.25, lower_value=0, upper_value=2)
    qc2 = quantileBetweenConstraint(quantile_value=0.25, lower_value=1, upper_value=2)
    with pytest.raises(AssertionError):
        qc1.merge(qc2)


def test_merge_quantile_between_constraint_same_values():
    qc1 = quantileBetweenConstraint(quantile_value=0.5, lower_value=0, upper_value=5)
    qc2 = quantileBetweenConstraint(quantile_value=0.5, lower_value=0, upper_value=5)
    merged = qc1.merge(qc2)
    message = json.loads(message_to_json(merged.to_protobuf()))

    assert message["name"] == f"summary quantile 0.5 {Op.Name(Op.BTWN)} 0 and 5"
    assert message["firstField"] == "quantile"
    assert message["op"] == Op.Name(Op.BTWN)
    assert pytest.approx(message["between"]["lowerValue"], 0.001) == 0.0
    assert pytest.approx(message["between"]["upperValue"], 0.001) == 5.0
    assert message["verbose"] is False


def test_serialization_deserialization_quantile_between_constraint():
    qc1 = quantileBetweenConstraint(quantile_value=0.5, lower_value=1.24, upper_value=6.63, verbose=True)

    qc1.from_protobuf(qc1.to_protobuf())
    json_value = json.loads(message_to_json(qc1.to_protobuf()))

    assert json_value["name"] == f"summary quantile 0.5 {Op.Name(Op.BTWN)} 1.24 and 6.63"
    assert json_value["firstField"] == "quantile"
    assert json_value["op"] == Op.Name(Op.BTWN)
    assert pytest.approx(json_value["between"]["lowerValue"], 0.001) == 1.24
    assert pytest.approx(json_value["between"]["upperValue"], 0.001) == 6.63
    assert json_value["verbose"] is True


def test_quantile_between_wrong_datatype():
    with pytest.raises(TypeError):
        quantileBetweenConstraint(quantile_value=[0.5], lower_value=1.24, upper_value=6.63, verbose=True)
    with pytest.raises(TypeError):
        quantileBetweenConstraint(quantile_value=0.5, lower_value="1.24", upper_value=6.63, verbose=True)
    with pytest.raises(TypeError):
        quantileBetweenConstraint(quantile_value=0.3, lower_value=1.24, upper_value=[6.63], verbose=True)
    with pytest.raises(ValueError):
        quantileBetweenConstraint(quantile_value=0.3, lower_value=2.3, upper_value=1.5, verbose=True)


def test_unique_value_count_between_constraint_apply(local_config_path, df_lending_club):
    uc = columnUniqueValueCountBetweenConstraint(lower_value=5, upper_value=50)
    summary_constraint = {"annual_inc": [uc]}
    report = _apply_summary_constraints_on_dataset(df_lending_club, local_config_path, summary_constraint)
    assert report[0][1][0][0] == f"summary unique_count {Op.Name(Op.BTWN)} 5 and 50"
    assert report[0][1][0][1] == 1
    assert report[0][1][0][2] == 0


def test_merge_unique_value_count_between_constraint_different_values():
    u1 = columnUniqueValueCountBetweenConstraint(lower_value=0, upper_value=2)
    u2 = columnUniqueValueCountBetweenConstraint(lower_value=1, upper_value=2)
    with pytest.raises(AssertionError):
        u1.merge(u2)


def test_merge_unique_value_count_between_constraint_same_values():
    u1 = columnUniqueValueCountBetweenConstraint(lower_value=0, upper_value=5)
    u2 = columnUniqueValueCountBetweenConstraint(lower_value=0, upper_value=5)
    merged = u1.merge(u2)
    message = json.loads(message_to_json(merged.to_protobuf()))

    assert message["name"] == f"summary unique_count {Op.Name(Op.BTWN)} 0 and 5"
    assert message["firstField"] == "unique_count"
    assert message["op"] == Op.Name(Op.BTWN)
    assert pytest.approx(message["between"]["lowerValue"], 0.001) == 0.0
    assert pytest.approx(message["between"]["upperValue"], 0.001) == 5.0
    assert message["verbose"] is False


def test_serialization_deserialization_unique_value_count_between_constraint():
    u1 = columnUniqueValueCountBetweenConstraint(lower_value=15, upper_value=50, verbose=True)

    u1.from_protobuf(u1.to_protobuf())
    json_value = json.loads(message_to_json(u1.to_protobuf()))

    assert json_value["name"] == f"summary unique_count {Op.Name(Op.BTWN)} 15 and 50"
    assert json_value["firstField"] == "unique_count"
    assert json_value["op"] == Op.Name(Op.BTWN)
    assert pytest.approx(json_value["between"]["lowerValue"], 0.001) == 15
    assert pytest.approx(json_value["between"]["upperValue"], 0.001) == 50
    assert json_value["verbose"] is True


def test_unique_count_between_constraint_wrong_datatype():
    with pytest.raises(ValueError):
        columnUniqueValueCountBetweenConstraint(lower_value="0", upper_value=1, verbose=True)
    with pytest.raises(ValueError):
        columnUniqueValueCountBetweenConstraint(lower_value=5, upper_value=6.63, verbose=True)
    with pytest.raises(ValueError):
        columnUniqueValueCountBetweenConstraint(lower_value=1, upper_value=0)


def test_unique_value_proportion_between_constraint_apply(local_config_path, df_lending_club):
    uc = columnUniqueValueProportionBetweenConstraint(lower_fraction=0.6, upper_fraction=0.9)
    summary_constraint = {"annual_inc": [uc]}
    report = _apply_summary_constraints_on_dataset(df_lending_club, local_config_path, summary_constraint)
    assert report[0][1][0][0] == f"summary unique_proportion {Op.Name(Op.BTWN)} 0.6 and 0.9"
    assert report[0][1][0][1] == 1
    assert report[0][1][0][2] == 0


def test_merge_unique_value_proportion_between_constraint_different_values():
    u1 = columnUniqueValueProportionBetweenConstraint(lower_fraction=0.2, upper_fraction=0.3)
    u2 = columnUniqueValueProportionBetweenConstraint(lower_fraction=0.1, upper_fraction=0.3)
    with pytest.raises(AssertionError):
        u1.merge(u2)


def test_merge_unique_value_proportion_between_constraint_same_values():
    u1 = columnUniqueValueProportionBetweenConstraint(lower_fraction=0.1, upper_fraction=0.5)
    u2 = columnUniqueValueProportionBetweenConstraint(lower_fraction=0.1, upper_fraction=0.5)
    merged = u1.merge(u2)
    message = json.loads(message_to_json(merged.to_protobuf()))

    assert message["name"] == f"summary unique_proportion {Op.Name(Op.BTWN)} 0.1 and 0.5"
    assert message["firstField"] == "unique_proportion"
    assert message["op"] == Op.Name(Op.BTWN)
    assert pytest.approx(message["between"]["lowerValue"], 0.001) == 0.1
    assert pytest.approx(message["between"]["upperValue"], 0.001) == 0.5
    assert message["verbose"] is False


def test_serialization_deserialization_unique_value_proportion_between_constraint():
    u1 = columnUniqueValueProportionBetweenConstraint(lower_fraction=0.6, upper_fraction=0.7, verbose=True)

    u1.from_protobuf(u1.to_protobuf())
    json_value = json.loads(message_to_json(u1.to_protobuf()))

    assert json_value["name"] == f"summary unique_proportion {Op.Name(Op.BTWN)} 0.6 and 0.7"
    assert json_value["firstField"] == "unique_proportion"
    assert json_value["op"] == Op.Name(Op.BTWN)
    assert pytest.approx(json_value["between"]["lowerValue"], 0.001) == 0.6
    assert pytest.approx(json_value["between"]["upperValue"], 0.001) == 0.7
    assert json_value["verbose"] is True


def test_unique_proportion_between_constraint_wrong_datatype():
    with pytest.raises(ValueError):
        columnUniqueValueProportionBetweenConstraint(lower_fraction=0, upper_fraction=1.0, verbose=True)
    with pytest.raises(ValueError):
        columnUniqueValueProportionBetweenConstraint(lower_fraction=0.2, upper_fraction=0.1, verbose=True)
    with pytest.raises(ValueError):
        columnUniqueValueProportionBetweenConstraint(lower_fraction=0.4, upper_fraction=2)


def test_most_common_value_in_set_constraint_apply(local_config_path, df_lending_club):
    val_set1 = {2, 3.5, 5000, 52000.0}
    val_set2 = {1, 2.3, "abc"}
    mcvc1 = columnMostCommonValueInSetConstraint(value_set=val_set1)
    mcvc2 = columnMostCommonValueInSetConstraint(value_set=val_set2)
    summary_constraints = {"loan_amnt": [mcvc1], "funded_amnt": [mcvc2]}
    report = _apply_summary_constraints_on_dataset(df_lending_club, local_config_path, summary_constraints)

    assert report[0][1][0][0] == f"summary most_common_value {Op.Name(Op.IN)} {val_set1}"
    assert report[0][1][0][1] == 1
    assert report[0][1][0][2] == 0

    assert report[1][1][0][0] == f"summary most_common_value {Op.Name(Op.IN)} {val_set2}"
    assert report[1][1][0][1] == 1
    assert report[1][1][0][2] == 1


def test_merge_most_common_value_in_set_constraint_different_values():
    c1 = columnMostCommonValueInSetConstraint(value_set={1, 3})
    c2 = columnMostCommonValueInSetConstraint(value_set={1, 5.0})
    with pytest.raises(AssertionError):
        c1.merge(c2)


def test_merge_most_common_value_in_set_constraint_same_values():
    val_set = {1, 2, 3}
    u1 = columnMostCommonValueInSetConstraint(value_set=val_set)
    u2 = columnMostCommonValueInSetConstraint(value_set=val_set)
    merged = u1.merge(u2)
    message = json.loads(message_to_json(merged.to_protobuf()))

    assert message["name"] == f"summary most_common_value {Op.Name(Op.IN)} {val_set}"
    assert message["firstField"] == "most_common_value"
    assert message["op"] == Op.Name(Op.IN)
    assert message["referenceSet"] == list(val_set)
    assert message["verbose"] is False


def test_serialization_deserialization_most_common_value_in_set_constraint():
    val_set = {1, "a", "abc"}
    u1 = columnMostCommonValueInSetConstraint(value_set=val_set, verbose=True)

    u1.from_protobuf(u1.to_protobuf())
    json_value = json.loads(message_to_json(u1.to_protobuf()))

    assert json_value["name"] == f"summary most_common_value {Op.Name(Op.IN)} {val_set}"
    assert json_value["firstField"] == "most_common_value"
    assert json_value["op"] == Op.Name(Op.IN)
    assert json_value["referenceSet"] == list(val_set)
    assert json_value["verbose"] is True


def test_most_common_value_in_set_constraint_wrong_datatype():
    with pytest.raises(TypeError):
        columnMostCommonValueInSetConstraint(value_set=2.3, verbose=True)


def test_column_values_not_null_constraint_apply_pass(local_config_path, df_lending_club):
    nnc1 = columnValuesNotNullConstraint()
    summary_constraints = {"annual_inc": [nnc1]}
    report = _apply_summary_constraints_on_dataset(df_lending_club, local_config_path, summary_constraints)

    TEST_LOGGER.info(f"Apply columnValuesNotNullConstraint report:\n{report}")

    assert report[0][1][0][0] == f"summary null_count {Op.Name(Op.EQ)} 0/None"
    assert report[0][1][0][1] == 1
    assert report[0][1][0][2] == 0


def test_column_values_not_null_constraint_apply_fail(local_config_path):
    nnc2 = columnValuesNotNullConstraint()
    df = pd.DataFrame([{"value": 1}, {"value": 5.2}, {"value": None}, {"value": 2.3}, {"value": None}])
    summary_constraints = {"value": [nnc2]}
    report = _apply_summary_constraints_on_dataset(df, local_config_path, summary_constraints)

    TEST_LOGGER.info(f"Apply columnValuesNotNullConstraint report:\n{report}")

    assert report[0][1][0][0] == f"summary null_count {Op.Name(Op.EQ)} 0/None"
    assert report[0][1][0][1] == 1
    assert report[0][1][0][2] == 1


def test_merge_column_values_not_null_constraint_different_values(local_config_path, df_lending_club):
    nnc1 = columnValuesNotNullConstraint()
    nnc2 = columnValuesNotNullConstraint()
    summary_constraints1 = {"annual_inc": [nnc1]}
    summary_constraints2 = {"annual_inc": [nnc2]}

    report1 = _apply_summary_constraints_on_dataset(df_lending_club, local_config_path, summary_constraints1)
    report2 = _apply_summary_constraints_on_dataset(df_lending_club, local_config_path, summary_constraints2)

    assert report1[0][1][0][0] == f"summary null_count {Op.Name(Op.EQ)} 0/None"
    assert report1[0][1][0][1] == 1
    assert report1[0][1][0][2] == 0

    assert report2[0][1][0][0] == f"summary null_count {Op.Name(Op.EQ)} 0/None"
    assert report2[0][1][0][1] == 1
    assert report2[0][1][0][2] == 0

    merged = nnc1.merge(nnc2)
    report_merged = merged.report()
    print(report_merged)
    TEST_LOGGER.info(f"Merged report of columnValuesNotNullConstraint: {report_merged}")

    assert merged.total == 2
    assert merged.failures == 0


def test_serialization_deserialization_column_values_not_null_constraint():
    nnc = columnValuesNotNullConstraint(verbose=True)

    nnc.from_protobuf(nnc.to_protobuf())
    json_value = json.loads(message_to_json(nnc.to_protobuf()))

    assert json_value["name"] == f"summary null_count {Op.Name(Op.EQ)} 0/None"
    assert json_value["firstField"] == "null_count"
    assert json_value["op"] == Op.Name(Op.EQ)
    assert pytest.approx(json_value["value"], 0.01) == 0
    assert json_value["verbose"] is True


def test_column_values_type_equals_constraint_apply(local_config_path, df_lending_club):
    cvtc = columnValuesTypeEqualsConstraint(expected_type=InferredType.Type.FRACTIONAL)
    summary_constraints = {"annual_inc": [cvtc]}
    report = _apply_summary_constraints_on_dataset(df_lending_club, local_config_path, summary_constraints)

    assert report[0][1][0][0] == f"summary column_values_type {Op.Name(Op.EQ)} {InferredType.Type.Name(InferredType.Type.FRACTIONAL)}"
    assert report[0][1][0][1] == 1
    assert report[0][1][0][2] == 0


def test_merge_column_values_type_equals_constraint_different_values():
    c1 = columnValuesTypeEqualsConstraint(expected_type=InferredType.Type.FRACTIONAL)
    c2 = columnValuesTypeEqualsConstraint(expected_type=InferredType.Type.NULL)
    with pytest.raises(AssertionError):
        c1.merge(c2)


def test_merge_column_values_type_equals_constraint_same_values():
    u1 = columnValuesTypeEqualsConstraint(expected_type=1)
    u2 = columnValuesTypeEqualsConstraint(expected_type=1)
    merged = u1.merge(u2)
    message = json.loads(message_to_json(merged.to_protobuf()))

    assert message["name"] == f"summary column_values_type {Op.Name(Op.EQ)} {InferredType.Type.Name(1)}"
    assert message["firstField"] == "column_values_type"
    assert message["op"] == Op.Name(Op.EQ)
    assert message["value"] == 1
    assert message["verbose"] is False


def test_serialization_deserialization_column_values_type_equals_constraint():
    u1 = columnValuesTypeEqualsConstraint(expected_type=InferredType.Type.STRING, verbose=True)

    u1.from_protobuf(u1.to_protobuf())
    json_value = json.loads(message_to_json(u1.to_protobuf()))

    assert json_value["name"] == f"summary column_values_type {Op.Name(Op.EQ)} {InferredType.Type.Name(InferredType.Type.STRING)}"
    assert json_value["firstField"] == "column_values_type"
    assert json_value["op"] == Op.Name(Op.EQ)
    assert json_value["value"] == InferredType.Type.STRING
    assert json_value["verbose"] is True


def test_column_values_type_equals_constraint_wrong_datatype():
    with pytest.raises(ValueError):
        columnValuesTypeEqualsConstraint(expected_type=2.3, verbose=True)
    with pytest.raises(ValueError):
        columnValuesTypeEqualsConstraint(expected_type="FRACTIONAL", verbose=True)


def test_column_values_type_in_set_constraint_apply(local_config_path, df_lending_club):
    type_set = {InferredType.Type.FRACTIONAL, InferredType.Type.INTEGRAL}
    cvtc = columnValuesTypeInSetConstraint(type_set=type_set)
    summary_constraint = {"annual_inc": [cvtc]}
    report = _apply_summary_constraints_on_dataset(df_lending_club, local_config_path, summary_constraint)

    type_names = {InferredType.Type.Name(t) for t in type_set}
    assert report[0][1][0][0] == f"summary column_values_type {Op.Name(Op.IN)} {type_names}"
    assert report[0][1][0][1] == 1
    assert report[0][1][0][2] == 0


def test_merge_column_values_type_in_set_constraint_different_values():
    c1 = columnValuesTypeInSetConstraint(type_set={InferredType.Type.INTEGRAL, InferredType.Type.STRING})
    c2 = columnValuesTypeInSetConstraint(type_set={InferredType.Type.INTEGRAL, InferredType.Type.NULL})
    with pytest.raises(AssertionError):
        c1.merge(c2)


def test_merge_column_values_type_in_set_constraint_same_values():
    type_set = {InferredType.Type.INTEGRAL, InferredType.Type.STRING}
    c1 = columnValuesTypeInSetConstraint(type_set=type_set)
    c2 = columnValuesTypeInSetConstraint(type_set=type_set)
    merged = c1.merge(c2)
    message = json.loads(message_to_json(merged.to_protobuf()))

    type_names = {InferredType.Type.Name(t) for t in type_set}
    assert message["name"] == f"summary column_values_type {Op.Name(Op.IN)} {type_names}"
    assert message["firstField"] == "column_values_type"
    assert message["op"] == Op.Name(Op.IN)
    assert message["referenceSet"] == list(type_set)
    assert message["verbose"] is False


def test_serialization_deserialization_column_values_type_in_set_constraint():
    type_set = {InferredType.Type.STRING, InferredType.Type.INTEGRAL}
    u1 = columnValuesTypeInSetConstraint(type_set=type_set, verbose=True)

    u1.from_protobuf(u1.to_protobuf())
    json_value = json.loads(message_to_json(u1.to_protobuf()))

    type_names = {InferredType.Type.Name(t) if isinstance(t, int) else InferredType.Type.Name(t.type) for t in type_set}
    assert json_value["name"] == f"summary column_values_type {Op.Name(Op.IN)} {type_names}"
    assert json_value["firstField"] == "column_values_type"
    assert json_value["op"] == Op.Name(Op.IN)
    assert json_value["referenceSet"] == list(type_set)
    assert json_value["verbose"] is True


def test_column_values_type_in_set_constraint_wrong_datatype():
    with pytest.raises(TypeError):
        columnValuesTypeInSetConstraint(type_set={2.3, 1}, verbose=True)
    with pytest.raises(TypeError):
        columnValuesTypeInSetConstraint(type_set={"FRACTIONAL", 2}, verbose=True)
    with pytest.raises(TypeError):
        columnValuesTypeInSetConstraint(type_set="ABCD")
>>>>>>> 29b514df
<|MERGE_RESOLUTION|>--- conflicted
+++ resolved
@@ -18,13 +18,10 @@
     _try_parse_json,
     _try_parse_strftime_format,
     _value_funcs,
-<<<<<<< HEAD
     approximateEntropyBetweenConstraint,
-=======
     columnMostCommonValueInSetConstraint,
     columnUniqueValueCountBetweenConstraint,
     columnUniqueValueProportionBetweenConstraint,
->>>>>>> 29b514df
     columnValuesInSetConstraint,
     columnValuesNotNullConstraint,
     columnValuesTypeEqualsConstraint,
@@ -669,94 +666,6 @@
         cvisc = columnValuesInSetConstraint(value_set=1)
 
 
-<<<<<<< HEAD
-def test_entropy_between_constraint_numeric_apply(local_config_path, df_lending_club):
-    ec = approximateEntropyBetweenConstraint(lower_value=0.4, upper_value=0.5)
-    dc = DatasetConstraints(None, summary_constraints={"annual_inc": [ec]})
-    config = load_config(local_config_path)
-    session = session_from_config(config)
-    profile = session.log_dataframe(df_lending_club, "test.data", constraints=dc)
-    session.close()
-    report = profile.apply_summary_constraints()
-    # numeric
-    assert report[0][1][0][0] == f"summary entropy {Op.Name(Op.BTWN)} 0.4 and 0.5"
-    assert report[0][1][0][1] == 1
-    assert report[0][1][0][2] == 1
-
-
-def test_entropy_between_constraint_categorical_apply(local_config_path, df_lending_club):
-    ec = approximateEntropyBetweenConstraint(lower_value=0.6, upper_value=1.5)
-    dc = DatasetConstraints(None, summary_constraints={"grade": [ec]})
-    config = load_config(local_config_path)
-    session = session_from_config(config)
-    profile = session.log_dataframe(df_lending_club, "test.data", constraints=dc)
-    session.close()
-    report = profile.apply_summary_constraints()
-
-    # categorical
-    assert report[0][1][0][0] == f"summary entropy {Op.Name(Op.BTWN)} 0.6 and 1.5"
-    assert report[0][1][0][1] == 1
-    assert report[0][1][0][2] == 0
-
-
-def test_entropy_between_constraint_null_apply(local_config_path, df_lending_club):
-    ec = approximateEntropyBetweenConstraint(lower_value=0.6, upper_value=1.5)
-    dc = DatasetConstraints(None, summary_constraints={"member_id": [ec]})
-    config = load_config(local_config_path)
-    session = session_from_config(config)
-    profile = session.log_dataframe(df_lending_club, "test.data", constraints=dc)
-    session.close()
-    report = profile.apply_summary_constraints()
-
-    # categorical
-    assert report[0][1][0][0] == f"summary entropy {Op.Name(Op.BTWN)} 0.6 and 1.5"
-    assert report[0][1][0][1] == 1
-    assert report[0][1][0][2] == 1
-
-
-def test_merge_entropy_between_constraint_different_values():
-    e1 = approximateEntropyBetweenConstraint(lower_value=1, upper_value=2.4)
-    e2 = approximateEntropyBetweenConstraint(lower_value=1, upper_value=2.6)
-    with pytest.raises(AssertionError):
-        e1.merge(e2)
-
-
-def test_merge_entropy_between_constraint_same_values():
-    e1 = approximateEntropyBetweenConstraint(lower_value=1, upper_value=3.2)
-    e2 = approximateEntropyBetweenConstraint(lower_value=1, upper_value=3.2)
-    merged = e1.merge(e2)
-    message = json.loads(message_to_json(merged.to_protobuf()))
-
-    assert message["name"] == f"summary entropy {Op.Name(Op.BTWN)} 1 and 3.2"
-    assert message["firstField"] == "entropy"
-    assert message["op"] == Op.Name(Op.BTWN)
-    assert pytest.approx(message["between"]["lowerValue"], 0.01) == 1
-    assert pytest.approx(message["between"]["upperValue"], 0.01) == 3.2
-    assert message["verbose"] is False
-
-
-def test_serialization_deserialization_entropy_between_constraint():
-    e1 = approximateEntropyBetweenConstraint(lower_value=0.3, upper_value=1.2, verbose=True)
-
-    e1.from_protobuf(e1.to_protobuf())
-    json_value = json.loads(message_to_json(e1.to_protobuf()))
-
-    assert json_value["name"] == f"summary entropy {Op.Name(Op.BTWN)} 0.3 and 1.2"
-    assert json_value["firstField"] == "entropy"
-    assert json_value["op"] == Op.Name(Op.BTWN)
-    assert pytest.approx(json_value["between"]["lowerValue"], 0.01) == 0.3
-    assert pytest.approx(json_value["between"]["upperValue"], 0.01) == 1.2
-    assert json_value["verbose"] is True
-
-
-def test_entropy_between_constraint_wrong_datatype():
-    with pytest.raises(TypeError):
-        approximateEntropyBetweenConstraint(lower_value="2", upper_value=4, verbose=True)
-    with pytest.raises(ValueError):
-        approximateEntropyBetweenConstraint(lower_value=-2, upper_value=3, verbose=True)
-    with pytest.raises(ValueError):
-        approximateEntropyBetweenConstraint(lower_value=1, upper_value=0.9)
-=======
 def _report_email_value_constraint_on_data_set(local_config_path, pattern=None):
     df = pd.DataFrame(
         [
@@ -1578,4 +1487,91 @@
         columnValuesTypeInSetConstraint(type_set={"FRACTIONAL", 2}, verbose=True)
     with pytest.raises(TypeError):
         columnValuesTypeInSetConstraint(type_set="ABCD")
->>>>>>> 29b514df
+
+
+def test_entropy_between_constraint_numeric_apply(local_config_path, df_lending_club):
+    ec = approximateEntropyBetweenConstraint(lower_value=0.4, upper_value=0.5)
+    dc = DatasetConstraints(None, summary_constraints={"annual_inc": [ec]})
+    config = load_config(local_config_path)
+    session = session_from_config(config)
+    profile = session.log_dataframe(df_lending_club, "test.data", constraints=dc)
+    session.close()
+    report = profile.apply_summary_constraints()
+    # numeric
+    assert report[0][1][0][0] == f"summary entropy {Op.Name(Op.BTWN)} 0.4 and 0.5"
+    assert report[0][1][0][1] == 1
+    assert report[0][1][0][2] == 1
+
+
+def test_entropy_between_constraint_categorical_apply(local_config_path, df_lending_club):
+    ec = approximateEntropyBetweenConstraint(lower_value=0.6, upper_value=1.5)
+    dc = DatasetConstraints(None, summary_constraints={"grade": [ec]})
+    config = load_config(local_config_path)
+    session = session_from_config(config)
+    profile = session.log_dataframe(df_lending_club, "test.data", constraints=dc)
+    session.close()
+    report = profile.apply_summary_constraints()
+
+    # categorical
+    assert report[0][1][0][0] == f"summary entropy {Op.Name(Op.BTWN)} 0.6 and 1.5"
+    assert report[0][1][0][1] == 1
+    assert report[0][1][0][2] == 0
+
+
+def test_entropy_between_constraint_null_apply(local_config_path, df_lending_club):
+    ec = approximateEntropyBetweenConstraint(lower_value=0.6, upper_value=1.5)
+    dc = DatasetConstraints(None, summary_constraints={"member_id": [ec]})
+    config = load_config(local_config_path)
+    session = session_from_config(config)
+    profile = session.log_dataframe(df_lending_club, "test.data", constraints=dc)
+    session.close()
+    report = profile.apply_summary_constraints()
+
+    # categorical
+    assert report[0][1][0][0] == f"summary entropy {Op.Name(Op.BTWN)} 0.6 and 1.5"
+    assert report[0][1][0][1] == 1
+    assert report[0][1][0][2] == 1
+
+
+def test_merge_entropy_between_constraint_different_values():
+    e1 = approximateEntropyBetweenConstraint(lower_value=1, upper_value=2.4)
+    e2 = approximateEntropyBetweenConstraint(lower_value=1, upper_value=2.6)
+    with pytest.raises(AssertionError):
+        e1.merge(e2)
+
+
+def test_merge_entropy_between_constraint_same_values():
+    e1 = approximateEntropyBetweenConstraint(lower_value=1, upper_value=3.2)
+    e2 = approximateEntropyBetweenConstraint(lower_value=1, upper_value=3.2)
+    merged = e1.merge(e2)
+    message = json.loads(message_to_json(merged.to_protobuf()))
+
+    assert message["name"] == f"summary entropy {Op.Name(Op.BTWN)} 1 and 3.2"
+    assert message["firstField"] == "entropy"
+    assert message["op"] == Op.Name(Op.BTWN)
+    assert pytest.approx(message["between"]["lowerValue"], 0.01) == 1
+    assert pytest.approx(message["between"]["upperValue"], 0.01) == 3.2
+    assert message["verbose"] is False
+
+
+def test_serialization_deserialization_entropy_between_constraint():
+    e1 = approximateEntropyBetweenConstraint(lower_value=0.3, upper_value=1.2, verbose=True)
+
+    e1.from_protobuf(e1.to_protobuf())
+    json_value = json.loads(message_to_json(e1.to_protobuf()))
+
+    assert json_value["name"] == f"summary entropy {Op.Name(Op.BTWN)} 0.3 and 1.2"
+    assert json_value["firstField"] == "entropy"
+    assert json_value["op"] == Op.Name(Op.BTWN)
+    assert pytest.approx(json_value["between"]["lowerValue"], 0.01) == 0.3
+    assert pytest.approx(json_value["between"]["upperValue"], 0.01) == 1.2
+    assert json_value["verbose"] is True
+
+
+def test_entropy_between_constraint_wrong_datatype():
+    with pytest.raises(TypeError):
+        approximateEntropyBetweenConstraint(lower_value="2", upper_value=4, verbose=True)
+    with pytest.raises(ValueError):
+        approximateEntropyBetweenConstraint(lower_value=-2, upper_value=3, verbose=True)
+    with pytest.raises(ValueError):
+        approximateEntropyBetweenConstraint(lower_value=1, upper_value=0.9)