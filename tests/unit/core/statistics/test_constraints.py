import json

import pandas as pd
import pytest

from whylogs.app.config import load_config
from whylogs.app.session import session_from_config
from whylogs.core.statistics.constraints import (
    DatasetConstraints,
    Op,
    SummaryConstraint,
    ValueConstraint,
    _summary_funcs1,
    _value_funcs,
    columnValuesInSetConstraint,
    maxBetweenConstraint,
    meanBetweenConstraint,
    minBetweenConstraint,
    stddevBetweenConstraint,
<<<<<<< HEAD
    stringLengthEqualConstraint,
    stringLengthBetweenConstraint,
=======
>>>>>>> 154c69be
    containsEmailConstraint,
    containsCreditCardConstraint
)
from whylogs.proto import Op
from whylogs.util.protobuf import message_to_json


def test_value_summary_serialization():
    for each_op, _ in _value_funcs.items():
        if each_op == Op.IN_SET:
            value = ValueConstraint(each_op, {3.6})
        else:
            value = ValueConstraint(each_op, 3.6)
        msg_value = value.to_protobuf()
        json_value = json.loads(message_to_json(msg_value))
        if each_op == Op.IN_SET:
            assert json_value["name"] == "value " + Op.Name(each_op) + " {3.6}"
            assert json_value["valueSet"][0] == [3.6]
        else:
            assert json_value["name"] == "value " + Op.Name(each_op) + " 3.6"
            assert pytest.approx(json_value["value"], 0.001) == 3.6
        assert json_value["op"] == Op.Name(each_op)
        assert json_value["verbose"] == False

    for each_op, _ in _summary_funcs1.items():
        if each_op in (Op.BTWN, Op.IN_SET, Op.CONTAINS_SET, Op.EQ_SET):
            continue
        # constraints may have an optional name
        sum_constraint = SummaryConstraint("min", each_op, 300000, name="< 30K")
        msg_sum_const = sum_constraint.to_protobuf()
        json_summary = json.loads(message_to_json(msg_sum_const))

        assert json_summary["name"] == "< 30K"
        assert pytest.approx(json_summary["value"], 0.1) == 300000
        assert json_summary["firstField"] == "min"
        assert json_summary["op"] == str(Op.Name(each_op))
        assert json_summary["verbose"] == False


def test_value_constraints(df_lending_club, local_config_path):
    conforming_loan = ValueConstraint(Op.LT, 548250)
    smallest_loan = ValueConstraint(Op.GT, 2500.0, verbose=True)

    high_fico = ValueConstraint(Op.GT, 4000)

    dc = DatasetConstraints(None, value_constraints={"loan_amnt": [conforming_loan, smallest_loan],
                                                     "fico_range_high": [high_fico]})

    config = load_config(local_config_path)
    session = session_from_config(config)

    profile = session.log_dataframe(df_lending_club, "test.data", constraints=dc)
    session.close()
    report = dc.report()

    assert len(report) == 2
    print(report)
    # make sure it checked every value
    for each_feat in report:
        for each_constraint in each_feat[1]:
            assert each_constraint[1] == 50

    assert report[1][1][0][2] == 50


def test_value_constraints_pattern_match(df_lending_club, local_config_path):
    regex_state_abbreviation = r"^[a-zA-Z]{2}$"
    contains_state = ValueConstraint(Op.MATCH, regex_pattern=regex_state_abbreviation)

    regex_date = r"^[a-zA-Z]{3}-[0-9]{4}$"
    not_contains_date = ValueConstraint(Op.NOMATCH, regex_pattern=regex_date)

    # just to test applying regex patterns on non-string values
    contains_state_loan_amnt = ValueConstraint(Op.MATCH, regex_pattern=regex_state_abbreviation)

    dc = DatasetConstraints(
        None, value_constraints={"addr_state": [contains_state], "earliest_cr_line": [not_contains_date],
                                 "loan_amnt": [contains_state_loan_amnt]}
    )

    config = load_config(local_config_path)
    session = session_from_config(config)

    profile = session.log_dataframe(df_lending_club, "test.data", constraints=dc)
    session.close()
    report = dc.report()
    # checks there are constraints for 3 features
    assert len(report) == 3
    print(report)
    # make sure it checked every value
    for each_feat in report:
        for each_constraint in each_feat[1]:
            assert each_constraint[1] == 50

    # Every row should match a state abbreviation
    assert report[0][1][0][2] == 0

    # At least 1 should be a match w/ the given pattern (# of failures of NOMATCH = # Matches)
    assert report[1][1][0][2] > 0

    # Every row should be a failure, because "loan_amnt" is not a string type
    assert report[2][1][0][2] == 50


def test_summary_constraints(df_lending_club, local_config_path):
    non_negative = SummaryConstraint("min", Op.GE, 0)

    dc = DatasetConstraints(None, summary_constraints={"annual_inc": [non_negative]})
    config = load_config(local_config_path)
    session = session_from_config(config)
    profile = session.log_dataframe(df_lending_club, "test.data", constraints=dc)
    session.close()
    report = r = profile.apply_summary_constraints()

    assert len(report) == 1
    # make sure it checked every value
    for each_feat in report:
        for each_constraint in each_feat[1]:
            assert each_constraint[1] == 1


def test_value_constraints_no_merge_different_names():
    constraint1 = ValueConstraint(Op.LT, 1, name="c1")
    constraint2 = ValueConstraint(Op.LT, 1, name="c2")
    with pytest.raises(AssertionError):
        constraint1.merge(constraint2)


def test_value_constraints_no_merge_different_values():
    constraint1 = ValueConstraint(Op.LT, 1)
    constraint2 = ValueConstraint(Op.LT, 2)
    with pytest.raises(AssertionError):
        constraint1.merge(constraint2)


def test_summary_constraints_no_merge_different_names():
    constraint1 = SummaryConstraint("min", Op.GE, 0, name="non-negative")
    constraint2 = SummaryConstraint("min", Op.GE, 0, name="positive-number")
    with pytest.raises(AssertionError):
        constraint1.merge(constraint2)


def test_summary_constraints_no_merge_different_values():
    constraint1 = SummaryConstraint("min", Op.GE, 1, name="GreaterThanThreshold")
    constraint2 = SummaryConstraint("min", Op.GE, 2, name="GreaterThanThreshold")
    with pytest.raises(AssertionError):
        constraint1.merge(constraint2)


def test_value_constraints_merge():
    constraint1 = ValueConstraint(Op.LT, 1)
    constraint2 = ValueConstraint(Op.LT, 1)
    merged = constraint1.merge(constraint2)
    assert merged.report() == (
    "value LT 1", 0, 0), "merging unlogged constraints should not change them from initiat state"


def test_value_constraints_merge_empty():
    constraint1 = ValueConstraint(Op.LT, 1)
    constraint2 = None
    merged = constraint1.merge(constraint2)
    assert merged == constraint1, "merging empty constraints should preserve left hand side"


def test_value_constraints_with_zero_as_value():
    c1 = ValueConstraint(Op.LT, 0)
    json_value = json.loads(message_to_json(c1.to_protobuf()))
    assert json_value['name'] == f'value {Op.Name(Op.LT)} 0'
    assert pytest.approx(json_value['value'], 0.01) == 0.0
    assert json_value['op'] == Op.Name(Op.LT)
    assert json_value['verbose'] is False


def test_summary_between_serialization_deserialization():
    # constraints may have an optional name
    sum_constraint = SummaryConstraint("min", Op.BTWN, 0.1, 2.4)
    msg_sum_const = sum_constraint.to_protobuf()
    json_summary = json.loads(message_to_json(msg_sum_const))

    assert json_summary["name"] == "summary min BTWN 0.1 and 2.4"
    assert pytest.approx(json_summary["between"]["lowerValue"], 0.1) == 0.1
    assert pytest.approx(json_summary["between"]["upperValue"], 0.1) == 2.4
    assert json_summary["firstField"] == "min"
    assert json_summary["op"] == str(Op.Name(Op.BTWN))
    assert json_summary["verbose"] == False

    sum_deser_constraint = SummaryConstraint.from_protobuf(sum_constraint.to_protobuf())

    json_deser_summary = json.loads(message_to_json(sum_deser_constraint.to_protobuf()))

    assert json_summary["name"] == json_deser_summary["name"]
    assert pytest.approx(json_summary["between"]["lowerValue"], 0.001) == pytest.approx(
        json_deser_summary["between"]["lowerValue"], 0.001)
    assert pytest.approx(json_summary["between"]["upperValue"], 0.001) == pytest.approx(
        json_deser_summary["between"]["upperValue"], 0.001)
    assert json_summary["firstField"] == json_deser_summary["firstField"]
    assert json_summary["op"] == json_deser_summary["op"]
    assert json_summary["verbose"] == json_deser_summary["verbose"]


def test_summary_between_constraint_incompatible_parameters():
    with pytest.raises(TypeError):
        SummaryConstraint("min", Op.BTWN, 0.1, "stddev")

    with pytest.raises(ValueError):
        SummaryConstraint("min", Op.BTWN, 0.1, second_field="stddev")

    with pytest.raises(ValueError):
        SummaryConstraint("min", Op.BTWN, 0.1, 2.4, "stddev")

    with pytest.raises(ValueError):
        SummaryConstraint("min", Op.BTWN, 0.1, 2.4, third_field="stddev")

    with pytest.raises(TypeError):
        SummaryConstraint("stddev", Op.BTWN, second_field=2, third_field="max")

    with pytest.raises(TypeError):
        SummaryConstraint("stddev", Op.BTWN, 2, "max")


def _apply_between_summary_constraint_on_dataset(df_lending_club, local_config_path, between_constraint):
    min_gt_constraint = SummaryConstraint("min", Op.GT, value=100)
    max_le_constraint = SummaryConstraint("max", Op.LE, value=5)

    dc = DatasetConstraints(None, summary_constraints={"annual_inc": [between_constraint, max_le_constraint],
                                                       "loan_amnt": [min_gt_constraint]})
    config = load_config(local_config_path)
    session = session_from_config(config)
    profile = session.log_dataframe(df_lending_club, "test.data", constraints=dc)
    session.close()
    report = profile.apply_summary_constraints()

    print(report)
    assert len(report) == 2

    # make sure it checked every value
    for each_feat in report:
        for each_constraint in each_feat[1]:
            assert each_constraint[1] == 1


def test_summary_between_constraints_values(df_lending_club, local_config_path):
    std_dev_between = SummaryConstraint("stddev", Op.BTWN, value=100, upper_value=200)
    _apply_between_summary_constraint_on_dataset(df_lending_club, local_config_path, std_dev_between)


def test_summary_between_constraints_fields(df_lending_club, local_config_path):
    std_dev_between = SummaryConstraint("stddev", Op.BTWN, second_field="mean", third_field="max")
    _apply_between_summary_constraint_on_dataset(df_lending_club, local_config_path, std_dev_between)


def test_summary_between_constraints_no_merge_different_values_fields():
    std_dev_between1 = SummaryConstraint("stddev", Op.BTWN, value=0.1, upper_value=200)
    std_dev_between2 = SummaryConstraint("stddev", Op.BTWN, value=0.2, upper_value=200)

    with pytest.raises(AssertionError):
        std_dev_between1.merge(std_dev_between2)

    std_dev_between1 = SummaryConstraint("stddev", Op.BTWN, value=0.1, upper_value=200)
    std_dev_between2 = SummaryConstraint("stddev", Op.BTWN, value=0.1, upper_value=300)

    with pytest.raises(AssertionError):
        std_dev_between1.merge(std_dev_between2)

    std_dev_between1 = SummaryConstraint("stddev", Op.BTWN, second_field="min", third_field="max")
    std_dev_between2 = SummaryConstraint("stddev", Op.BTWN, second_field="mean", third_field="max")

    with pytest.raises(AssertionError):
        std_dev_between1.merge(std_dev_between2)

    std_dev_between1 = SummaryConstraint("stddev", Op.BTWN, second_field="min", third_field="mean")
    std_dev_between2 = SummaryConstraint("stddev", Op.BTWN, second_field="min", third_field="max")

    with pytest.raises(AssertionError):
        std_dev_between1.merge(std_dev_between2)


def test_summary_between_constraints_no_merge_different_names():
    std_dev_between1 = SummaryConstraint("stddev", Op.BTWN, value=0.1, upper_value=200, name="std dev between 1")
    std_dev_between2 = SummaryConstraint("stddev", Op.BTWN, value=0.1, upper_value=200, name="std dev between 2")

    with pytest.raises(AssertionError):
        std_dev_between1.merge(std_dev_between2)


def test_summary_between_constraints_merge():
    std_dev_between1 = SummaryConstraint("stddev", Op.BTWN, value=0.1, upper_value=200)
    std_dev_between2 = SummaryConstraint("stddev", Op.BTWN, value=0.1, upper_value=200)

    merged = std_dev_between1.merge(std_dev_between2)

    pre_merge_json = json.loads(message_to_json(std_dev_between1.to_protobuf()))
    merge_json = json.loads(message_to_json(merged.to_protobuf()))

    assert pre_merge_json["name"] == merge_json["name"]
    assert pytest.approx(pre_merge_json["between"]["lowerValue"], 0.001) == pytest.approx(
        merge_json["between"]["lowerValue"], 0.001)
    assert pytest.approx(pre_merge_json["between"]["upperValue"], 0.001) == pytest.approx(
        merge_json["between"]["upperValue"], 0.001)
    assert pre_merge_json["firstField"] == merge_json["firstField"]
    assert pre_merge_json["op"] == merge_json["op"]
    assert pre_merge_json["verbose"] == merge_json["verbose"]


def test_stddev_between_constraint_value(df_lending_club, local_config_path):
    lower = 2.3
    upper = 5.4
    stddev_between_values = stddevBetweenConstraint(lower_value=lower, upper_value=upper)
    # check if all constraints are applied
    _apply_between_summary_constraint_on_dataset(df_lending_club, local_config_path, stddev_between_values)


def test_stddev_between_constraint_field(df_lending_club, local_config_path):
    lower = "min"
    upper = "max"
    stddev_between_fields = stddevBetweenConstraint(lower_field=lower, upper_field=upper)
    _apply_between_summary_constraint_on_dataset(df_lending_club, local_config_path, stddev_between_fields)


def test_stddev_between_constraint_invalid():
    with pytest.raises(ValueError):
        stddevBetweenConstraint(lower_value=2)
    with pytest.raises(ValueError):
        stddevBetweenConstraint(lower_field="min")
    with pytest.raises(TypeError):
        stddevBetweenConstraint(lower_value="2", upper_value=2)
    with pytest.raises(TypeError):
        stddevBetweenConstraint(lower_field="max", upper_field=2)


def test_mean_between_constraint_value(df_lending_club, local_config_path):
    lower = 2.3
    upper = 5.4
    stddev_between_values = meanBetweenConstraint(lower_value=lower, upper_value=upper)
    # check if all constraints are applied
    _apply_between_summary_constraint_on_dataset(df_lending_club, local_config_path, stddev_between_values)


def test_mean_between_constraint_field(df_lending_club, local_config_path):
    lower = "min"
    upper = "max"
    stddev_between_fields = meanBetweenConstraint(lower_field=lower, upper_field=upper)
    _apply_between_summary_constraint_on_dataset(df_lending_club, local_config_path, stddev_between_fields)


def test_mean_between_constraint_invalid():
    with pytest.raises(ValueError):
        meanBetweenConstraint(lower_value=2)
    with pytest.raises(ValueError):
        meanBetweenConstraint(lower_field="min")
    with pytest.raises(TypeError):
        meanBetweenConstraint(lower_value="2", upper_value=2)
    with pytest.raises(TypeError):
        meanBetweenConstraint(lower_field="max", upper_field=2)


def test_min_between_constraint_value(df_lending_club, local_config_path):
    lower = 2.3
    upper = 5.4
    stddev_between_values = minBetweenConstraint(lower_value=lower, upper_value=upper)
    # check if all constraints are applied
    _apply_between_summary_constraint_on_dataset(df_lending_club, local_config_path, stddev_between_values)


def test_min_between_constraint_field(df_lending_club, local_config_path):
    lower = "stddev"
    upper = "max"
    stddev_between_fields = minBetweenConstraint(lower_field=lower, upper_field=upper)
    _apply_between_summary_constraint_on_dataset(df_lending_club, local_config_path, stddev_between_fields)


def test_min_between_constraint_invalid():
    with pytest.raises(ValueError):
        minBetweenConstraint(lower_value=2)
    with pytest.raises(ValueError):
        minBetweenConstraint(lower_field="min")
    with pytest.raises(TypeError):
        minBetweenConstraint(lower_value="2", upper_value=2)
    with pytest.raises(TypeError):
        minBetweenConstraint(lower_field="max", upper_field=2)


def test_max_between_constraint_value(df_lending_club, local_config_path):
    lower = 2.3
    upper = 5.4
    stddev_between_values = maxBetweenConstraint(lower_value=lower, upper_value=upper)
    # check if all constraints are applied
    _apply_between_summary_constraint_on_dataset(df_lending_club, local_config_path, stddev_between_values)


def test_max_between_constraint_field(df_lending_club, local_config_path):
    lower = "stddev"
    upper = "mean"
    stddev_between_fields = maxBetweenConstraint(lower_field=lower, upper_field=upper)
    _apply_between_summary_constraint_on_dataset(df_lending_club, local_config_path, stddev_between_fields)


def test_max_between_constraint_invalid():
    with pytest.raises(ValueError):
        maxBetweenConstraint(lower_value=2)
    with pytest.raises(ValueError):
        maxBetweenConstraint(lower_field="min")
    with pytest.raises(TypeError):
        maxBetweenConstraint(lower_value="2", upper_value=2)
    with pytest.raises(TypeError):
        maxBetweenConstraint(lower_field="max", upper_field=2)

def _apply_set_summary_constraints_on_dataset(df_lending_club, local_config_path, constraints):
    
    dc = DatasetConstraints(None, summary_constraints={"annual_inc": constraints})

def test_column_values_in_set_constraint(df_lending_club, local_config_path):
    cvisc = columnValuesInSetConstraint(value_set={2, 5, 8})
    ltc = ValueConstraint(Op.LT, 1)
    dc = DatasetConstraints(None, value_constraints={"annual_inc": [cvisc, ltc]})
    config = load_config(local_config_path)
    session = session_from_config(config)
    profile = session.log_dataframe(df_lending_club, "test.data", constraints=dc)
    session.close()
    report = dc.report()

    assert report[0][1][0][1] == len(df_lending_club)
    assert report[0][1][1][1] == len(df_lending_club)


def test_set_summary_constraints(df_lending_club, local_config_path):
    
    org_list = list(df_lending_club['annual_inc'])

    org_list2 = list(df_lending_club['annual_inc'])
    org_list2.extend([1, 4, 5555, "gfsdgs", 0.00333, 245.32])
    
    in_set = SummaryConstraint('distinct_column_values', Op.IN_SET, reference_set = org_list2, name = "True")
    in_set2 = SummaryConstraint('distinct_column_values', Op.IN_SET, reference_set = org_list, name = "True2")
    in_set3 = SummaryConstraint('distinct_column_values', Op.IN_SET, reference_set = org_list[:-1], name = "False")

    eq_set = SummaryConstraint('distinct_column_values', Op.EQ_SET, reference_set = org_list, name = "True3")
    eq_set2 = SummaryConstraint('distinct_column_values', Op.EQ_SET, reference_set = org_list2, name = "False2")
    eq_set3 = SummaryConstraint('distinct_column_values', Op.EQ_SET, reference_set = org_list[:-1], name = "False3")
    
    contains_set = SummaryConstraint('distinct_column_values', Op.CONTAINS_SET, reference_set = [org_list[2]], name = "True4")
    contains_set2 = SummaryConstraint('distinct_column_values', Op.CONTAINS_SET, reference_set = org_list, name = "True5")
    contains_set3 = SummaryConstraint('distinct_column_values', Op.CONTAINS_SET, reference_set = org_list[:-1], name = "True6")
    contains_set4 = SummaryConstraint('distinct_column_values', Op.CONTAINS_SET, reference_set = [str(org_list[2])], name = "False4")
    contains_set5 = SummaryConstraint('distinct_column_values', Op.CONTAINS_SET, reference_set = [2.3456], name = "False5")
    contains_set6 = SummaryConstraint('distinct_column_values', Op.CONTAINS_SET, reference_set = org_list2, name = "False6")

    df_lending_club2 = list(df_lending_club['annual_inc'])
    constraints = [in_set, in_set2, in_set3, eq_set, eq_set2, eq_set3, contains_set, contains_set2, contains_set3, contains_set4, contains_set5, contains_set6]
    _apply_set_summary_constraints_on_dataset(df_lending_club, local_config_path, constraints)

def test_set_summary_constraint_invalid_init():
    with pytest.raises(TypeError):
        SummaryConstraint('distinct_column_values', Op.CONTAINS_SET, reference_set = 1)
    with pytest.raises(ValueError):
        SummaryConstraint('distinct_column_values', Op.CONTAINS_SET, 1)
    with pytest.raises(ValueError):
        SummaryConstraint('distinct_column_values', Op.CONTAINS_SET, second_field = "aaa")
    with pytest.raises(ValueError):
        SummaryConstraint('distinct_column_values', Op.CONTAINS_SET, third_field = "aaa")
    with pytest.raises(ValueError):
        SummaryConstraint('distinct_column_values', Op.CONTAINS_SET, upper_value = 2)

def test_set_summary_no_merge_different_set():

    set_c_1 = SummaryConstraint('distinct_column_values', Op.CONTAINS_SET, reference_set = [1, 2, 3])
    set_c_2 = SummaryConstraint('distinct_column_values', Op.CONTAINS_SET, reference_set = [2, 3, 4, 5])
    with pytest.raises(AssertionError):
        set_c_1.merge(set_c_2)
    
def test_set_summary_merge():
    set_c_1 = SummaryConstraint('distinct_column_values', Op.CONTAINS_SET, reference_set = [1, 2, 3])
    set_c_2 = SummaryConstraint('distinct_column_values', Op.CONTAINS_SET, reference_set = [1, 2, 3])

    merged = set_c_1.merge(set_c_2)

    pre_merge_json = json.loads(message_to_json(set_c_1.to_protobuf()))
    merge_json = json.loads(message_to_json(merged.to_protobuf()))

    assert pre_merge_json["name"] == merge_json["name"]
    assert pre_merge_json["referenceSet"] == merge_json["referenceSet"]
    assert pre_merge_json["firstField"] == merge_json["firstField"]
    assert pre_merge_json["op"] == merge_json["op"]
    assert pre_merge_json["verbose"] == merge_json["verbose"]


def test_merge_values_in_set_constraint_different_value_set():
    cvisc1 = columnValuesInSetConstraint(value_set={1, 2, 3})
    cvisc2 = columnValuesInSetConstraint(value_set={3, 4, 5})
    with pytest.raises(AssertionError):
        cvisc1.merge(cvisc2)


def test_merge_values_in_set_constraint_same_value_set():
    cvisc1 = columnValuesInSetConstraint(value_set={"abc", "b", "c"})
    cvisc2 = columnValuesInSetConstraint(value_set={"abc", "b", "c"})
    merged = cvisc1.merge(cvisc2)
    print(merged.report())


def test_serialization_deserialization_values_in_set_constraint():
    val_set = {"abc", 1, 2}
    cvisc = columnValuesInSetConstraint(value_set=val_set)

    cvisc.from_protobuf(cvisc.to_protobuf())
    json_value = json.loads(message_to_json(cvisc.to_protobuf()))

    print(json_value)
    assert json_value["name"] == "value IN_SET " + str(val_set)
    assert json_value["op"] == Op.Name(Op.IN_SET)
    assert json_value["valueSet"][0] == list(val_set)


def test_column_values_in_set_wrong_datatype():
    with pytest.raises(TypeError):
        cvisc = columnValuesInSetConstraint(value_set=1)


def _report_email_value_constraint_on_data_set(local_config_path, pattern=None):
    df = pd.DataFrame([
        {'email': r"abc's@gmail.com"},
        {'email': r'"avrrr test \@"@gmail.com'},
        {'email': r'abc..q12@example.us'},
        {'email': r'"sdsss\d"@gmail.com'},
        {'email': r'customer/department=shipping?@example-another.some-other.us'},
        {'email': r'.should_fail@yahoo.com'}
    ])

    email_constraint = containsEmailConstraint(regex_pattern=pattern)
    dc = DatasetConstraints(None, value_constraints={"email": [email_constraint]})
    config = load_config(local_config_path)
    session = session_from_config(config)
    profile = session.log_dataframe(df, "test.data", constraints=dc)
    session.close()
    report = dc.report()
    return report


def _apply_string_length_constraints(local_config_path, length_constraints):
    df = pd.DataFrame([
        {'str1': 'length7'},
        {'str1': 'length_8'},
        {'str1': 'length__9'},
        {'str1': 'a       10'},
        {'str1': '11        b'},
        {'str1': '(*&^%^&*(24!@_+>:|}?><"\\'},
        {'str1': '1b34567'}
    ])

    
    dc = DatasetConstraints(None, value_constraints={"str1": length_constraints})
    config = load_config(local_config_path)
    session = session_from_config(config)
    profile = session.log_dataframe(df, "test.data", constraints=dc)
    session.close()
    report = dc.report()

    return report
    

def test_string_length_constraints(local_config_path):

    length_constraint7 = stringLengthEqualConstraint(length=7)
    length_constraint24 = stringLengthEqualConstraint(length=24)
    length_constraint7to10 = stringLengthBetweenConstraint(lower_value=7, upper_value=10)
    length_constraints = [length_constraint7, length_constraint24, length_constraint7to10]

    report = _apply_string_length_constraints(local_config_path, length_constraints)

    # report[column_n][report_list][report][name total or failure]
    assert report[0][1][0][1] == 7 and report[0][1][0][2] == 5 and report[0][1][0][0] == rf'value {Op.Name(Op.MATCH)} ^.{{7}}$'
    assert report[0][1][1][1] == 7 and report[0][1][1][2] == 6 and report[0][1][1][0] == rf'value {Op.Name(Op.MATCH)} ^.{{24}}$'
    assert report[0][1][2][1] == 7 and report[0][1][2][2] == 2 and report[0][1][2][0] == rf'value {Op.Name(Op.MATCH)} ^.{{7,10}}$'


def test_email_constraint(local_config_path):
    report = _report_email_value_constraint_on_data_set(local_config_path)

    assert report[0][1][0][1] == 6
    assert report[0][1][0][2] == 2


def test_email_constraint_supply_regex_pattern(local_config_path):
    report = _report_email_value_constraint_on_data_set(local_config_path, r'\S+@\S+')
    assert report[0][1][0][0] == rf'value {Op.Name(Op.MATCH)} \S+@\S+'
    assert report[0][1][0][1] == 6
    assert report[0][1][0][2] == 1


def test_email_constraint_merge_valid():
    ec1 = containsEmailConstraint(regex_pattern=r'\S+@\S+', verbose=True)
    ec2 = containsEmailConstraint(regex_pattern=r'\S+@\S+')
    merged = ec1.merge(ec2)
    json_value = json.loads(message_to_json(merged.to_protobuf()))

    assert json_value['name'] == rf'value {Op.Name(Op.MATCH)} \S+@\S+'
    assert json_value['op'] == Op.Name(Op.MATCH)
    assert json_value['regexPattern'] == r'\S+@\S+'
    assert json_value['verbose'] is True


def test_email_constraint_merge_invalid():
    ec1 = containsEmailConstraint(regex_pattern=r'\S+@\S+', verbose=True)
    ec2 = containsEmailConstraint(regex_pattern=r'\W+@\W+')
    with pytest.raises(AssertionError):
        merged = ec1.merge(ec2)


def _report_credit_card_value_constraint_on_data_set(local_config_path, regex_pattern=None):
    df = pd.DataFrame([
        {'credit_card': '3714-496353-98431'},
        {'credit_card': '3787 344936 71000'},
        {'credit_card': '3056 930902 5904'},
        {'credit_card': '3065 133242 2899'},
        {'credit_card': '3852-000002-3237'},
        {'credit_card': '6011 1111 1111 1117'},
        {'credit_card': '6011-0009-9013-9424'},
        {'credit_card': '3530 1113 3330 0000'},
        {'credit_card': '3566-0020-2036-0505'},
        {'credit_card': '5555 5555 5555 4444'},
        {'credit_card': '5105 1051 0510 5100'},
        {'credit_card': '4111 1111 1111 1111'},
        {'credit_card': '4012 8888 8888 1881'},
        {'credit_card': '4222-2222-2222-2222'},
        {'credit_card': '1111-1111-1111-1111'},
        {'credit_card': 'a4111 1111 1111 1111b'},
        {'credit_card': '4111111111111111'},
        # maybe this should pass in a normal scenario, currently it is converted to integer
        {'credit_card': 12345},
        {'credit_card': 'absfcvs'}
    ])

    credit_card_constraint = containsCreditCardConstraint(regex_pattern=regex_pattern)
    dc = DatasetConstraints(None, value_constraints={"credit_card": [credit_card_constraint]})
    config = load_config(local_config_path)
    session = session_from_config(config)
    profile = session.log_dataframe(df, "test.data", constraints=dc)
    session.close()
    return dc.report()


def test_credit_card_constraint(local_config_path):
    report = _report_credit_card_value_constraint_on_data_set(local_config_path)
    assert report[0][1][0][1] == 19
    assert report[0][1][0][2] == 6


def test_credit_card_constraint_supply_regex_pattern(local_config_path):
    report = _report_credit_card_value_constraint_on_data_set(local_config_path, r'^(?:[0-9]{4}[\s-]?){3,4}$')
    print(report)
    assert report[0][1][0][0] == rf'value {Op.Name(Op.MATCH)} ' + r'^(?:[0-9]{4}[\s-]?){3,4}$'
    assert report[0][1][0][1] == 19
    assert report[0][1][0][2] == 9


def test_credit_card_constraint_merge_valid():
    pattern = r'[0-9]{13,16}'
    ccc1 = containsCreditCardConstraint(regex_pattern=pattern, verbose=True)
    ccc2 = containsCreditCardConstraint(regex_pattern=pattern)
    merged = ccc1.merge(ccc2)
    json_value = json.loads(message_to_json(merged.to_protobuf()))

    assert json_value['name'] == f'value {Op.Name(Op.MATCH)} ' + pattern
    assert json_value['op'] == Op.Name(Op.MATCH)
    assert json_value['regexPattern'] == pattern
    assert json_value['verbose'] is True


def test_credit_card_constraint_merge_invalid():
    ccc1 = containsCreditCardConstraint()
    ccc2 = containsCreditCardConstraint(regex_pattern=r'[0-9]{13,16}', verbose=False)
    with pytest.raises(AssertionError):
        merged = ccc1.merge(ccc2)


def test_credit_card_invalid_pattern():
    with pytest.raises(TypeError):
<<<<<<< HEAD
        cc1 = containsCreditCardConstraint(123)
        
=======
        cc1 = containsCreditCardConstraint(123)
>>>>>>> 154c69be
<|MERGE_RESOLUTION|>--- conflicted
+++ resolved
@@ -17,11 +17,8 @@
     meanBetweenConstraint,
     minBetweenConstraint,
     stddevBetweenConstraint,
-<<<<<<< HEAD
     stringLengthEqualConstraint,
     stringLengthBetweenConstraint,
-=======
->>>>>>> 154c69be
     containsEmailConstraint,
     containsCreditCardConstraint
 )
@@ -699,9 +696,5 @@
 
 def test_credit_card_invalid_pattern():
     with pytest.raises(TypeError):
-<<<<<<< HEAD
         cc1 = containsCreditCardConstraint(123)
-        
-=======
-        cc1 = containsCreditCardConstraint(123)
->>>>>>> 154c69be
+        