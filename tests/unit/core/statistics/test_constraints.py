import json
from logging import getLogger

import pandas as pd
import pytest

from whylogs.app.config import load_config
from whylogs.app.session import session_from_config
from whylogs.core.statistics.constraints import (
    DatasetConstraints,
    Op,
    SummaryConstraint,
    ValueConstraint,
    ValueConstraints,
    _summary_funcs1,
    _value_funcs,
<<<<<<< HEAD
    distinctValuesContainSetConstraint,
    distinctValuesEqualSetConstraint,
    distinctValuesInSetConstraint,
=======
    columnValuesInSetConstraint,
    containsCreditCardConstraint,
    containsEmailConstraint,
    containsSSNConstraint,
    containsURLConstraint,
>>>>>>> 162a9ef2
    maxBetweenConstraint,
    meanBetweenConstraint,
    minBetweenConstraint,
    stddevBetweenConstraint,
    stringLengthBetweenConstraint,
    stringLengthEqualConstraint,
)
from whylogs.proto import Op
from whylogs.util.protobuf import message_to_json

TEST_LOGGER = getLogger(__name__)


def test_value_summary_serialization():

    for each_op, _ in _value_funcs.items():
        if each_op == Op.IN_SET:
            value = ValueConstraint(each_op, {3.6})
        else:
            value = ValueConstraint(each_op, 3.6)
        msg_value = value.to_protobuf()
        json_value = json.loads(message_to_json(msg_value))
        if each_op == Op.IN_SET:
            assert json_value["name"] == "value " + Op.Name(each_op) + " {3.6}"
            assert json_value["valueSet"][0] == [3.6]
        else:
            assert json_value["name"] == "value " + Op.Name(each_op) + " 3.6"
            assert pytest.approx(json_value["value"], 0.001) == 3.6
        assert json_value["op"] == Op.Name(each_op)
        assert json_value["verbose"] == False

    for each_op, _ in _summary_funcs1.items():
        if each_op in (Op.BTWN, Op.IN_SET, Op.CONTAIN_SET, Op.EQ_SET):
            continue
        # constraints may have an optional name
        sum_constraint = SummaryConstraint("min", each_op, 300000, name="< 30K")
        msg_sum_const = sum_constraint.to_protobuf()
        json_summary = json.loads(message_to_json(msg_sum_const))

        assert json_summary["name"] == "< 30K"
        assert pytest.approx(json_summary["value"], 0.1) == 300000
        assert json_summary["firstField"] == "min"
        assert json_summary["op"] == str(Op.Name(each_op))
        assert json_summary["verbose"] == False


def test_value_constraints(df_lending_club, local_config_path):

    conforming_loan = ValueConstraint(Op.LT, 548250)
    smallest_loan = ValueConstraint(Op.GT, 2500.0, verbose=True)

    high_fico = ValueConstraint(Op.GT, 4000)

    dc = DatasetConstraints(None, value_constraints={"loan_amnt": [conforming_loan, smallest_loan], "fico_range_high": [high_fico]})

    config = load_config(local_config_path)
    session = session_from_config(config)

    profile = session.log_dataframe(df_lending_club, "test.data", constraints=dc)
    session.close()
    report = dc.report()

    assert len(report) == 2
    print(report)
    # make sure it checked every value
    for each_feat in report:
        for each_constraint in each_feat[1]:
            assert each_constraint[1] == 50

    assert report[1][1][0][2] == 50


def test_value_constraints_pattern_match(df_lending_club, local_config_path):

    regex_state_abbreviation = r"^[a-zA-Z]{2}$"
    contains_state = ValueConstraint(Op.MATCH, regex_pattern=regex_state_abbreviation)

    regex_date = r"^[a-zA-Z]{3}-[0-9]{4}$"
    not_contains_date = ValueConstraint(Op.NOMATCH, regex_pattern=regex_date)

    # just to test applying regex patterns on non-string values
    contains_state_loan_amnt = ValueConstraint(Op.MATCH, regex_pattern=regex_state_abbreviation)

    dc = DatasetConstraints(
        None, value_constraints={"addr_state": [contains_state], "earliest_cr_line": [not_contains_date], "loan_amnt": [contains_state_loan_amnt]}
    )

    config = load_config(local_config_path)
    session = session_from_config(config)

    profile = session.log_dataframe(df_lending_club, "test.data", constraints=dc)
    session.close()
    report = dc.report()
    # checks there are constraints for 3 features
    assert len(report) == 3
    print(report)
    # make sure it checked every value
    for each_feat in report:
        for each_constraint in each_feat[1]:
            assert each_constraint[1] == 50

    # Every row should match a state abbreviation
    assert report[0][1][0][2] == 0

    # At least 1 should be a match w/ the given pattern (# of failures of NOMATCH = # Matches)
    assert report[1][1][0][2] > 0

    # Every row should be a failure, because "loan_amnt" is not a string type
    assert report[2][1][0][2] == 50


def test_summary_constraints(df_lending_club, local_config_path):
    non_negative = SummaryConstraint("min", Op.GE, 0)

    dc = DatasetConstraints(None, summary_constraints={"annual_inc": [non_negative]})
    config = load_config(local_config_path)
    session = session_from_config(config)
    profile = session.log_dataframe(df_lending_club, "test.data", constraints=dc)
    session.close()
    report = r = profile.apply_summary_constraints()

    assert len(report) == 1
    # make sure it checked every value
    for each_feat in report:
        for each_constraint in each_feat[1]:
            assert each_constraint[1] == 1


def test_value_constraints_no_merge_different_names():
    constraint1 = ValueConstraint(Op.LT, 1, name="c1")
    constraint2 = ValueConstraint(Op.LT, 1, name="c2")
    with pytest.raises(AssertionError):
        constraint1.merge(constraint2)


def test_value_constraints_no_merge_different_values():
    constraint1 = ValueConstraint(Op.LT, 1)
    constraint2 = ValueConstraint(Op.LT, 2)
    with pytest.raises(AssertionError):
        constraint1.merge(constraint2)


def test_summary_constraints_no_merge_different_names():
    constraint1 = SummaryConstraint("min", Op.GE, 0, name="non-negative")
    constraint2 = SummaryConstraint("min", Op.GE, 0, name="positive-number")
    with pytest.raises(AssertionError):
        constraint1.merge(constraint2)


def test_summary_constraints_no_merge_different_values():
    constraint1 = SummaryConstraint("min", Op.GE, 1, name="GreaterThanThreshold")
    constraint2 = SummaryConstraint("min", Op.GE, 2, name="GreaterThanThreshold")
    with pytest.raises(AssertionError):
        constraint1.merge(constraint2)


def test_value_constraints_merge():
    constraint1 = ValueConstraint(Op.LT, 1)
    constraint2 = ValueConstraint(Op.LT, 1)
    merged = constraint1.merge(constraint2)
    assert merged.report() == ("value LT 1", 0, 0), "merging unlogged constraints should not change them from initiat state"


def test_value_constraints_merge_empty():
    constraint1 = ValueConstraint(Op.LT, 1)
    constraint2 = None
    merged = constraint1.merge(constraint2)
    assert merged == constraint1, "merging empty constraints should preserve left hand side"


def test_value_constraints_with_zero_as_value():
    c1 = ValueConstraint(Op.LT, 0)
    json_value = json.loads(message_to_json(c1.to_protobuf()))
    assert json_value["name"] == f"value {Op.Name(Op.LT)} 0"
    assert pytest.approx(json_value["value"], 0.01) == 0.0
    assert json_value["op"] == Op.Name(Op.LT)
    assert json_value["verbose"] is False


def test_value_constraints_raw_and_coerced_types_serialize_deserialize():
    pattern = r"\S+@\S+"
    c1 = ValueConstraint(Op.GE, 0)
    c2 = ValueConstraint(Op.MATCH, regex_pattern=pattern)
    constraints = ValueConstraints([c1, c2])
    constraints.update("abc")
    constraints.update_typed(1)

    constraints.from_protobuf(constraints.to_protobuf())
    msg_const = constraints.to_protobuf()
    json_val = json.loads(message_to_json(msg_const))

    first_val_constraint = json_val["constraints"][0]
    second_val_constraint = json_val["constraints"][1]

    assert first_val_constraint["name"] == f"value {Op.Name(Op.MATCH)} {pattern}"
    assert first_val_constraint["op"] == Op.Name(Op.MATCH)
    assert first_val_constraint["regexPattern"] == pattern
    assert first_val_constraint["verbose"] is False

    assert second_val_constraint["name"] == f"value {Op.Name(Op.GE)} 0"
    assert second_val_constraint["op"] == Op.Name(Op.GE)
    assert pytest.approx(second_val_constraint["value"], 0.01) == 0
    assert second_val_constraint["verbose"] is False


def test_value_constraints_raw_and_coerced_types_merge():
    pattern = r"\S+@\S+"
    c1 = ValueConstraint(Op.GE, 0)
    c2 = ValueConstraint(Op.MATCH, regex_pattern=pattern)
    constraints = ValueConstraints([c1, c2])
    c3 = ValueConstraint(Op.GE, 0)
    c4 = ValueConstraint(Op.MATCH, regex_pattern=pattern)
    constraints2 = ValueConstraints([c3, c4])

    merged = constraints.merge(constraints2)
    json_val = json.loads(message_to_json(merged.to_protobuf()))

    first_val_constraint = json_val["constraints"][0]
    second_val_constraint = json_val["constraints"][1]

    assert first_val_constraint["name"] == f"value {Op.Name(Op.MATCH)} {pattern}"
    assert first_val_constraint["op"] == Op.Name(Op.MATCH)
    assert first_val_constraint["regexPattern"] == pattern
    assert first_val_constraint["verbose"] is False

    assert second_val_constraint["name"] == f"value {Op.Name(Op.GE)} 0"
    assert second_val_constraint["op"] == Op.Name(Op.GE)
    assert pytest.approx(second_val_constraint["value"], 0.01) == 0
    assert second_val_constraint["verbose"] is False


def test_value_constraints_raw_and_coerced_types_report():
    pattern = r"\S+@\S+"
    c1 = ValueConstraint(Op.GE, 0)
    c2 = ValueConstraint(Op.MATCH, regex_pattern=pattern)
    constraints = ValueConstraints({c1.name: c1, c2.name: c2})
    report = constraints.report()

    assert report[0][0] == f"value {Op.Name(Op.MATCH)} {pattern}"
    assert report[0][1] == 0
    assert report[0][2] == 0

    assert report[1][0] == f"value {Op.Name(Op.GE)} 0"
    assert report[1][1] == 0
    assert report[1][2] == 0


def test_summary_between_serialization_deserialization():

    # constraints may have an optional name
    sum_constraint = SummaryConstraint("min", Op.BTWN, 0.1, 2.4)
    msg_sum_const = sum_constraint.to_protobuf()
    json_summary = json.loads(message_to_json(msg_sum_const))

    assert json_summary["name"] == "summary min BTWN 0.1 and 2.4"
    assert pytest.approx(json_summary["between"]["lowerValue"], 0.1) == 0.1
    assert pytest.approx(json_summary["between"]["upperValue"], 0.1) == 2.4
    assert json_summary["firstField"] == "min"
    assert json_summary["op"] == str(Op.Name(Op.BTWN))
    assert json_summary["verbose"] == False

    sum_deser_constraint = SummaryConstraint.from_protobuf(sum_constraint.to_protobuf())

    json_deser_summary = json.loads(message_to_json(sum_deser_constraint.to_protobuf()))

    assert json_summary["name"] == json_deser_summary["name"]
    assert pytest.approx(json_summary["between"]["lowerValue"], 0.001) == pytest.approx(json_deser_summary["between"]["lowerValue"], 0.001)
    assert pytest.approx(json_summary["between"]["upperValue"], 0.001) == pytest.approx(json_deser_summary["between"]["upperValue"], 0.001)
    assert json_summary["firstField"] == json_deser_summary["firstField"]
    assert json_summary["op"] == json_deser_summary["op"]
    assert json_summary["verbose"] == json_deser_summary["verbose"]


def test_summary_between_constraint_incompatible_parameters():
    with pytest.raises(TypeError):
        SummaryConstraint("min", Op.BTWN, 0.1, "stddev")

    with pytest.raises(ValueError):
        SummaryConstraint("min", Op.BTWN, 0.1, second_field="stddev")

    with pytest.raises(ValueError):
        SummaryConstraint("min", Op.BTWN, 0.1, 2.4, "stddev")

    with pytest.raises(ValueError):
        SummaryConstraint("min", Op.BTWN, 0.1, 2.4, third_field="stddev")

    with pytest.raises(TypeError):
        SummaryConstraint("stddev", Op.BTWN, second_field=2, third_field="max")

    with pytest.raises(TypeError):
        SummaryConstraint("stddev", Op.BTWN, 2, "max")


def _apply_between_summary_constraint_on_dataset(df_lending_club, local_config_path, between_constraint):
    min_gt_constraint = SummaryConstraint("min", Op.GT, value=100)
    max_le_constraint = SummaryConstraint("max", Op.LE, value=5)

    dc = DatasetConstraints(None, summary_constraints={"annual_inc": [between_constraint, max_le_constraint], "loan_amnt": [min_gt_constraint]})
    config = load_config(local_config_path)
    session = session_from_config(config)
    profile = session.log_dataframe(df_lending_club, "test.data", constraints=dc)
    session.close()
    report = profile.apply_summary_constraints()

    print(report)
    assert len(report) == 2

    # make sure it checked every value
    for each_feat in report:
        for each_constraint in each_feat[1]:
            assert each_constraint[1] == 1


def test_summary_between_constraints_values(df_lending_club, local_config_path):
    std_dev_between = SummaryConstraint("stddev", Op.BTWN, value=100, upper_value=200)
    _apply_between_summary_constraint_on_dataset(df_lending_club, local_config_path, std_dev_between)


def test_summary_between_constraints_fields(df_lending_club, local_config_path):
    std_dev_between = SummaryConstraint("stddev", Op.BTWN, second_field="mean", third_field="max")
    _apply_between_summary_constraint_on_dataset(df_lending_club, local_config_path, std_dev_between)


def test_summary_between_constraints_no_merge_different_values_fields():

    std_dev_between1 = SummaryConstraint("stddev", Op.BTWN, value=0.1, upper_value=200)
    std_dev_between2 = SummaryConstraint("stddev", Op.BTWN, value=0.2, upper_value=200)

    with pytest.raises(AssertionError):
        std_dev_between1.merge(std_dev_between2)

    std_dev_between1 = SummaryConstraint("stddev", Op.BTWN, value=0.1, upper_value=200)
    std_dev_between2 = SummaryConstraint("stddev", Op.BTWN, value=0.1, upper_value=300)

    with pytest.raises(AssertionError):
        std_dev_between1.merge(std_dev_between2)

    std_dev_between1 = SummaryConstraint("stddev", Op.BTWN, second_field="min", third_field="max")
    std_dev_between2 = SummaryConstraint("stddev", Op.BTWN, second_field="mean", third_field="max")

    with pytest.raises(AssertionError):
        std_dev_between1.merge(std_dev_between2)

    std_dev_between1 = SummaryConstraint("stddev", Op.BTWN, second_field="min", third_field="mean")
    std_dev_between2 = SummaryConstraint("stddev", Op.BTWN, second_field="min", third_field="max")

    with pytest.raises(AssertionError):
        std_dev_between1.merge(std_dev_between2)


def test_summary_between_constraints_no_merge_different_names():
    std_dev_between1 = SummaryConstraint("stddev", Op.BTWN, value=0.1, upper_value=200, name="std dev between 1")
    std_dev_between2 = SummaryConstraint("stddev", Op.BTWN, value=0.1, upper_value=200, name="std dev between 2")

    with pytest.raises(AssertionError):
        std_dev_between1.merge(std_dev_between2)


def test_summary_between_constraints_merge():
    std_dev_between1 = SummaryConstraint("stddev", Op.BTWN, value=0.1, upper_value=200)
    std_dev_between2 = SummaryConstraint("stddev", Op.BTWN, value=0.1, upper_value=200)

    merged = std_dev_between1.merge(std_dev_between2)

    pre_merge_json = json.loads(message_to_json(std_dev_between1.to_protobuf()))
    merge_json = json.loads(message_to_json(merged.to_protobuf()))

    assert pre_merge_json["name"] == merge_json["name"]
    assert pytest.approx(pre_merge_json["between"]["lowerValue"], 0.001) == pytest.approx(merge_json["between"]["lowerValue"], 0.001)
    assert pytest.approx(pre_merge_json["between"]["upperValue"], 0.001) == pytest.approx(merge_json["between"]["upperValue"], 0.001)
    assert pre_merge_json["firstField"] == merge_json["firstField"]
    assert pre_merge_json["op"] == merge_json["op"]
    assert pre_merge_json["verbose"] == merge_json["verbose"]


def test_stddev_between_constraint_value(df_lending_club, local_config_path):
    lower = 2.3
    upper = 5.4
    stddev_between_values = stddevBetweenConstraint(lower_value=lower, upper_value=upper)
    # check if all constraints are applied
    _apply_between_summary_constraint_on_dataset(df_lending_club, local_config_path, stddev_between_values)


def test_stddev_between_constraint_field(df_lending_club, local_config_path):
    lower = "min"
    upper = "max"
    stddev_between_fields = stddevBetweenConstraint(lower_field=lower, upper_field=upper)
    _apply_between_summary_constraint_on_dataset(df_lending_club, local_config_path, stddev_between_fields)


def test_stddev_between_constraint_invalid():
    with pytest.raises(ValueError):
        stddevBetweenConstraint(lower_value=2)
    with pytest.raises(ValueError):
        stddevBetweenConstraint(lower_field="min")
    with pytest.raises(TypeError):
        stddevBetweenConstraint(lower_value="2", upper_value=2)
    with pytest.raises(TypeError):
        stddevBetweenConstraint(lower_field="max", upper_field=2)


def test_mean_between_constraint_value(df_lending_club, local_config_path):
    lower = 2.3
    upper = 5.4
    stddev_between_values = meanBetweenConstraint(lower_value=lower, upper_value=upper)
    # check if all constraints are applied
    _apply_between_summary_constraint_on_dataset(df_lending_club, local_config_path, stddev_between_values)


def test_mean_between_constraint_field(df_lending_club, local_config_path):
    lower = "min"
    upper = "max"
    stddev_between_fields = meanBetweenConstraint(lower_field=lower, upper_field=upper)
    _apply_between_summary_constraint_on_dataset(df_lending_club, local_config_path, stddev_between_fields)


def test_mean_between_constraint_invalid():
    with pytest.raises(ValueError):
        meanBetweenConstraint(lower_value=2)
    with pytest.raises(ValueError):
        meanBetweenConstraint(lower_field="min")
    with pytest.raises(TypeError):
        meanBetweenConstraint(lower_value="2", upper_value=2)
    with pytest.raises(TypeError):
        meanBetweenConstraint(lower_field="max", upper_field=2)


def test_min_between_constraint_value(df_lending_club, local_config_path):
    lower = 2.3
    upper = 5.4
    stddev_between_values = minBetweenConstraint(lower_value=lower, upper_value=upper)
    # check if all constraints are applied
    _apply_between_summary_constraint_on_dataset(df_lending_club, local_config_path, stddev_between_values)


def test_min_between_constraint_field(df_lending_club, local_config_path):
    lower = "stddev"
    upper = "max"
    stddev_between_fields = minBetweenConstraint(lower_field=lower, upper_field=upper)
    _apply_between_summary_constraint_on_dataset(df_lending_club, local_config_path, stddev_between_fields)


def test_min_between_constraint_invalid():
    with pytest.raises(ValueError):
        minBetweenConstraint(lower_value=2)
    with pytest.raises(ValueError):
        minBetweenConstraint(lower_field="min")
    with pytest.raises(TypeError):
        minBetweenConstraint(lower_value="2", upper_value=2)
    with pytest.raises(TypeError):
        minBetweenConstraint(lower_field="max", upper_field=2)


def test_max_between_constraint_value(df_lending_club, local_config_path):
    lower = 2.3
    upper = 5.4
    stddev_between_values = maxBetweenConstraint(lower_value=lower, upper_value=upper)
    # check if all constraints are applied
    _apply_between_summary_constraint_on_dataset(df_lending_club, local_config_path, stddev_between_values)


def test_max_between_constraint_field(df_lending_club, local_config_path):
    lower = "stddev"
    upper = "mean"
    stddev_between_fields = maxBetweenConstraint(lower_field=lower, upper_field=upper)
    _apply_between_summary_constraint_on_dataset(df_lending_club, local_config_path, stddev_between_fields)


def test_max_between_constraint_invalid():
    with pytest.raises(ValueError):
        maxBetweenConstraint(lower_value=2)
    with pytest.raises(ValueError):
        maxBetweenConstraint(lower_field="min")
    with pytest.raises(TypeError):
        maxBetweenConstraint(lower_value="2", upper_value=2)
    with pytest.raises(TypeError):
        maxBetweenConstraint(lower_field="max", upper_field=2)


<<<<<<< HEAD
def _apply_set_summary_constraints_on_dataset(df_lending_club, local_config_path, constraints):

    dc = DatasetConstraints(None, summary_constraints={"annual_inc": constraints})
=======
def test_column_values_in_set_constraint(df_lending_club, local_config_path):
    cvisc = columnValuesInSetConstraint(value_set={2, 5, 8, 90671227})
    ltc = ValueConstraint(Op.LT, 1)
    dc = DatasetConstraints(None, value_constraints={"id": [cvisc, ltc]})
>>>>>>> 162a9ef2
    config = load_config(local_config_path)
    session = session_from_config(config)
    profile = session.log_dataframe(df_lending_club, "test.data", constraints=dc)
    session.close()
<<<<<<< HEAD
    report = profile.apply_summary_constraints()

    print(report)
    assert len(report) == 1

    # make sure it checked every value
    for each_feat in report:
        for each_constraint in each_feat[1]:
            assert each_constraint[1] == 1
            if "True" in each_constraint[0]:
                assert each_constraint[2] == 0
            else:
                assert each_constraint[2] == 1


def test_set_summary_constraints(df_lending_club, local_config_path):

    org_list = list(df_lending_club["annual_inc"])

    org_list2 = list(df_lending_club["annual_inc"])
    org_list2.extend([1, 4, 5555, "gfsdgs", 0.00333, 245.32])

    in_set = distinctValuesInSetConstraint(reference_set=org_list2, name="True")
    in_set2 = distinctValuesInSetConstraint(reference_set=org_list, name="True2")
    in_set3 = distinctValuesInSetConstraint(reference_set=org_list[:-1], name="False")

    eq_set = distinctValuesEqualSetConstraint(reference_set=org_list, name="True3")
    eq_set2 = distinctValuesEqualSetConstraint(reference_set=org_list2, name="False2")
    eq_set3 = distinctValuesEqualSetConstraint(reference_set=org_list[:-1], name="False3")

    contains_set = distinctValuesContainSetConstraint(reference_set=[org_list[2]], name="True4")
    contains_set2 = distinctValuesContainSetConstraint(reference_set=org_list, name="True5")
    contains_set3 = distinctValuesContainSetConstraint(reference_set=org_list[:-1], name="True6")
    contains_set4 = distinctValuesContainSetConstraint(reference_set=[str(org_list[2])], name="False4")
    contains_set5 = distinctValuesContainSetConstraint(reference_set=[2.3456], name="False5")
    contains_set6 = distinctValuesContainSetConstraint(reference_set=org_list2, name="False6")

    list(df_lending_club["annual_inc"])
    constraints = [in_set, in_set2, in_set3, eq_set, eq_set2, eq_set3, contains_set, contains_set2, contains_set3, contains_set4, contains_set5, contains_set6]
    _apply_set_summary_constraints_on_dataset(df_lending_club, local_config_path, constraints)


def test_set_summary_constraint_invalid_init():
    with pytest.raises(TypeError):
        SummaryConstraint("distinct_column_values", Op.CONTAIN_SET, reference_set=1)
    with pytest.raises(ValueError):
        SummaryConstraint("distinct_column_values", Op.CONTAIN_SET, 1)
    with pytest.raises(ValueError):
        SummaryConstraint("distinct_column_values", Op.CONTAIN_SET, second_field="aaa")
    with pytest.raises(ValueError):
        SummaryConstraint("distinct_column_values", Op.CONTAIN_SET, third_field="aaa")
    with pytest.raises(ValueError):
        SummaryConstraint("distinct_column_values", Op.CONTAIN_SET, upper_value=2)


def test_set_summary_no_merge_different_set():

    set_c_1 = SummaryConstraint("distinct_column_values", Op.CONTAIN_SET, reference_set=[1, 2, 3])
    set_c_2 = SummaryConstraint("distinct_column_values", Op.CONTAIN_SET, reference_set=[2, 3, 4, 5])
    with pytest.raises(AssertionError):
        set_c_1.merge(set_c_2)


def test_set_summary_merge():
    set_c_1 = SummaryConstraint("distinct_column_values", Op.CONTAIN_SET, reference_set=[1, 2, 3])
    set_c_2 = SummaryConstraint("distinct_column_values", Op.CONTAIN_SET, reference_set=[1, 2, 3])

    merged = set_c_1.merge(set_c_2)

    pre_merge_json = json.loads(message_to_json(set_c_1.to_protobuf()))
    merge_json = json.loads(message_to_json(merged.to_protobuf()))

    assert pre_merge_json["name"] == merge_json["name"]
    assert pre_merge_json["referenceSet"] == merge_json["referenceSet"]
    assert pre_merge_json["firstField"] == merge_json["firstField"]
    assert pre_merge_json["op"] == merge_json["op"]
    assert pre_merge_json["verbose"] == merge_json["verbose"]


def test_set_summary_serialization():
    set1 = SummaryConstraint("distinct_column_values", Op.CONTAIN_SET, reference_set=[1, 2, 3])
    set2 = SummaryConstraint.from_protobuf(set1.to_protobuf())

    set1_json = json.loads(message_to_json(set1.to_protobuf()))
    set2_json = json.loads(message_to_json(set2.to_protobuf()))

    assert set1_json["name"] == set2_json["name"]
    assert set1_json["referenceSet"] == set2_json["referenceSet"]
    assert set1_json["firstField"] == set2_json["firstField"]
    assert set1_json["op"] == set2_json["op"]
    assert set1_json["verbose"] == set2_json["verbose"]
=======
    report = dc.report()

    # check if all of the rows have been reported
    assert report[0][1][0][1] == len(df_lending_club)
    # the number of fails should equal the number of rows - 1 since the column id only has the value 90671227 in set
    assert report[0][1][0][2] == len(df_lending_club) - 1


def test_merge_values_in_set_constraint_different_value_set():
    cvisc1 = columnValuesInSetConstraint(value_set={1, 2, 3})
    cvisc2 = columnValuesInSetConstraint(value_set={3, 4, 5})
    with pytest.raises(AssertionError):
        cvisc1.merge(cvisc2)


def test_merge_values_in_set_constraint_same_value_set():
    val_set = {"abc", "b", "c"}
    cvisc1 = columnValuesInSetConstraint(value_set=val_set)
    cvisc2 = columnValuesInSetConstraint(value_set=val_set)
    merged = cvisc1.merge(cvisc2)

    TEST_LOGGER.info(f"Serialize the merged columnValuesInSetConstraint:\n {merged.to_protobuf()}")

    json_value = json.loads(message_to_json(merged.to_protobuf()))

    assert json_value["name"] == f"value {Op.Name(Op.IN_SET)} " + str(val_set)
    assert json_value["op"] == Op.Name(Op.IN_SET)
    assert json_value["valueSet"][0] == list(val_set)


def test_serialization_deserialization_values_in_set_constraint():
    val_set = {"abc", 1, 2}
    cvisc = columnValuesInSetConstraint(value_set=val_set)

    cvisc.from_protobuf(cvisc.to_protobuf())
    json_value = json.loads(message_to_json(cvisc.to_protobuf()))

    TEST_LOGGER.info(f"Serialize columnValuesInSetConstraint from deserialized representation:\n {cvisc.to_protobuf()}")

    assert json_value["name"] == f"value {Op.Name(Op.IN_SET)} " + str(val_set)
    assert json_value["op"] == Op.Name(Op.IN_SET)
    assert json_value["valueSet"][0] == list(val_set)


def test_column_values_in_set_wrong_datatype():
    with pytest.raises(TypeError):
        cvisc = columnValuesInSetConstraint(value_set=1)


def _report_email_value_constraint_on_data_set(local_config_path, pattern=None):
    df = pd.DataFrame(
        [
            {"email": r"abc's@gmail.com"},  # valid
            {"email": r'"aVrrR Test \@"@gmail.com'},  # valid
            {"email": r"abc..q12@example.us"},  # invalid
            {"email": r'"sdsss\d"@gmail.com'},  # valid
            {"email": r"customer/department=shipping?@example-another.some-other.us"},  # valid
            {"email": r".should_fail@yahoo.com"},  # invalid
            {"email": r"some.@a.com"},  # invalid
            {"email": r"abs@yahoo."},  # invalid
        ]
    )

    email_constraint = containsEmailConstraint(regex_pattern=pattern)
    dc = DatasetConstraints(None, value_constraints={"email": [email_constraint]})
    config = load_config(local_config_path)
    session = session_from_config(config)
    profile = session.log_dataframe(df, "test.data", constraints=dc)
    session.close()
    report = dc.report()
    return report


def test_email_constraint(local_config_path):
    report = _report_email_value_constraint_on_data_set(local_config_path)

    assert report[0][1][0][1] == 8
    assert report[0][1][0][2] == 4


def test_email_constraint_supply_regex_pattern(local_config_path):
    report = _report_email_value_constraint_on_data_set(local_config_path, r"\S+@\S+")
    assert report[0][1][0][0] == rf"value {Op.Name(Op.MATCH)} \S+@\S+"
    assert report[0][1][0][1] == 8
    assert report[0][1][0][2] == 1


def test_email_constraint_merge_valid():
    ec1 = containsEmailConstraint(regex_pattern=r"\S+@\S+", verbose=True)
    ec2 = containsEmailConstraint(regex_pattern=r"\S+@\S+")
    merged = ec1.merge(ec2)
    json_value = json.loads(message_to_json(merged.to_protobuf()))

    assert json_value["name"] == rf"value {Op.Name(Op.MATCH)} \S+@\S+"
    assert json_value["op"] == Op.Name(Op.MATCH)
    assert json_value["regexPattern"] == r"\S+@\S+"
    assert json_value["verbose"] is True


def test_email_constraint_merge_invalid():
    ec1 = containsEmailConstraint(regex_pattern=r"\S+@\S+", verbose=True)
    ec2 = containsEmailConstraint(regex_pattern=r"\W+@\W+")
    with pytest.raises(AssertionError):
        ec1.merge(ec2)


def _report_credit_card_value_constraint_on_data_set(local_config_path, regex_pattern=None):
    df = pd.DataFrame(
        [
            {"credit_card": "3714-496353-98431"},  # amex
            {"credit_card": "3787 344936 71000"},  # amex
            {"credit_card": "3056 930902 5904"},  # diners club
            {"credit_card": "3065 133242 2899"},  # invalid
            {"credit_card": "3852-000002-3237"},  # invalid
            {"credit_card": "6011 1111 1111 1117"},  # discover
            {"credit_card": "6011-0009-9013-9424"},  # discover
            {"credit_card": "3530 1113 3330 0000"},  # jcb
            {"credit_card": "3566-0020-2036-0505"},  # jcb
            {"credit_card": "5555 5555 5555 4444"},  # master card
            {"credit_card": "5105 1051 0510 5100"},  # master card
            {"credit_card": "4111 1111 1111 1111"},  # visa
            {"credit_card": "4012 8888 8888 1881"},  # visa
            {"credit_card": "4222-2222-2222-2222"},  # visa
            {"credit_card": "1111-1111-1111-1111"},  # invalid
            {"credit_card": "a4111 1111 1111 1111b"},  # invalid
            {"credit_card": "4111111111111111"},  # visa
            {"credit_card": 12345},  # invalid
            {"credit_card": "absfcvs"},  # invalid
        ]
    )

    credit_card_constraint = containsCreditCardConstraint(regex_pattern=regex_pattern)
    dc = DatasetConstraints(None, value_constraints={"credit_card": [credit_card_constraint]})
    config = load_config(local_config_path)
    session = session_from_config(config)
    profile = session.log_dataframe(df, "test.data", constraints=dc)
    session.close()
    return dc.report()


def test_credit_card_constraint(local_config_path):
    report = _report_credit_card_value_constraint_on_data_set(local_config_path)
    assert report[0][1][0][1] == 19
    assert report[0][1][0][2] == 5


def test_credit_card_constraint_supply_regex_pattern(local_config_path):
    report = _report_credit_card_value_constraint_on_data_set(local_config_path, r"^(?:[0-9]{4}[\s-]?){3,4}$")
    print(report)
    assert report[0][1][0][0] == rf"value {Op.Name(Op.MATCH)} " + r"^(?:[0-9]{4}[\s-]?){3,4}$"
    assert report[0][1][0][1] == 19
    assert report[0][1][0][2] == 8


def test_credit_card_constraint_merge_valid():
    pattern = r"[0-9]{13,16}"
    ccc1 = containsCreditCardConstraint(regex_pattern=pattern, verbose=True)
    ccc2 = containsCreditCardConstraint(regex_pattern=pattern)
    merged = ccc1.merge(ccc2)
    json_value = json.loads(message_to_json(merged.to_protobuf()))

    assert json_value["name"] == f"value {Op.Name(Op.MATCH)} " + pattern
    assert json_value["op"] == Op.Name(Op.MATCH)
    assert json_value["regexPattern"] == pattern
    assert json_value["verbose"] is True


def test_credit_card_constraint_merge_invalid():
    ccc1 = containsCreditCardConstraint()
    ccc2 = containsCreditCardConstraint(regex_pattern=r"[0-9]{13,16}", verbose=False)
    with pytest.raises(AssertionError):
        ccc1.merge(ccc2)


def test_credit_card_invalid_pattern():
    with pytest.raises(TypeError):
        containsCreditCardConstraint(123)


def _apply_string_length_constraints(local_config_path, length_constraints):

    df = pd.DataFrame(
        [
            {"str1": "length7"},
            {"str1": "length_8"},
            {"str1": "length__9"},
            {"str1": "a       10"},
            {"str1": "11        b"},
            {"str1": '(*&^%^&*(24!@_+>:|}?><"\\'},
            {"str1": "1b34567"},
        ]
    )

    dc = DatasetConstraints(None, value_constraints={"str1": length_constraints})
    config = load_config(local_config_path)
    session = session_from_config(config)
    profile = session.log_dataframe(df, "test.data", constraints=dc)
    session.close()
    report = dc.report()

    return report


def test_string_length_constraints(local_config_path):

    length_constraint7 = stringLengthEqualConstraint(length=7)
    length_constraint24 = stringLengthEqualConstraint(length=24)
    length_constraint7to10 = stringLengthBetweenConstraint(lower_value=7, upper_value=10)
    length_constraints = [length_constraint7, length_constraint24, length_constraint7to10]

    report = _apply_string_length_constraints(local_config_path, length_constraints)

    # report[column_n][report_list][report][name total or failure]
    assert report[0][1][0][1] == 7 and report[0][1][0][2] == 5 and report[0][1][0][0] == rf"value {Op.Name(Op.MATCH)} ^.{{7}}$"
    assert report[0][1][1][1] == 7 and report[0][1][1][2] == 6 and report[0][1][1][0] == rf"value {Op.Name(Op.MATCH)} ^.{{24}}$"
    assert report[0][1][2][1] == 7 and report[0][1][2][2] == 2 and report[0][1][2][0] == rf"value {Op.Name(Op.MATCH)} ^.{{7,10}}$"


def _report_ssn_value_constraint_on_data_set(local_config_path, regex_pattern=None):
    df = pd.DataFrame(
        [
            {"ssn": "123-01-2335"},  # valid
            {"ssn": "039780012"},  # valid
            {"ssn": "000231324"},  # invalid
            {"ssn": "666781132"},  # invalid
            {"ssn": "926-89-1234"},  # invalid
            {"ssn": "001-01-0001"},  # valid
            {"ssn": "122 23 0001"},  # valid
            {"ssn": "1234-12-123"},  # invalid
        ]
    )

    ssn_constraint = containsSSNConstraint(regex_pattern=regex_pattern)
    dc = DatasetConstraints(None, value_constraints={"ssn": [ssn_constraint]})
    config = load_config(local_config_path)
    session = session_from_config(config)
    profile = session.log_dataframe(df, "test.data", constraints=dc)
    session.close()
    return dc.report()


def test_contains_ssn_constraint(local_config_path):
    report = _report_ssn_value_constraint_on_data_set(local_config_path)
    assert report[0][1][0][1] == 8
    assert report[0][1][0][2] == 4


def test_ssn_constraint_supply_regex_pattern(local_config_path):
    pattern = r"^[0-9]{3}-[0-9]{2}-[0-9]{4}$"
    report = _report_ssn_value_constraint_on_data_set(local_config_path, pattern)
    print(report)
    assert report[0][1][0][0] == rf"value {Op.Name(Op.MATCH)} " + pattern
    assert report[0][1][0][1] == 8
    assert report[0][1][0][2] == 5


def test_ssn_constraint_merge_valid():
    pattern = r"^[0-9]{3}-[0-9]{2}-[0-9]{4}$"
    ccc1 = containsSSNConstraint(regex_pattern=pattern, verbose=True)
    ccc2 = containsSSNConstraint(regex_pattern=pattern)
    merged = ccc1.merge(ccc2)
    json_value = json.loads(message_to_json(merged.to_protobuf()))

    assert json_value["name"] == f"value {Op.Name(Op.MATCH)} " + pattern
    assert json_value["op"] == Op.Name(Op.MATCH)
    assert json_value["regexPattern"] == pattern
    assert json_value["verbose"] is True


def test_ssn_constraint_merge_invalid():
    ccc1 = containsSSNConstraint()
    ccc2 = containsSSNConstraint(regex_pattern=r"[0-9]{13,16}", verbose=False)
    with pytest.raises(AssertionError):
        ccc1.merge(ccc2)


def test_ssn_invalid_pattern():
    with pytest.raises(TypeError):
        containsSSNConstraint(123)


def _report_url_value_constraint_on_data_set(local_config_path, regex_pattern=None):
    df = pd.DataFrame(
        [
            {"url": "http://www.example.com"},  # valid
            {"url": "abc.test.com"},  # valid (without protocol)
            {"url": "abc.w23w.asb#abc?a=2"},  # valid (without protocol)
            {"url": "https://ab.abc.bc"},  # valid
            {"url": "a.b.c"},  # valid
            {"url": "abcd"},  # invalid
            {"url": "123.w23.235"},  # valid
            {"url": "asf://saf.we.12"},  # invalid
            {"url": "12345"},  # invalid
            {"url": "1.2"},  # invalid
        ]
    )

    url_constraint = containsURLConstraint(regex_pattern=regex_pattern)
    dc = DatasetConstraints(None, value_constraints={"url": [url_constraint]})
    config = load_config(local_config_path)
    session = session_from_config(config)
    profile = session.log_dataframe(df, "test.data", constraints=dc)
    session.close()
    return dc.report()


def test_contains_url_constraint(local_config_path):
    report = _report_url_value_constraint_on_data_set(local_config_path)
    assert report[0][1][0][1] == 10
    assert report[0][1][0][2] == 4


def test_url_constraint_supply_regex_pattern(local_config_path):
    pattern = r"^http(s)?:\/\/(www\.)?.+\..+$"
    report = _report_url_value_constraint_on_data_set(local_config_path, pattern)
    print(report)
    assert report[0][1][0][0] == rf"value {Op.Name(Op.MATCH)} " + pattern
    assert report[0][1][0][1] == 10
    assert report[0][1][0][2] == 8


def test_url_constraint_merge_valid():
    pattern = r"^http(s)?://(www)?\..*\..*$"
    ccc1 = containsURLConstraint(regex_pattern=pattern, verbose=False)
    ccc2 = containsURLConstraint(regex_pattern=pattern)
    merged = ccc1.merge(ccc2)
    json_value = json.loads(message_to_json(merged.to_protobuf()))

    assert json_value["name"] == f"value {Op.Name(Op.MATCH)} " + pattern
    assert json_value["op"] == Op.Name(Op.MATCH)
    assert json_value["regexPattern"] == pattern
    assert json_value["verbose"] is False


def test_url_constraint_merge_invalid():
    ccc1 = containsURLConstraint()
    ccc2 = containsURLConstraint(regex_pattern=r"http(s)?://.+", verbose=False)
    with pytest.raises(AssertionError):
        ccc1.merge(ccc2)


def test_url_invalid_pattern():
    with pytest.raises(TypeError):
        containsURLConstraint(2124)
>>>>>>> 162a9ef2
<|MERGE_RESOLUTION|>--- conflicted
+++ resolved
@@ -14,17 +14,14 @@
     ValueConstraints,
     _summary_funcs1,
     _value_funcs,
-<<<<<<< HEAD
-    distinctValuesContainSetConstraint,
-    distinctValuesEqualSetConstraint,
-    distinctValuesInSetConstraint,
-=======
     columnValuesInSetConstraint,
     containsCreditCardConstraint,
     containsEmailConstraint,
     containsSSNConstraint,
     containsURLConstraint,
->>>>>>> 162a9ef2
+    distinctValuesContainSetConstraint,
+    distinctValuesEqualSetConstraint,
+    distinctValuesInSetConstraint,
     maxBetweenConstraint,
     meanBetweenConstraint,
     minBetweenConstraint,
@@ -504,21 +501,29 @@
         maxBetweenConstraint(lower_field="max", upper_field=2)
 
 
-<<<<<<< HEAD
-def _apply_set_summary_constraints_on_dataset(df_lending_club, local_config_path, constraints):
-
-    dc = DatasetConstraints(None, summary_constraints={"annual_inc": constraints})
-=======
 def test_column_values_in_set_constraint(df_lending_club, local_config_path):
     cvisc = columnValuesInSetConstraint(value_set={2, 5, 8, 90671227})
     ltc = ValueConstraint(Op.LT, 1)
     dc = DatasetConstraints(None, value_constraints={"id": [cvisc, ltc]})
->>>>>>> 162a9ef2
     config = load_config(local_config_path)
     session = session_from_config(config)
     profile = session.log_dataframe(df_lending_club, "test.data", constraints=dc)
     session.close()
-<<<<<<< HEAD
+    report = dc.report()
+
+    # check if all of the rows have been reported
+    assert report[0][1][0][1] == len(df_lending_club)
+    # the number of fails should equal the number of rows - 1 since the column id only has the value 90671227 in set
+    assert report[0][1][0][2] == len(df_lending_club) - 1
+
+
+def _apply_set_summary_constraints_on_dataset(df_lending_club, local_config_path, constraints):
+
+    dc = DatasetConstraints(None, summary_constraints={"annual_inc": constraints})
+    config = load_config(local_config_path)
+    session = session_from_config(config)
+    profile = session.log_dataframe(df_lending_club, "test.data", constraints=dc)
+    session.close()
     report = profile.apply_summary_constraints()
 
     print(report)
@@ -610,13 +615,6 @@
     assert set1_json["firstField"] == set2_json["firstField"]
     assert set1_json["op"] == set2_json["op"]
     assert set1_json["verbose"] == set2_json["verbose"]
-=======
-    report = dc.report()
-
-    # check if all of the rows have been reported
-    assert report[0][1][0][1] == len(df_lending_club)
-    # the number of fails should equal the number of rows - 1 since the column id only has the value 90671227 in set
-    assert report[0][1][0][2] == len(df_lending_club) - 1
 
 
 def test_merge_values_in_set_constraint_different_value_set():
@@ -954,5 +952,4 @@
 
 def test_url_invalid_pattern():
     with pytest.raises(TypeError):
-        containsURLConstraint(2124)
->>>>>>> 162a9ef2
+        containsURLConstraint(2124)