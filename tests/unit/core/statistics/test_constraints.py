import json
from logging import getLogger

import pandas as pd
import pytest

from whylogs.app.config import load_config
from whylogs.app.session import session_from_config
from whylogs.core.statistics.constraints import (
    DatasetConstraints,
    Op,
    SummaryConstraint,
    ValueConstraint,
    ValueConstraints,
    _matches_json_schema,
    _summary_funcs1,
    _try_parse_dateutil,
    _try_parse_json,
    _try_parse_strftime_format,
    _value_funcs,
    columnUniqueValueCountBetweenConstraint,
    columnUniqueValueProportionBetweenConstraint,
    columnValuesInSetConstraint,
    columnValuesNotNullConstraint,
    containsCreditCardConstraint,
    containsEmailConstraint,
    containsSSNConstraint,
    containsURLConstraint,
    dateUtilParseableConstraint,
    distinctValuesContainSetConstraint,
    distinctValuesEqualSetConstraint,
    distinctValuesInSetConstraint,
    jsonParseableConstraint,
    matchesJsonSchemaConstraint,
    maxBetweenConstraint,
    meanBetweenConstraint,
    minBetweenConstraint,
    quantileBetweenConstraint,
    stddevBetweenConstraint,
    strftimeFormatConstraint,
    stringLengthBetweenConstraint,
    stringLengthEqualConstraint,
)
from whylogs.proto import Op
from whylogs.util.protobuf import message_to_json

TEST_LOGGER = getLogger(__name__)


def test_value_summary_serialization():

    for each_op, _ in _value_funcs.items():
<<<<<<< HEAD
        if each_op == Op.IN:
=======
        if each_op == Op.APPLY_FUNC:
            continue
        if each_op == Op.IN_SET:
>>>>>>> 5f51a58c
            value = ValueConstraint(each_op, {3.6})
        else:
            value = ValueConstraint(each_op, 3.6)
        msg_value = value.to_protobuf()
        json_value = json.loads(message_to_json(msg_value))
        if each_op == Op.IN:
            assert json_value["name"] == "value " + Op.Name(each_op) + " {3.6}"
            assert json_value["valueSet"][0] == [3.6]
        else:
            assert json_value["name"] == "value " + Op.Name(each_op) + " 3.6"
            assert pytest.approx(json_value["value"], 0.001) == 3.6
        assert json_value["op"] == Op.Name(each_op)
        assert json_value["verbose"] == False

    for each_op, _ in _summary_funcs1.items():
        if each_op in (Op.BTWN, Op.IN_SET, Op.CONTAIN_SET, Op.EQ_SET):
            continue
        # constraints may have an optional name
        sum_constraint = SummaryConstraint("min", each_op, 300000, name="< 30K")
        msg_sum_const = sum_constraint.to_protobuf()
        json_summary = json.loads(message_to_json(msg_sum_const))

        assert json_summary["name"] == "< 30K"
        assert pytest.approx(json_summary["value"], 0.1) == 300000
        assert json_summary["firstField"] == "min"
        assert json_summary["op"] == str(Op.Name(each_op))
        assert json_summary["verbose"] == False


def test_value_constraints(df_lending_club, local_config_path):

    conforming_loan = ValueConstraint(Op.LT, 548250)
    smallest_loan = ValueConstraint(Op.GT, 2500.0, verbose=True)

    high_fico = ValueConstraint(Op.GT, 4000)

    dc = DatasetConstraints(None, value_constraints={"loan_amnt": [conforming_loan, smallest_loan], "fico_range_high": [high_fico]})

    config = load_config(local_config_path)
    session = session_from_config(config)

    profile = session.log_dataframe(df_lending_club, "test.data", constraints=dc)
    session.close()
    report = dc.report()

    assert len(report) == 2
    # make sure it checked every value
    for each_feat in report:
        for each_constraint in each_feat[1]:
            assert each_constraint[1] == 50

    assert report[1][1][0][2] == 50


def test_value_constraints_pattern_match(df_lending_club, local_config_path):

    regex_state_abbreviation = r"^[a-zA-Z]{2}$"
    contains_state = ValueConstraint(Op.MATCH, regex_pattern=regex_state_abbreviation)

    regex_date = r"^[a-zA-Z]{3}-[0-9]{4}$"
    not_contains_date = ValueConstraint(Op.NOMATCH, regex_pattern=regex_date)

    # just to test applying regex patterns on non-string values
    contains_state_loan_amnt = ValueConstraint(Op.MATCH, regex_pattern=regex_state_abbreviation)

    dc = DatasetConstraints(
        None, value_constraints={"addr_state": [contains_state], "earliest_cr_line": [not_contains_date], "loan_amnt": [contains_state_loan_amnt]}
    )

    config = load_config(local_config_path)
    session = session_from_config(config)

    profile = session.log_dataframe(df_lending_club, "test.data", constraints=dc)
    session.close()
    report = dc.report()
    # checks there are constraints for 3 features
    assert len(report) == 3
    # make sure it checked every value
    for each_feat in report:
        for each_constraint in each_feat[1]:
            assert each_constraint[1] == 50

    # Every row should match a state abbreviation
    assert report[0][1][0][2] == 0

    # At least 1 should be a match w/ the given pattern (# of failures of NOMATCH = # Matches)
    assert report[1][1][0][2] > 0

    # Every row should be a failure, because "loan_amnt" is not a string type
    assert report[2][1][0][2] == 50


def test_summary_constraints(df_lending_club, local_config_path):
    non_negative = SummaryConstraint("min", Op.GE, 0)

    dc = DatasetConstraints(None, summary_constraints={"annual_inc": [non_negative]})
    config = load_config(local_config_path)
    session = session_from_config(config)
    profile = session.log_dataframe(df_lending_club, "test.data", constraints=dc)
    session.close()
    report = r = profile.apply_summary_constraints()

    assert len(report) == 1
    # make sure it checked every value
    for each_feat in report:
        for each_constraint in each_feat[1]:
            assert each_constraint[1] == 1


def test_value_constraints_no_merge_different_names():
    constraint1 = ValueConstraint(Op.LT, 1, name="c1")
    constraint2 = ValueConstraint(Op.LT, 1, name="c2")
    with pytest.raises(AssertionError):
        constraint1.merge(constraint2)


def test_value_constraints_no_merge_different_values():
    constraint1 = ValueConstraint(Op.LT, 1)
    constraint2 = ValueConstraint(Op.LT, 2)
    with pytest.raises(AssertionError):
        constraint1.merge(constraint2)


def test_summary_constraints_no_merge_different_names():
    constraint1 = SummaryConstraint("min", Op.GE, 0, name="non-negative")
    constraint2 = SummaryConstraint("min", Op.GE, 0, name="positive-number")
    with pytest.raises(AssertionError):
        constraint1.merge(constraint2)


def test_summary_constraints_no_merge_different_values():
    constraint1 = SummaryConstraint("min", Op.GE, 1, name="GreaterThanThreshold")
    constraint2 = SummaryConstraint("min", Op.GE, 2, name="GreaterThanThreshold")
    with pytest.raises(AssertionError):
        constraint1.merge(constraint2)


def test_value_constraints_merge():
    constraint1 = ValueConstraint(Op.LT, 1)
    constraint2 = ValueConstraint(Op.LT, 1)
    merged = constraint1.merge(constraint2)
    assert merged.report() == ("value LT 1", 0, 0), "merging unlogged constraints should not change them from initiat state"


def test_value_constraints_merge_empty():
    constraint1 = ValueConstraint(Op.LT, 1)
    constraint2 = None
    merged = constraint1.merge(constraint2)
    assert merged == constraint1, "merging empty constraints should preserve left hand side"


def test_value_constraints_with_zero_as_value():
    c1 = ValueConstraint(Op.LT, 0)
    json_value = json.loads(message_to_json(c1.to_protobuf()))
    assert json_value["name"] == f"value {Op.Name(Op.LT)} 0"
    assert pytest.approx(json_value["value"], 0.01) == 0.0
    assert json_value["op"] == Op.Name(Op.LT)
    assert json_value["verbose"] is False


def test_value_constraints_raw_and_coerced_types_serialize_deserialize():
    pattern = r"\S+@\S+"
    c1 = ValueConstraint(Op.GE, 0)
    c2 = ValueConstraint(Op.MATCH, regex_pattern=pattern)
    constraints = ValueConstraints([c1, c2])
    constraints.update("abc")
    constraints.update_typed(1)

    constraints.from_protobuf(constraints.to_protobuf())
    msg_const = constraints.to_protobuf()
    json_val = json.loads(message_to_json(msg_const))

    first_val_constraint = json_val["constraints"][0]
    second_val_constraint = json_val["constraints"][1]

    assert first_val_constraint["name"] == f"value {Op.Name(Op.MATCH)} {pattern}"
    assert first_val_constraint["op"] == Op.Name(Op.MATCH)
    assert first_val_constraint["regexPattern"] == pattern
    assert first_val_constraint["verbose"] is False

    assert second_val_constraint["name"] == f"value {Op.Name(Op.GE)} 0"
    assert second_val_constraint["op"] == Op.Name(Op.GE)
    assert pytest.approx(second_val_constraint["value"], 0.01) == 0
    assert second_val_constraint["verbose"] is False


def test_value_constraints_raw_and_coerced_types_merge():
    pattern = r"\S+@\S+"
    c1 = ValueConstraint(Op.GE, 0)
    c2 = ValueConstraint(Op.MATCH, regex_pattern=pattern)
    constraints = ValueConstraints([c1, c2])
    c3 = ValueConstraint(Op.GE, 0)
    c4 = ValueConstraint(Op.MATCH, regex_pattern=pattern)
    constraints2 = ValueConstraints([c3, c4])

    merged = constraints.merge(constraints2)
    json_val = json.loads(message_to_json(merged.to_protobuf()))

    first_val_constraint = json_val["constraints"][0]
    second_val_constraint = json_val["constraints"][1]

    assert first_val_constraint["name"] == f"value {Op.Name(Op.MATCH)} {pattern}"
    assert first_val_constraint["op"] == Op.Name(Op.MATCH)
    assert first_val_constraint["regexPattern"] == pattern
    assert first_val_constraint["verbose"] is False

    assert second_val_constraint["name"] == f"value {Op.Name(Op.GE)} 0"
    assert second_val_constraint["op"] == Op.Name(Op.GE)
    assert pytest.approx(second_val_constraint["value"], 0.01) == 0
    assert second_val_constraint["verbose"] is False


def test_value_constraints_raw_and_coerced_types_report():
    pattern = r"\S+@\S+"
    c1 = ValueConstraint(Op.GE, 0)
    c2 = ValueConstraint(Op.MATCH, regex_pattern=pattern)
    constraints = ValueConstraints({c1.name: c1, c2.name: c2})
    report = constraints.report()

    assert report[0][0] == f"value {Op.Name(Op.MATCH)} {pattern}"
    assert report[0][1] == 0
    assert report[0][2] == 0

    assert report[1][0] == f"value {Op.Name(Op.GE)} 0"
    assert report[1][1] == 0
    assert report[1][2] == 0


def test_summary_between_serialization_deserialization():

    # constraints may have an optional name
    sum_constraint = SummaryConstraint("min", Op.BTWN, 0.1, 2.4)
    msg_sum_const = sum_constraint.to_protobuf()
    json_summary = json.loads(message_to_json(msg_sum_const))

    assert json_summary["name"] == "summary min BTWN 0.1 and 2.4"
    assert pytest.approx(json_summary["between"]["lowerValue"], 0.1) == 0.1
    assert pytest.approx(json_summary["between"]["upperValue"], 0.1) == 2.4
    assert json_summary["firstField"] == "min"
    assert json_summary["op"] == str(Op.Name(Op.BTWN))
    assert json_summary["verbose"] == False

    sum_deser_constraint = SummaryConstraint.from_protobuf(sum_constraint.to_protobuf())

    json_deser_summary = json.loads(message_to_json(sum_deser_constraint.to_protobuf()))

    assert json_summary["name"] == json_deser_summary["name"]
    assert pytest.approx(json_summary["between"]["lowerValue"], 0.001) == pytest.approx(json_deser_summary["between"]["lowerValue"], 0.001)
    assert pytest.approx(json_summary["between"]["upperValue"], 0.001) == pytest.approx(json_deser_summary["between"]["upperValue"], 0.001)
    assert json_summary["firstField"] == json_deser_summary["firstField"]
    assert json_summary["op"] == json_deser_summary["op"]
    assert json_summary["verbose"] == json_deser_summary["verbose"]


def test_summary_between_constraint_incompatible_parameters():
    with pytest.raises(TypeError):
        SummaryConstraint("min", Op.BTWN, 0.1, "stddev")

    with pytest.raises(ValueError):
        SummaryConstraint("min", Op.BTWN, 0.1, second_field="stddev")

    with pytest.raises(ValueError):
        SummaryConstraint("min", Op.BTWN, 0.1, 2.4, "stddev")

    with pytest.raises(ValueError):
        SummaryConstraint("min", Op.BTWN, 0.1, 2.4, third_field="stddev")

    with pytest.raises(TypeError):
        SummaryConstraint("stddev", Op.BTWN, second_field=2, third_field="max")

    with pytest.raises(TypeError):
        SummaryConstraint("stddev", Op.BTWN, 2, "max")


def _apply_between_summary_constraint_on_dataset(df_lending_club, local_config_path, between_constraint):
    min_gt_constraint = SummaryConstraint("min", Op.GT, value=100)
    max_le_constraint = SummaryConstraint("max", Op.LE, value=5)

    dc = DatasetConstraints(None, summary_constraints={"annual_inc": [between_constraint, max_le_constraint], "loan_amnt": [min_gt_constraint]})
    config = load_config(local_config_path)
    session = session_from_config(config)
    profile = session.log_dataframe(df_lending_club, "test.data", constraints=dc)
    session.close()
    report = profile.apply_summary_constraints()

    assert len(report) == 2

    # make sure it checked every value
    for each_feat in report:
        for each_constraint in each_feat[1]:
            assert each_constraint[1] == 1


def test_summary_between_constraints_values(df_lending_club, local_config_path):
    std_dev_between = SummaryConstraint("stddev", Op.BTWN, value=100, upper_value=200)
    _apply_between_summary_constraint_on_dataset(df_lending_club, local_config_path, std_dev_between)


def test_summary_between_constraints_fields(df_lending_club, local_config_path):
    std_dev_between = SummaryConstraint("stddev", Op.BTWN, second_field="mean", third_field="max")
    _apply_between_summary_constraint_on_dataset(df_lending_club, local_config_path, std_dev_between)


def test_summary_between_constraints_no_merge_different_values_fields():

    std_dev_between1 = SummaryConstraint("stddev", Op.BTWN, value=0.1, upper_value=200)
    std_dev_between2 = SummaryConstraint("stddev", Op.BTWN, value=0.2, upper_value=200)

    with pytest.raises(AssertionError):
        std_dev_between1.merge(std_dev_between2)

    std_dev_between1 = SummaryConstraint("stddev", Op.BTWN, value=0.1, upper_value=200)
    std_dev_between2 = SummaryConstraint("stddev", Op.BTWN, value=0.1, upper_value=300)

    with pytest.raises(AssertionError):
        std_dev_between1.merge(std_dev_between2)

    std_dev_between1 = SummaryConstraint("stddev", Op.BTWN, second_field="min", third_field="max")
    std_dev_between2 = SummaryConstraint("stddev", Op.BTWN, second_field="mean", third_field="max")

    with pytest.raises(AssertionError):
        std_dev_between1.merge(std_dev_between2)

    std_dev_between1 = SummaryConstraint("stddev", Op.BTWN, second_field="min", third_field="mean")
    std_dev_between2 = SummaryConstraint("stddev", Op.BTWN, second_field="min", third_field="max")

    with pytest.raises(AssertionError):
        std_dev_between1.merge(std_dev_between2)


def test_summary_between_constraints_no_merge_different_names():
    std_dev_between1 = SummaryConstraint("stddev", Op.BTWN, value=0.1, upper_value=200, name="std dev between 1")
    std_dev_between2 = SummaryConstraint("stddev", Op.BTWN, value=0.1, upper_value=200, name="std dev between 2")

    with pytest.raises(AssertionError):
        std_dev_between1.merge(std_dev_between2)


def test_summary_between_constraints_merge():
    std_dev_between1 = SummaryConstraint("stddev", Op.BTWN, value=0.1, upper_value=200)
    std_dev_between2 = SummaryConstraint("stddev", Op.BTWN, value=0.1, upper_value=200)

    merged = std_dev_between1.merge(std_dev_between2)

    pre_merge_json = json.loads(message_to_json(std_dev_between1.to_protobuf()))
    merge_json = json.loads(message_to_json(merged.to_protobuf()))

    assert pre_merge_json["name"] == merge_json["name"]
    assert pytest.approx(pre_merge_json["between"]["lowerValue"], 0.001) == pytest.approx(merge_json["between"]["lowerValue"], 0.001)
    assert pytest.approx(pre_merge_json["between"]["upperValue"], 0.001) == pytest.approx(merge_json["between"]["upperValue"], 0.001)
    assert pre_merge_json["firstField"] == merge_json["firstField"]
    assert pre_merge_json["op"] == merge_json["op"]
    assert pre_merge_json["verbose"] == merge_json["verbose"]


def test_stddev_between_constraint_value(df_lending_club, local_config_path):
    lower = 2.3
    upper = 5.4
    stddev_between_values = stddevBetweenConstraint(lower_value=lower, upper_value=upper)
    # check if all constraints are applied
    _apply_between_summary_constraint_on_dataset(df_lending_club, local_config_path, stddev_between_values)


def test_stddev_between_constraint_field(df_lending_club, local_config_path):
    lower = "min"
    upper = "max"
    stddev_between_fields = stddevBetweenConstraint(lower_field=lower, upper_field=upper)
    _apply_between_summary_constraint_on_dataset(df_lending_club, local_config_path, stddev_between_fields)


def test_stddev_between_constraint_invalid():
    with pytest.raises(ValueError):
        stddevBetweenConstraint(lower_value=2)
    with pytest.raises(ValueError):
        stddevBetweenConstraint(lower_field="min")
    with pytest.raises(TypeError):
        stddevBetweenConstraint(lower_value="2", upper_value=2)
    with pytest.raises(TypeError):
        stddevBetweenConstraint(lower_field="max", upper_field=2)


def test_mean_between_constraint_value(df_lending_club, local_config_path):
    lower = 2.3
    upper = 5.4
    stddev_between_values = meanBetweenConstraint(lower_value=lower, upper_value=upper)
    # check if all constraints are applied
    _apply_between_summary_constraint_on_dataset(df_lending_club, local_config_path, stddev_between_values)


def test_mean_between_constraint_field(df_lending_club, local_config_path):
    lower = "min"
    upper = "max"
    stddev_between_fields = meanBetweenConstraint(lower_field=lower, upper_field=upper)
    _apply_between_summary_constraint_on_dataset(df_lending_club, local_config_path, stddev_between_fields)


def test_mean_between_constraint_invalid():
    with pytest.raises(ValueError):
        meanBetweenConstraint(lower_value=2)
    with pytest.raises(ValueError):
        meanBetweenConstraint(lower_field="min")
    with pytest.raises(TypeError):
        meanBetweenConstraint(lower_value="2", upper_value=2)
    with pytest.raises(TypeError):
        meanBetweenConstraint(lower_field="max", upper_field=2)


def test_min_between_constraint_value(df_lending_club, local_config_path):
    lower = 2.3
    upper = 5.4
    stddev_between_values = minBetweenConstraint(lower_value=lower, upper_value=upper)
    # check if all constraints are applied
    _apply_between_summary_constraint_on_dataset(df_lending_club, local_config_path, stddev_between_values)


def test_min_between_constraint_field(df_lending_club, local_config_path):
    lower = "stddev"
    upper = "max"
    stddev_between_fields = minBetweenConstraint(lower_field=lower, upper_field=upper)
    _apply_between_summary_constraint_on_dataset(df_lending_club, local_config_path, stddev_between_fields)


def test_min_between_constraint_invalid():
    with pytest.raises(ValueError):
        minBetweenConstraint(lower_value=2)
    with pytest.raises(ValueError):
        minBetweenConstraint(lower_field="min")
    with pytest.raises(TypeError):
        minBetweenConstraint(lower_value="2", upper_value=2)
    with pytest.raises(TypeError):
        minBetweenConstraint(lower_field="max", upper_field=2)


def test_max_between_constraint_value(df_lending_club, local_config_path):
    lower = 2.3
    upper = 5.4
    stddev_between_values = maxBetweenConstraint(lower_value=lower, upper_value=upper)
    # check if all constraints are applied
    _apply_between_summary_constraint_on_dataset(df_lending_club, local_config_path, stddev_between_values)


def test_max_between_constraint_field(df_lending_club, local_config_path):
    lower = "stddev"
    upper = "mean"
    stddev_between_fields = maxBetweenConstraint(lower_field=lower, upper_field=upper)
    _apply_between_summary_constraint_on_dataset(df_lending_club, local_config_path, stddev_between_fields)


def test_max_between_constraint_invalid():
    with pytest.raises(ValueError):
        maxBetweenConstraint(lower_value=2)
    with pytest.raises(ValueError):
        maxBetweenConstraint(lower_field="min")
    with pytest.raises(TypeError):
        maxBetweenConstraint(lower_value="2", upper_value=2)
    with pytest.raises(TypeError):
        maxBetweenConstraint(lower_field="max", upper_field=2)


def test_column_values_in_set_constraint(df_lending_club, local_config_path):
    cvisc = columnValuesInSetConstraint(value_set={2, 5, 8, 90671227})
    ltc = ValueConstraint(Op.LT, 1)
    dc = DatasetConstraints(None, value_constraints={"id": [cvisc, ltc]})


def _apply_set_summary_constraints_on_dataset(df_lending_club, local_config_path, constraints):

    dc = DatasetConstraints(None, summary_constraints={"annual_inc": constraints})
    config = load_config(local_config_path)
    session = session_from_config(config)
    profile = session.log_dataframe(df_lending_club, "test.data", constraints=dc)
    session.close()
    report = profile.apply_summary_constraints()

    print(report)
    assert len(report) == 1

    # make sure it checked every value
    for each_feat in report:
        for each_constraint in each_feat[1]:
            assert each_constraint[1] == 1
            if "True" in each_constraint[0]:
                assert each_constraint[2] == 0
            else:
                assert each_constraint[2] == 1


def test_set_summary_constraints(df_lending_club, local_config_path):

    org_list = list(df_lending_club["annual_inc"])

    org_list2 = list(df_lending_club["annual_inc"])
    org_list2.extend([1, 4, 5555, "gfsdgs", 0.00333, 245.32])

    in_set = SummaryConstraint("distinct_column_values", Op.IN_SET, reference_set=org_list2, name="True")
    in_set2 = SummaryConstraint("distinct_column_values", Op.IN_SET, reference_set=org_list, name="True2")
    in_set3 = SummaryConstraint("distinct_column_values", Op.IN_SET, reference_set=org_list[:-1], name="False")

    eq_set = SummaryConstraint("distinct_column_values", Op.EQ_SET, reference_set=org_list, name="True3")
    eq_set2 = SummaryConstraint("distinct_column_values", Op.EQ_SET, reference_set=org_list2, name="False2")
    eq_set3 = SummaryConstraint("distinct_column_values", Op.EQ_SET, reference_set=org_list[:-1], name="False3")

    contains_set = SummaryConstraint("distinct_column_values", Op.CONTAIN_SET, reference_set=[org_list[2]], name="True4")
    contains_set2 = SummaryConstraint("distinct_column_values", Op.CONTAIN_SET, reference_set=org_list, name="True5")
    contains_set3 = SummaryConstraint("distinct_column_values", Op.CONTAIN_SET, reference_set=org_list[:-1], name="True6")
    contains_set4 = SummaryConstraint("distinct_column_values", Op.CONTAIN_SET, reference_set=[str(org_list[2])], name="False4")
    contains_set5 = SummaryConstraint("distinct_column_values", Op.CONTAIN_SET, reference_set=[2.3456], name="False5")
    contains_set6 = SummaryConstraint("distinct_column_values", Op.CONTAIN_SET, reference_set=org_list2, name="False6")

    list(df_lending_club["annual_inc"])
    constraints = [in_set, in_set2, in_set3, eq_set, eq_set2, eq_set3, contains_set, contains_set2, contains_set3, contains_set4, contains_set5, contains_set6]
    _apply_set_summary_constraints_on_dataset(df_lending_club, local_config_path, constraints)


def test_set_summary_constraint_invalid_init():
    with pytest.raises(TypeError):
        SummaryConstraint("distinct_column_values", Op.CONTAIN_SET, reference_set=1)
    with pytest.raises(ValueError):
        SummaryConstraint("distinct_column_values", Op.CONTAIN_SET, 1)
    with pytest.raises(ValueError):
        SummaryConstraint("distinct_column_values", Op.CONTAIN_SET, second_field="aaa")
    with pytest.raises(ValueError):
        SummaryConstraint("distinct_column_values", Op.CONTAIN_SET, third_field="aaa")
    with pytest.raises(ValueError):
        SummaryConstraint("distinct_column_values", Op.CONTAIN_SET, upper_value=2)


def test_set_summary_no_merge_different_set():

    set_c_1 = SummaryConstraint("distinct_column_values", Op.CONTAIN_SET, reference_set=[1, 2, 3])
    set_c_2 = SummaryConstraint("distinct_column_values", Op.CONTAIN_SET, reference_set=[2, 3, 4, 5])
    with pytest.raises(AssertionError):
        set_c_1.merge(set_c_2)


def test_set_summary_merge():
    set_c_1 = SummaryConstraint("distinct_column_values", Op.CONTAIN_SET, reference_set=[1, 2, 3])
    set_c_2 = SummaryConstraint("distinct_column_values", Op.CONTAIN_SET, reference_set=[1, 2, 3])

    merged = set_c_1.merge(set_c_2)

    pre_merge_json = json.loads(message_to_json(set_c_1.to_protobuf()))
    merge_json = json.loads(message_to_json(merged.to_protobuf()))

    assert pre_merge_json["name"] == merge_json["name"]
    assert pre_merge_json["referenceSet"] == merge_json["referenceSet"]
    assert pre_merge_json["firstField"] == merge_json["firstField"]
    assert pre_merge_json["op"] == merge_json["op"]
    assert pre_merge_json["verbose"] == merge_json["verbose"]


def _apply_set_summary_constraints_on_dataset(df_lending_club, local_config_path, summary_constraints):

    dc = DatasetConstraints(None, summary_constraints=summary_constraints)
    config = load_config(local_config_path)
    session = session_from_config(config)
    profile = session.log_dataframe(df_lending_club, "test.data", constraints=dc)
    session.close()
    report = profile.apply_summary_constraints()

    return report


def test_set_summary_constraints(df_lending_club, local_config_path):

    org_list = list(df_lending_club["annual_inc"])

    org_list2 = list(df_lending_club["annual_inc"])
    org_list2.extend([1, 4, 5555, "gfsdgs", 0.00333, 245.32])

    in_set = distinctValuesInSetConstraint(reference_set=org_list2, name="True")
    in_set2 = distinctValuesInSetConstraint(reference_set=org_list, name="True2")
    in_set3 = distinctValuesInSetConstraint(reference_set=org_list[:-1], name="False")

    eq_set = distinctValuesEqualSetConstraint(reference_set=org_list, name="True3")
    eq_set2 = distinctValuesEqualSetConstraint(reference_set=org_list2, name="False2")
    eq_set3 = distinctValuesEqualSetConstraint(reference_set=org_list[:-1], name="False3")

    contains_set = distinctValuesContainSetConstraint(reference_set=[org_list[2]], name="True4")
    contains_set2 = distinctValuesContainSetConstraint(reference_set=org_list, name="True5")
    contains_set3 = distinctValuesContainSetConstraint(reference_set=org_list[:-1], name="True6")
    contains_set4 = distinctValuesContainSetConstraint(reference_set=[str(org_list[2])], name="False4")
    contains_set5 = distinctValuesContainSetConstraint(reference_set=[2.3456], name="False5")
    contains_set6 = distinctValuesContainSetConstraint(reference_set=org_list2, name="False6")

    list(df_lending_club["annual_inc"])
    constraints = [in_set, in_set2, in_set3, eq_set, eq_set2, eq_set3, contains_set, contains_set2, contains_set3, contains_set4, contains_set5, contains_set6]
    report = _apply_set_summary_constraints_on_dataset(df_lending_club, local_config_path, {"annual_inc": constraints})
    for r in report[0][1]:
        if "True" in r[0]:
            assert r[2] == 0
        else:
            assert r[2] == 1


def test_set_summary_constraint_invalid_init():
    with pytest.raises(TypeError):
        SummaryConstraint("distinct_column_values", Op.CONTAIN_SET, reference_set=1)
    with pytest.raises(ValueError):
        SummaryConstraint("distinct_column_values", Op.CONTAIN_SET, 1)
    with pytest.raises(ValueError):
        SummaryConstraint("distinct_column_values", Op.CONTAIN_SET, second_field="aaa")
    with pytest.raises(ValueError):
        SummaryConstraint("distinct_column_values", Op.CONTAIN_SET, third_field="aaa")
    with pytest.raises(ValueError):
        SummaryConstraint("distinct_column_values", Op.CONTAIN_SET, upper_value=2)


def test_set_summary_no_merge_different_set():

    set_c_1 = SummaryConstraint("distinct_column_values", Op.CONTAIN_SET, reference_set=[1, 2, 3])
    set_c_2 = SummaryConstraint("distinct_column_values", Op.CONTAIN_SET, reference_set=[2, 3, 4, 5])
    with pytest.raises(AssertionError):
        set_c_1.merge(set_c_2)


def test_set_summary_merge():
    set_c_1 = SummaryConstraint("distinct_column_values", Op.CONTAIN_SET, reference_set=[1, 2, 3])
    set_c_2 = SummaryConstraint("distinct_column_values", Op.CONTAIN_SET, reference_set=[1, 2, 3])

    merged = set_c_1.merge(set_c_2)

    pre_merge_json = json.loads(message_to_json(set_c_1.to_protobuf()))
    merge_json = json.loads(message_to_json(merged.to_protobuf()))

    assert pre_merge_json["name"] == merge_json["name"]
    assert pre_merge_json["referenceSet"] == merge_json["referenceSet"]
    assert pre_merge_json["firstField"] == merge_json["firstField"]
    assert pre_merge_json["op"] == merge_json["op"]
    assert pre_merge_json["verbose"] == merge_json["verbose"]


def test_set_summary_serialization():
    set1 = SummaryConstraint("distinct_column_values", Op.CONTAIN_SET, reference_set=[1, 2, 3])
    set2 = SummaryConstraint.from_protobuf(set1.to_protobuf())

    set1_json = json.loads(message_to_json(set1.to_protobuf()))
    set2_json = json.loads(message_to_json(set2.to_protobuf()))

    assert set1_json["name"] == set2_json["name"]
    assert set1_json["referenceSet"] == set2_json["referenceSet"]
    assert set1_json["firstField"] == set2_json["firstField"]
    assert set1_json["op"] == set2_json["op"]
    assert set1_json["verbose"] == set2_json["verbose"]


def test_merge_values_in_set_constraint_different_value_set():
    cvisc1 = columnValuesInSetConstraint(value_set={1, 2, 3})
    cvisc2 = columnValuesInSetConstraint(value_set={3, 4, 5})
    with pytest.raises(AssertionError):
        cvisc1.merge(cvisc2)


def test_merge_values_in_set_constraint_same_value_set():
    val_set = {"abc", "b", "c"}
    cvisc1 = columnValuesInSetConstraint(value_set=val_set)
    cvisc2 = columnValuesInSetConstraint(value_set=val_set)
    merged = cvisc1.merge(cvisc2)

    TEST_LOGGER.info(f"Serialize the merged columnValuesInSetConstraint:\n {merged.to_protobuf()}")

    json_value = json.loads(message_to_json(merged.to_protobuf()))

    assert json_value["name"] == f"value {Op.Name(Op.IN)} " + str(val_set)
    assert json_value["op"] == Op.Name(Op.IN)
    assert json_value["valueSet"][0] == list(val_set)


def test_serialization_deserialization_values_in_set_constraint():
    val_set = {"abc", 1, 2}
    cvisc = columnValuesInSetConstraint(value_set=val_set)

    cvisc.from_protobuf(cvisc.to_protobuf())
    json_value = json.loads(message_to_json(cvisc.to_protobuf()))

    TEST_LOGGER.info(f"Serialize columnValuesInSetConstraint from deserialized representation:\n {cvisc.to_protobuf()}")

    assert json_value["name"] == f"value {Op.Name(Op.IN)} " + str(val_set)
    assert json_value["op"] == Op.Name(Op.IN)
    assert json_value["valueSet"][0] == list(val_set)


def test_column_values_in_set_wrong_datatype():
    with pytest.raises(TypeError):
        cvisc = columnValuesInSetConstraint(value_set=1)


def _report_email_value_constraint_on_data_set(local_config_path, pattern=None):
    df = pd.DataFrame(
        [
            {"email": r"abc's@gmail.com"},  # valid
            {"email": r'"aVrrR Test \@"@gmail.com'},  # valid
            {"email": r"abc..q12@example.us"},  # invalid
            {"email": r'"sdsss\d"@gmail.com'},  # valid
            {"email": r"customer/department=shipping?@example-another.some-other.us"},  # valid
            {"email": r".should_fail@yahoo.com"},  # invalid
            {"email": r"some.@a.com"},  # invalid
            {"email": r"abs@yahoo."},  # invalid
        ]
    )

    email_constraint = containsEmailConstraint(regex_pattern=pattern)
    dc = DatasetConstraints(None, value_constraints={"email": [email_constraint]})
    config = load_config(local_config_path)
    session = session_from_config(config)
    profile = session.log_dataframe(df, "test.data", constraints=dc)
    session.close()
    report = dc.report()
    return report


def _apply_string_length_constraints(local_config_path, length_constraints):
    df = pd.DataFrame(
        [
            {"str1": "length7"},
            {"str1": "length_8"},
            {"str1": "length__9"},
            {"str1": "a       10"},
            {"str1": "11        b"},
            {"str1": '(*&^%^&*(24!@_+>:|}?><"\\'},
            {"str1": "1b34567"},
        ]
    )

    dc = DatasetConstraints(None, value_constraints={"str1": length_constraints})
    config = load_config(local_config_path)
    session = session_from_config(config)
    profile = session.log_dataframe(df, "test.data", constraints=dc)
    session.close()
    report = dc.report()

    return report


def test_string_length_constraints(local_config_path):

    length_constraint7 = stringLengthEqualConstraint(length=7)
    length_constraint24 = stringLengthEqualConstraint(length=24)
    length_constraint7to10 = stringLengthBetweenConstraint(lower_value=7, upper_value=10)
    length_constraints = [length_constraint7, length_constraint24, length_constraint7to10]

    report = _apply_string_length_constraints(local_config_path, length_constraints)

    # report[column_n][report_list][report][name total or failure]
    assert report[0][1][0][1] == 7 and report[0][1][0][2] == 5 and report[0][1][0][0] == rf"value {Op.Name(Op.MATCH)} ^.{{7}}$"
    assert report[0][1][1][1] == 7 and report[0][1][1][2] == 6 and report[0][1][1][0] == rf"value {Op.Name(Op.MATCH)} ^.{{24}}$"
    assert report[0][1][2][1] == 7 and report[0][1][2][2] == 2 and report[0][1][2][0] == rf"value {Op.Name(Op.MATCH)} ^.{{7,10}}$"


def test_email_constraint(local_config_path):
    report = _report_email_value_constraint_on_data_set(local_config_path)

    assert report[0][1][0][1] == 8
    assert report[0][1][0][2] == 4


def test_email_constraint_supply_regex_pattern(local_config_path):
    report = _report_email_value_constraint_on_data_set(local_config_path, r"\S+@\S+")
    assert report[0][1][0][0] == rf"value {Op.Name(Op.MATCH)} \S+@\S+"
    assert report[0][1][0][1] == 8
    assert report[0][1][0][2] == 1


def test_email_constraint_merge_valid():
    ec1 = containsEmailConstraint(regex_pattern=r"\S+@\S+", verbose=True)
    ec2 = containsEmailConstraint(regex_pattern=r"\S+@\S+")
    merged = ec1.merge(ec2)
    json_value = json.loads(message_to_json(merged.to_protobuf()))

    assert json_value["name"] == rf"value {Op.Name(Op.MATCH)} \S+@\S+"
    assert json_value["op"] == Op.Name(Op.MATCH)
    assert json_value["regexPattern"] == r"\S+@\S+"
    assert json_value["verbose"] is True


def test_email_constraint_merge_invalid():
    ec1 = containsEmailConstraint(regex_pattern=r"\S+@\S+", verbose=True)
    ec2 = containsEmailConstraint(regex_pattern=r"\W+@\W+")
    with pytest.raises(AssertionError):
        ec1.merge(ec2)


def _report_credit_card_value_constraint_on_data_set(local_config_path, regex_pattern=None):
    df = pd.DataFrame(
        [
            {"credit_card": "3714-496353-98431"},  # amex
            {"credit_card": "3787 344936 71000"},  # amex
            {"credit_card": "3056 930902 5904"},  # diners club
            {"credit_card": "3065 133242 2899"},  # invalid
            {"credit_card": "3852-000002-3237"},  # invalid
            {"credit_card": "6011 1111 1111 1117"},  # discover
            {"credit_card": "6011-0009-9013-9424"},  # discover
            {"credit_card": "3530 1113 3330 0000"},  # jcb
            {"credit_card": "3566-0020-2036-0505"},  # jcb
            {"credit_card": "5555 5555 5555 4444"},  # master card
            {"credit_card": "5105 1051 0510 5100"},  # master card
            {"credit_card": "4111 1111 1111 1111"},  # visa
            {"credit_card": "4012 8888 8888 1881"},  # visa
            {"credit_card": "4222-2222-2222-2222"},  # visa
            {"credit_card": "1111-1111-1111-1111"},  # invalid
            {"credit_card": "a4111 1111 1111 1111b"},  # invalid
            {"credit_card": "4111111111111111"},  # visa
            {"credit_card": 12345},  # invalid
            {"credit_card": "absfcvs"},  # invalid
        ]
    )

    credit_card_constraint = containsCreditCardConstraint(regex_pattern=regex_pattern)
    dc = DatasetConstraints(None, value_constraints={"credit_card": [credit_card_constraint]})
    config = load_config(local_config_path)
    session = session_from_config(config)
    profile = session.log_dataframe(df, "test.data", constraints=dc)
    session.close()
    return dc.report()


def test_credit_card_constraint(local_config_path):
    report = _report_credit_card_value_constraint_on_data_set(local_config_path)
    assert report[0][1][0][1] == 19
    assert report[0][1][0][2] == 5


def test_credit_card_constraint_supply_regex_pattern(local_config_path):
    report = _report_credit_card_value_constraint_on_data_set(local_config_path, r"^(?:[0-9]{4}[\s-]?){3,4}$")
    print(report)
    assert report[0][1][0][0] == rf"value {Op.Name(Op.MATCH)} " + r"^(?:[0-9]{4}[\s-]?){3,4}$"
    assert report[0][1][0][1] == 19
    assert report[0][1][0][2] == 8


def test_credit_card_constraint_merge_valid():
    pattern = r"[0-9]{13,16}"
    ccc1 = containsCreditCardConstraint(regex_pattern=pattern, verbose=True)
    ccc2 = containsCreditCardConstraint(regex_pattern=pattern)
    merged = ccc1.merge(ccc2)
    json_value = json.loads(message_to_json(merged.to_protobuf()))

    assert json_value["name"] == f"value {Op.Name(Op.MATCH)} " + pattern
    assert json_value["op"] == Op.Name(Op.MATCH)
    assert json_value["regexPattern"] == pattern
    assert json_value["verbose"] is True


def test_credit_card_constraint_merge_invalid():
    ccc1 = containsCreditCardConstraint()
    ccc2 = containsCreditCardConstraint(regex_pattern=r"[0-9]{13,16}", verbose=False)
    with pytest.raises(AssertionError):
        ccc1.merge(ccc2)


def test_credit_card_invalid_pattern():
    with pytest.raises(TypeError):
        containsCreditCardConstraint(123)


def _apply_apply_func_constraints(local_config_path, apply_func_constraints):
    df = pd.DataFrame(
        [
            {"str1": "1990-12-1"},  # dateutil valid; strftime valid
            {"str1": "1990/12/1"},
            {"str1": "2005/3"},
            {"str1": "2005.3.5"},
            {"str1": "Jan 19, 1990"},
            {"str1": "today is 2019-03-27"},  # dateutil invalid
            {"str1": "Monday at 12:01am"},
            {"str1": "xyz_not_a_date"},  # dateutil invalid
            {"str1": "yesterday"},  # dateutil invalid
            {"str1": {"name": "s", "w2w2": "dgsg", "years": 232, "abc": 1}},  # schema valid
            {"str1": {"name": "s", "w2w2": 12.38, "years": 232, "abc": 1}},  # schema valid
            {"str1": {"name": "s", "years": 232, "abc": 1}},  # schema valid
            {"str1": {"name": "s", "abc": 1}},  # schema valid
            {"str1": {"name": "s", "w2w2": "dgsg", "years": 232}},  # schema invalid
            {"str1": {"name": "s", "w2w2": "dgsg", "years": "232", "abc": 1}},  # schema invalid
            {"str1": {"name": 14, "w2w2": "dgsg", "years": "232", "abc": 1}},  # schema invalid
            {"str1": {"name": "14", "w2w2": "dgsg", "years": 232.44, "abc": 1}},  # schema invalid
            {"str1": {"w2w2": "dgsg", "years": 232, "abc": 1}},  # schema invalid
            {"str1": {"years": 232}},  # schema invalid
            {"str1": json.dumps({"name": "s", "w2w2": "dgsg", "years": 232, "abc": 1})},  # json valid, schema valid
            {"str1": json.dumps({"name": "s", "w2w2": 12.38, "years": 232, "abc": 1})},  # json valid, schema valid
            {"str1": json.dumps({"name": "s", "years": 232, "abc": 1})},  # json valid, schema valid
            {"str1": json.dumps({"name": "s", "abc": 1})},  # json valid, schema valid
            {"str1": json.dumps({"name": "s", "w2w2": "dgsg", "years": "232", "abc": 1})},  # json valid
            {"str1": "random str : fail everything"},
            {"str1": "2003-12-23"},  # strftime valid
            {"str1": "2010-10-18"},  # strftime valid
            {"str1": "2003-15-23"},  # strftime invalid
            {"str1": "2003-12-32"},  # strftime invalid
            {"str1": "10-12-32"},  # strftime invalid, dateutil valid
        ]
    )

    dc = DatasetConstraints(None, value_constraints={"str1": apply_func_constraints})
    config = load_config(local_config_path)
    session = session_from_config(config)
    profile = session.log_dataframe(df, "test.data", constraints=dc)
    session.close()
    report = dc.report()

    return report


def test_apply_func_value_constraints(local_config_path):

    dateutil_parseable = dateUtilParseableConstraint()
    json_parseable = jsonParseableConstraint()

    json_schema = {
        "type": "object",
        "properties": {
            "name": {"type": "string"},
            "years": {"type": "integer"},
        },
        "required": ["name", "abc"],
    }
    matches_json_schema = matchesJsonSchemaConstraint(json_schema=json_schema)

    is_strftime = strftimeFormatConstraint(format="%Y-%m-%d")

    apply_constraints = [dateutil_parseable, json_parseable, matches_json_schema, is_strftime]

    report = _apply_apply_func_constraints(local_config_path, apply_constraints)

    # report[column_n][report_list][report][name total or failure]
    assert report[0][1][0][1] == 30 and report[0][1][0][2] == 21 and report[0][1][0][0] == f"value {Op.Name(Op.APPLY_FUNC)} {_try_parse_dateutil.__name__}"
    assert report[0][1][1][1] == 30 and report[0][1][1][2] == 25 and report[0][1][1][0] == f"value {Op.Name(Op.APPLY_FUNC)} {_try_parse_json.__name__}"
    assert report[0][1][2][1] == 30 and report[0][1][2][2] == 22 and report[0][1][2][0] == f"value {Op.Name(Op.APPLY_FUNC)} {_matches_json_schema.__name__}"
    assert (
        report[0][1][3][1] == 30 and report[0][1][3][2] == 27 and report[0][1][3][0] == f"value {Op.Name(Op.APPLY_FUNC)} {_try_parse_strftime_format.__name__}"
    )


def test_apply_func_merge():
    apply1 = dateUtilParseableConstraint()
    apply2 = ValueConstraint(Op.APPLY_FUNC, apply_function=lambda x: x)

    with pytest.raises(AssertionError):
        apply1.merge(apply2)

    apply3 = dateUtilParseableConstraint()

    merged = apply1.merge(apply3)

    pre_merge_json = json.loads(message_to_json(apply1.to_protobuf()))
    merge_json = json.loads(message_to_json(merged.to_protobuf()))

    assert pre_merge_json["name"] == merge_json["name"]
    assert pre_merge_json["function"] == merge_json["function"]
    assert pre_merge_json["op"] == merge_json["op"]
    assert pre_merge_json["verbose"] == merge_json["verbose"]


def test_apply_func_serialization():
    apply1 = dateUtilParseableConstraint()

    apply2 = ValueConstraint.from_protobuf(apply1.to_protobuf())

    apply1_json = json.loads(message_to_json(apply1.to_protobuf()))
    apply2_json = json.loads(message_to_json(apply2.to_protobuf()))

    apply1.merge(apply2)
    apply2.merge(apply1)

    assert apply1_json["name"] == apply2_json["name"]
    assert apply1_json["function"] == apply2_json["function"]
    assert apply1_json["op"] == apply2_json["op"]
    assert apply1_json["verbose"] == apply2_json["verbose"]

    json_schema = {
        "type": "object",
        "properties": {
            "name": {"type": "string"},
            "years": {"type": "integer"},
        },
        "required": ["name", "abc"],
    }
    apply1 = matchesJsonSchemaConstraint(json_schema)
    apply2 = ValueConstraint.from_protobuf(apply1.to_protobuf())

    apply1_json = json.loads(message_to_json(apply1.to_protobuf()))
    apply2_json = json.loads(message_to_json(apply2.to_protobuf()))

    assert apply1_json["name"] == apply2_json["name"]
    assert apply1_json["function"] == apply2_json["function"]
    assert apply1_json["op"] == apply2_json["op"]
    assert apply1_json["verbose"] == apply2_json["verbose"]


def _report_ssn_value_constraint_on_data_set(local_config_path, regex_pattern=None):
    df = pd.DataFrame(
        [
            {"ssn": "123-01-2335"},  # valid
            {"ssn": "039780012"},  # valid
            {"ssn": "000231324"},  # invalid
            {"ssn": "666781132"},  # invalid
            {"ssn": "926-89-1234"},  # invalid
            {"ssn": "001-01-0001"},  # valid
            {"ssn": "122 23 0001"},  # valid
            {"ssn": "1234-12-123"},  # invalid
        ]
    )

    ssn_constraint = containsSSNConstraint(regex_pattern=regex_pattern)
    dc = DatasetConstraints(None, value_constraints={"ssn": [ssn_constraint]})
    config = load_config(local_config_path)
    session = session_from_config(config)
    profile = session.log_dataframe(df, "test.data", constraints=dc)
    session.close()
    return dc.report()


def test_contains_ssn_constraint(local_config_path):
    report = _report_ssn_value_constraint_on_data_set(local_config_path)
    assert report[0][1][0][1] == 8
    assert report[0][1][0][2] == 4


def test_ssn_constraint_supply_regex_pattern(local_config_path):
    pattern = r"^[0-9]{3}-[0-9]{2}-[0-9]{4}$"
    report = _report_ssn_value_constraint_on_data_set(local_config_path, pattern)
    print(report)
    assert report[0][1][0][0] == rf"value {Op.Name(Op.MATCH)} " + pattern
    assert report[0][1][0][1] == 8
    assert report[0][1][0][2] == 5


def test_ssn_constraint_merge_valid():
    pattern = r"^[0-9]{3}-[0-9]{2}-[0-9]{4}$"
    ccc1 = containsSSNConstraint(regex_pattern=pattern, verbose=True)
    ccc2 = containsSSNConstraint(regex_pattern=pattern)
    merged = ccc1.merge(ccc2)
    json_value = json.loads(message_to_json(merged.to_protobuf()))

    assert json_value["name"] == f"value {Op.Name(Op.MATCH)} " + pattern
    assert json_value["op"] == Op.Name(Op.MATCH)
    assert json_value["regexPattern"] == pattern
    assert json_value["verbose"] is True


def test_ssn_constraint_merge_invalid():
    ccc1 = containsSSNConstraint()
    ccc2 = containsSSNConstraint(regex_pattern=r"[0-9]{13,16}", verbose=False)
    with pytest.raises(AssertionError):
        ccc1.merge(ccc2)


def test_ssn_invalid_pattern():
    with pytest.raises(TypeError):
        containsSSNConstraint(123)


def _report_url_value_constraint_on_data_set(local_config_path, regex_pattern=None):
    df = pd.DataFrame(
        [
            {"url": "http://www.example.com"},  # valid
            {"url": "abc.test.com"},  # valid (without protocol)
            {"url": "abc.w23w.asb#abc?a=2"},  # valid (without protocol)
            {"url": "https://ab.abc.bc"},  # valid
            {"url": "a.b.c"},  # valid
            {"url": "abcd"},  # invalid
            {"url": "123.w23.235"},  # valid
            {"url": "asf://saf.we.12"},  # invalid
            {"url": "12345"},  # invalid
            {"url": "1.2"},  # invalid
        ]
    )

    url_constraint = containsURLConstraint(regex_pattern=regex_pattern)
    dc = DatasetConstraints(None, value_constraints={"url": [url_constraint]})
    config = load_config(local_config_path)
    session = session_from_config(config)
    profile = session.log_dataframe(df, "test.data", constraints=dc)
    session.close()
    return dc.report()


def test_contains_url_constraint(local_config_path):
    report = _report_url_value_constraint_on_data_set(local_config_path)
    assert report[0][1][0][1] == 10
    assert report[0][1][0][2] == 4


def test_url_constraint_supply_regex_pattern(local_config_path):
    pattern = r"^http(s)?:\/\/(www\.)?.+\..+$"
    report = _report_url_value_constraint_on_data_set(local_config_path, pattern)
    print(report)
    assert report[0][1][0][0] == rf"value {Op.Name(Op.MATCH)} " + pattern
    assert report[0][1][0][1] == 10
    assert report[0][1][0][2] == 8


def test_url_constraint_merge_valid():
    pattern = r"^http(s)?://(www)?\..*\..*$"
    ccc1 = containsURLConstraint(regex_pattern=pattern, verbose=False)
    ccc2 = containsURLConstraint(regex_pattern=pattern)
    merged = ccc1.merge(ccc2)
    json_value = json.loads(message_to_json(merged.to_protobuf()))

    assert json_value["name"] == f"value {Op.Name(Op.MATCH)} " + pattern
    assert json_value["op"] == Op.Name(Op.MATCH)
    assert json_value["regexPattern"] == pattern
    assert json_value["verbose"] is False


def test_url_constraint_merge_invalid():
    ccc1 = containsURLConstraint()
    ccc2 = containsURLConstraint(regex_pattern=r"http(s)?://.+", verbose=False)
    with pytest.raises(AssertionError):
        ccc1.merge(ccc2)


def test_url_invalid_pattern():
    with pytest.raises(TypeError):
        containsURLConstraint(2124)


def test_summary_constraint_quantile_invalid():
    with pytest.raises(ValueError):
        SummaryConstraint("stddev", op=Op.LT, value=2, quantile_value=0.2)
    with pytest.raises(ValueError):
        SummaryConstraint("quantile", op=Op.GT, value=2)


def test_quantile_between_constraint_apply(local_config_path, df_lending_club):
    qc = quantileBetweenConstraint(quantile_value=0.25, lower_value=13308, upper_value=241001)
    summary_constraints = {"annual_inc": [qc]}
    report = _apply_set_summary_constraints_on_dataset(df_lending_club, local_config_path, summary_constraints)

    assert report[0][1][0][0] == f"summary quantile {0.25} {Op.Name(Op.BTWN)} 13308 and 241001"
    assert report[0][1][0][1] == 1
    assert report[0][1][0][2] == 0


def test_merge_quantile_between_constraint_different_values():
    qc1 = quantileBetweenConstraint(quantile_value=0.25, lower_value=0, upper_value=2)
    qc2 = quantileBetweenConstraint(quantile_value=0.25, lower_value=1, upper_value=2)
    with pytest.raises(AssertionError):
        qc1.merge(qc2)


def test_merge_quantile_between_constraint_same_values():
    qc1 = quantileBetweenConstraint(quantile_value=0.5, lower_value=0, upper_value=5)
    qc2 = quantileBetweenConstraint(quantile_value=0.5, lower_value=0, upper_value=5)
    merged = qc1.merge(qc2)
    message = json.loads(message_to_json(merged.to_protobuf()))

    assert message["name"] == f"summary quantile 0.5 {Op.Name(Op.BTWN)} 0 and 5"
    assert message["firstField"] == "quantile"
    assert message["op"] == Op.Name(Op.BTWN)
    assert pytest.approx(message["between"]["lowerValue"], 0.001) == 0.0
    assert pytest.approx(message["between"]["upperValue"], 0.001) == 5.0
    assert message["verbose"] is False


def test_serialization_deserialization_quantile_between_constraint():
    qc1 = quantileBetweenConstraint(quantile_value=0.5, lower_value=1.24, upper_value=6.63, verbose=True)

    qc1.from_protobuf(qc1.to_protobuf())
    json_value = json.loads(message_to_json(qc1.to_protobuf()))

    assert json_value["name"] == f"summary quantile 0.5 {Op.Name(Op.BTWN)} 1.24 and 6.63"
    assert json_value["firstField"] == "quantile"
    assert json_value["op"] == Op.Name(Op.BTWN)
    assert pytest.approx(json_value["between"]["lowerValue"], 0.001) == 1.24
    assert pytest.approx(json_value["between"]["upperValue"], 0.001) == 6.63
    assert json_value["verbose"] is True


def test_quantile_between_wrong_datatype():
    with pytest.raises(TypeError):
        quantileBetweenConstraint(quantile_value=[0.5], lower_value=1.24, upper_value=6.63, verbose=True)
    with pytest.raises(TypeError):
        quantileBetweenConstraint(quantile_value=0.5, lower_value="1.24", upper_value=6.63, verbose=True)
    with pytest.raises(TypeError):
        quantileBetweenConstraint(quantile_value=0.3, lower_value=1.24, upper_value=[6.63], verbose=True)
    with pytest.raises(ValueError):
        quantileBetweenConstraint(quantile_value=0.3, lower_value=2.3, upper_value=1.5, verbose=True)


<<<<<<< HEAD
def test_column_values_not_null_constraint_apply_pass(local_config_path, df_lending_club):
    nnc1 = columnValuesNotNullConstraint()
    summary_constraints = {"annual_inc": [nnc1]}
    report = _apply_set_summary_constraints_on_dataset(df_lending_club, local_config_path, summary_constraints)

    TEST_LOGGER.info(f"Apply columnValuesNotNullConstraint report:\n{report}")

    assert report[0][1][0][0] == f"summary null_count {Op.Name(Op.EQ)} 0/None"
=======
def test_unique_value_count_between_constraint_apply(local_config_path, df_lending_club):
    uc = columnUniqueValueCountBetweenConstraint(lower_value=5, upper_value=50)
    dc = DatasetConstraints(None, summary_constraints={"annual_inc": [uc]})
    config = load_config(local_config_path)
    session = session_from_config(config)
    profile = session.log_dataframe(df_lending_club, "test.data", constraints=dc)
    session.close()
    report = profile.apply_summary_constraints()
    print(report)
    assert report[0][1][0][0] == f"summary unique_count {Op.Name(Op.BTWN)} 5 and 50"
>>>>>>> 5f51a58c
    assert report[0][1][0][1] == 1
    assert report[0][1][0][2] == 0


<<<<<<< HEAD
def test_column_values_not_null_constraint_apply_fail(local_config_path):
    nnc2 = columnValuesNotNullConstraint()
    df = pd.DataFrame([{"value": 1}, {"value": 5.2}, {"value": None}, {"value": 2.3}, {"value": None}])
    summary_constraints = {"value": [nnc2]}
    report = _apply_set_summary_constraints_on_dataset(df, local_config_path, summary_constraints)

    TEST_LOGGER.info(f"Apply columnValuesNotNullConstraint report:\n{report}")

    assert report[0][1][0][0] == f"summary null_count {Op.Name(Op.EQ)} 0/None"
    assert report[0][1][0][1] == 1
    assert report[0][1][0][2] == 1


def test_merge_column_values_not_null_constraint_different_values(local_config_path, df_lending_club):
    nnc1 = columnValuesNotNullConstraint()
    nnc2 = columnValuesNotNullConstraint()
    summary_constraints1 = {"annual_inc": [nnc1]}
    summary_constraints2 = {"annual_inc": [nnc2]}

    report1 = _apply_set_summary_constraints_on_dataset(df_lending_club, local_config_path, summary_constraints1)
    report2 = _apply_set_summary_constraints_on_dataset(df_lending_club, local_config_path, summary_constraints2)

    assert report1[0][1][0][0] == f"summary null_count {Op.Name(Op.EQ)} 0/None"
    assert report1[0][1][0][1] == 1
    assert report1[0][1][0][2] == 0

    assert report2[0][1][0][0] == f"summary null_count {Op.Name(Op.EQ)} 0/None"
    assert report2[0][1][0][1] == 1
    assert report2[0][1][0][2] == 0

    merged = nnc1.merge(nnc2)
    report_merged = merged.report()
    print(report_merged)
    TEST_LOGGER.info(f"Merged report of columnValuesNotNullConstraint: {report_merged}")

    assert merged.total == 2
    assert merged.failures == 0


def test_serialization_deserialization_column_values_not_null_constraint():
    nnc = columnValuesNotNullConstraint(verbose=True)

    nnc.from_protobuf(nnc.to_protobuf())
    json_value = json.loads(message_to_json(nnc.to_protobuf()))

    assert json_value["name"] == f"summary null_count {Op.Name(Op.EQ)} 0/None"
    assert json_value["firstField"] == "null_count"
    assert json_value["op"] == Op.Name(Op.EQ)
    assert pytest.approx(json_value["value"], 0.01) == 0
    assert json_value["verbose"] is True
=======
def test_merge_unique_value_count_between_constraint_different_values():
    u1 = columnUniqueValueCountBetweenConstraint(lower_value=0, upper_value=2)
    u2 = columnUniqueValueCountBetweenConstraint(lower_value=1, upper_value=2)
    with pytest.raises(AssertionError):
        u1.merge(u2)


def test_merge_unique_value_count_between_constraint_same_values():
    u1 = columnUniqueValueCountBetweenConstraint(lower_value=0, upper_value=5)
    u2 = columnUniqueValueCountBetweenConstraint(lower_value=0, upper_value=5)
    merged = u1.merge(u2)
    message = json.loads(message_to_json(merged.to_protobuf()))

    assert message["name"] == f"summary unique_count {Op.Name(Op.BTWN)} 0 and 5"
    assert message["firstField"] == "unique_count"
    assert message["op"] == Op.Name(Op.BTWN)
    assert pytest.approx(message["between"]["lowerValue"], 0.001) == 0.0
    assert pytest.approx(message["between"]["upperValue"], 0.001) == 5.0
    assert message["verbose"] is False


def test_serialization_deserialization_unique_value_count_between_constraint():
    u1 = columnUniqueValueCountBetweenConstraint(lower_value=15, upper_value=50, verbose=True)

    u1.from_protobuf(u1.to_protobuf())
    json_value = json.loads(message_to_json(u1.to_protobuf()))

    assert json_value["name"] == f"summary unique_count {Op.Name(Op.BTWN)} 15 and 50"
    assert json_value["firstField"] == "unique_count"
    assert json_value["op"] == Op.Name(Op.BTWN)
    assert pytest.approx(json_value["between"]["lowerValue"], 0.001) == 15
    assert pytest.approx(json_value["between"]["upperValue"], 0.001) == 50
    assert json_value["verbose"] is True


def test_unique_count_between_constraint_wrong_datatype():
    with pytest.raises(ValueError):
        columnUniqueValueCountBetweenConstraint(lower_value="0", upper_value=1, verbose=True)
    with pytest.raises(ValueError):
        columnUniqueValueCountBetweenConstraint(lower_value=5, upper_value=6.63, verbose=True)
    with pytest.raises(ValueError):
        columnUniqueValueCountBetweenConstraint(lower_value=1, upper_value=0)


def test_unique_value_proportion_between_constraint_apply(local_config_path, df_lending_club):
    uc = columnUniqueValueProportionBetweenConstraint(lower_fraction=0.6, upper_fraction=0.9)
    dc = DatasetConstraints(None, summary_constraints={"annual_inc": [uc]})
    config = load_config(local_config_path)
    session = session_from_config(config)
    profile = session.log_dataframe(df_lending_club, "test.data", constraints=dc)
    session.close()
    report = profile.apply_summary_constraints()
    print(report)
    assert report[0][1][0][0] == f"summary unique_proportion {Op.Name(Op.BTWN)} 0.6 and 0.9"
    assert report[0][1][0][1] == 1
    assert report[0][1][0][2] == 0


def test_merge_unique_value_proportion_between_constraint_different_values():
    u1 = columnUniqueValueProportionBetweenConstraint(lower_fraction=0.2, upper_fraction=0.3)
    u2 = columnUniqueValueProportionBetweenConstraint(lower_fraction=0.1, upper_fraction=0.3)
    with pytest.raises(AssertionError):
        u1.merge(u2)


def test_merge_unique_value_proportion_between_constraint_same_values():
    u1 = columnUniqueValueProportionBetweenConstraint(lower_fraction=0.1, upper_fraction=0.5)
    u2 = columnUniqueValueProportionBetweenConstraint(lower_fraction=0.1, upper_fraction=0.5)
    merged = u1.merge(u2)
    message = json.loads(message_to_json(merged.to_protobuf()))

    assert message["name"] == f"summary unique_proportion {Op.Name(Op.BTWN)} 0.1 and 0.5"
    assert message["firstField"] == "unique_proportion"
    assert message["op"] == Op.Name(Op.BTWN)
    assert pytest.approx(message["between"]["lowerValue"], 0.001) == 0.1
    assert pytest.approx(message["between"]["upperValue"], 0.001) == 0.5
    assert message["verbose"] is False


def test_serialization_deserialization_unique_value_proportion_between_constraint():
    u1 = columnUniqueValueProportionBetweenConstraint(lower_fraction=0.6, upper_fraction=0.7, verbose=True)

    u1.from_protobuf(u1.to_protobuf())
    json_value = json.loads(message_to_json(u1.to_protobuf()))

    assert json_value["name"] == f"summary unique_proportion {Op.Name(Op.BTWN)} 0.6 and 0.7"
    assert json_value["firstField"] == "unique_proportion"
    assert json_value["op"] == Op.Name(Op.BTWN)
    assert pytest.approx(json_value["between"]["lowerValue"], 0.001) == 0.6
    assert pytest.approx(json_value["between"]["upperValue"], 0.001) == 0.7
    assert json_value["verbose"] is True


def test_unique_proportion_between_constraint_wrong_datatype():
    with pytest.raises(ValueError):
        columnUniqueValueProportionBetweenConstraint(lower_fraction=0, upper_fraction=1.0, verbose=True)
    with pytest.raises(ValueError):
        columnUniqueValueProportionBetweenConstraint(lower_fraction=0.2, upper_fraction=0.1, verbose=True)
    with pytest.raises(ValueError):
        columnUniqueValueProportionBetweenConstraint(lower_fraction=0.4, upper_fraction=2)
>>>>>>> 5f51a58c
<|MERGE_RESOLUTION|>--- conflicted
+++ resolved
@@ -50,13 +50,9 @@
 def test_value_summary_serialization():
 
     for each_op, _ in _value_funcs.items():
-<<<<<<< HEAD
-        if each_op == Op.IN:
-=======
         if each_op == Op.APPLY_FUNC:
             continue
-        if each_op == Op.IN_SET:
->>>>>>> 5f51a58c
+        if each_op == Op.IN:
             value = ValueConstraint(each_op, {3.6})
         else:
             value = ValueConstraint(each_op, 3.6)
@@ -529,27 +525,7 @@
     session = session_from_config(config)
     profile = session.log_dataframe(df_lending_club, "test.data", constraints=dc)
     session.close()
-    report = profile.apply_summary_constraints()
-
-    print(report)
-    assert len(report) == 1
-
-    # make sure it checked every value
-    for each_feat in report:
-        for each_constraint in each_feat[1]:
-            assert each_constraint[1] == 1
-            if "True" in each_constraint[0]:
-                assert each_constraint[2] == 0
-            else:
-                assert each_constraint[2] == 1
-
-
-def test_set_summary_constraints(df_lending_club, local_config_path):
-
-    org_list = list(df_lending_club["annual_inc"])
-
-    org_list2 = list(df_lending_club["annual_inc"])
-    org_list2.extend([1, 4, 5555, "gfsdgs", 0.00333, 245.32])
+    report = dc.report()
 
     in_set = SummaryConstraint("distinct_column_values", Op.IN_SET, reference_set=org_list2, name="True")
     in_set2 = SummaryConstraint("distinct_column_values", Op.IN_SET, reference_set=org_list, name="True2")
@@ -1235,16 +1211,6 @@
         quantileBetweenConstraint(quantile_value=0.3, lower_value=2.3, upper_value=1.5, verbose=True)
 
 
-<<<<<<< HEAD
-def test_column_values_not_null_constraint_apply_pass(local_config_path, df_lending_club):
-    nnc1 = columnValuesNotNullConstraint()
-    summary_constraints = {"annual_inc": [nnc1]}
-    report = _apply_set_summary_constraints_on_dataset(df_lending_club, local_config_path, summary_constraints)
-
-    TEST_LOGGER.info(f"Apply columnValuesNotNullConstraint report:\n{report}")
-
-    assert report[0][1][0][0] == f"summary null_count {Op.Name(Op.EQ)} 0/None"
-=======
 def test_unique_value_count_between_constraint_apply(local_config_path, df_lending_club):
     uc = columnUniqueValueCountBetweenConstraint(lower_value=5, upper_value=50)
     dc = DatasetConstraints(None, summary_constraints={"annual_inc": [uc]})
@@ -1255,63 +1221,10 @@
     report = profile.apply_summary_constraints()
     print(report)
     assert report[0][1][0][0] == f"summary unique_count {Op.Name(Op.BTWN)} 5 and 50"
->>>>>>> 5f51a58c
     assert report[0][1][0][1] == 1
     assert report[0][1][0][2] == 0
 
 
-<<<<<<< HEAD
-def test_column_values_not_null_constraint_apply_fail(local_config_path):
-    nnc2 = columnValuesNotNullConstraint()
-    df = pd.DataFrame([{"value": 1}, {"value": 5.2}, {"value": None}, {"value": 2.3}, {"value": None}])
-    summary_constraints = {"value": [nnc2]}
-    report = _apply_set_summary_constraints_on_dataset(df, local_config_path, summary_constraints)
-
-    TEST_LOGGER.info(f"Apply columnValuesNotNullConstraint report:\n{report}")
-
-    assert report[0][1][0][0] == f"summary null_count {Op.Name(Op.EQ)} 0/None"
-    assert report[0][1][0][1] == 1
-    assert report[0][1][0][2] == 1
-
-
-def test_merge_column_values_not_null_constraint_different_values(local_config_path, df_lending_club):
-    nnc1 = columnValuesNotNullConstraint()
-    nnc2 = columnValuesNotNullConstraint()
-    summary_constraints1 = {"annual_inc": [nnc1]}
-    summary_constraints2 = {"annual_inc": [nnc2]}
-
-    report1 = _apply_set_summary_constraints_on_dataset(df_lending_club, local_config_path, summary_constraints1)
-    report2 = _apply_set_summary_constraints_on_dataset(df_lending_club, local_config_path, summary_constraints2)
-
-    assert report1[0][1][0][0] == f"summary null_count {Op.Name(Op.EQ)} 0/None"
-    assert report1[0][1][0][1] == 1
-    assert report1[0][1][0][2] == 0
-
-    assert report2[0][1][0][0] == f"summary null_count {Op.Name(Op.EQ)} 0/None"
-    assert report2[0][1][0][1] == 1
-    assert report2[0][1][0][2] == 0
-
-    merged = nnc1.merge(nnc2)
-    report_merged = merged.report()
-    print(report_merged)
-    TEST_LOGGER.info(f"Merged report of columnValuesNotNullConstraint: {report_merged}")
-
-    assert merged.total == 2
-    assert merged.failures == 0
-
-
-def test_serialization_deserialization_column_values_not_null_constraint():
-    nnc = columnValuesNotNullConstraint(verbose=True)
-
-    nnc.from_protobuf(nnc.to_protobuf())
-    json_value = json.loads(message_to_json(nnc.to_protobuf()))
-
-    assert json_value["name"] == f"summary null_count {Op.Name(Op.EQ)} 0/None"
-    assert json_value["firstField"] == "null_count"
-    assert json_value["op"] == Op.Name(Op.EQ)
-    assert pytest.approx(json_value["value"], 0.01) == 0
-    assert json_value["verbose"] is True
-=======
 def test_merge_unique_value_count_between_constraint_different_values():
     u1 = columnUniqueValueCountBetweenConstraint(lower_value=0, upper_value=2)
     u2 = columnUniqueValueCountBetweenConstraint(lower_value=1, upper_value=2)
@@ -1412,4 +1325,67 @@
         columnUniqueValueProportionBetweenConstraint(lower_fraction=0.2, upper_fraction=0.1, verbose=True)
     with pytest.raises(ValueError):
         columnUniqueValueProportionBetweenConstraint(lower_fraction=0.4, upper_fraction=2)
->>>>>>> 5f51a58c
+
+
+def test_column_values_not_null_constraint_apply_pass(local_config_path, df_lending_club):
+    nnc1 = columnValuesNotNullConstraint()
+    summary_constraints = {"annual_inc": [nnc1]}
+    report = _apply_set_summary_constraints_on_dataset(df_lending_club, local_config_path, summary_constraints)
+
+    TEST_LOGGER.info(f"Apply columnValuesNotNullConstraint report:\n{report}")
+
+    assert report[0][1][0][0] == f"summary null_count {Op.Name(Op.EQ)} 0/None"
+    assert report[0][1][0][1] == 1
+    assert report[0][1][0][2] == 0
+
+
+def test_column_values_not_null_constraint_apply_fail(local_config_path):
+    nnc2 = columnValuesNotNullConstraint()
+    df = pd.DataFrame([{"value": 1}, {"value": 5.2}, {"value": None}, {"value": 2.3}, {"value": None}])
+    summary_constraints = {"value": [nnc2]}
+    report = _apply_set_summary_constraints_on_dataset(df, local_config_path, summary_constraints)
+
+    TEST_LOGGER.info(f"Apply columnValuesNotNullConstraint report:\n{report}")
+
+    assert report[0][1][0][0] == f"summary null_count {Op.Name(Op.EQ)} 0/None"
+    assert report[0][1][0][1] == 1
+    assert report[0][1][0][2] == 1
+
+
+def test_merge_column_values_not_null_constraint_different_values(local_config_path, df_lending_club):
+    nnc1 = columnValuesNotNullConstraint()
+    nnc2 = columnValuesNotNullConstraint()
+    summary_constraints1 = {"annual_inc": [nnc1]}
+    summary_constraints2 = {"annual_inc": [nnc2]}
+
+    report1 = _apply_set_summary_constraints_on_dataset(df_lending_club, local_config_path, summary_constraints1)
+    report2 = _apply_set_summary_constraints_on_dataset(df_lending_club, local_config_path, summary_constraints2)
+
+    assert report1[0][1][0][0] == f"summary null_count {Op.Name(Op.EQ)} 0/None"
+    assert report1[0][1][0][1] == 1
+    assert report1[0][1][0][2] == 0
+
+    assert report2[0][1][0][0] == f"summary null_count {Op.Name(Op.EQ)} 0/None"
+    assert report2[0][1][0][1] == 1
+    assert report2[0][1][0][2] == 0
+
+    merged = nnc1.merge(nnc2)
+    report_merged = merged.report()
+    print(report_merged)
+    TEST_LOGGER.info(f"Merged report of columnValuesNotNullConstraint: {report_merged}")
+
+    assert merged.total == 2
+    assert merged.failures == 0
+
+
+def test_serialization_deserialization_column_values_not_null_constraint():
+    nnc = columnValuesNotNullConstraint(verbose=True)
+
+    nnc.from_protobuf(nnc.to_protobuf())
+    json_value = json.loads(message_to_json(nnc.to_protobuf()))
+
+    assert json_value["name"] == f"summary null_count {Op.Name(Op.EQ)} 0/None"
+    assert json_value["firstField"] == "null_count"
+    assert json_value["op"] == Op.Name(Op.EQ)
+    assert pytest.approx(json_value["value"], 0.01) == 0
+    assert json_value["verbose"] is True