import json
from logging import getLogger

import numpy as np
import pandas as pd
import pytest

from whylogs.app.config import load_config
from whylogs.app.session import session_from_config
from whylogs.core.statistics.constraints import (
    MAX_SET_DISPLAY_MESSAGE_LENGTH,
    DatasetConstraints,
    MultiColumnValueConstraint,
    Op,
    SummaryConstraint,
    SummaryConstraints,
    ValueConstraint,
    ValueConstraints,
    _matches_json_schema,
    _summary_funcs1,
    _try_parse_dateutil,
    _try_parse_json,
    _try_parse_strftime_format,
    _value_funcs,
    approximateEntropyBetweenConstraint,
    columnChiSquaredTestPValueGreaterThanConstraint,
    columnExistsConstraint,
    columnKLDivergenceLessThanConstraint,
    columnMostCommonValueInSetConstraint,
    columnPairValuesInSetConstraint,
    columnsMatchSetConstraint,
    columnUniqueValueCountBetweenConstraint,
    columnUniqueValueProportionBetweenConstraint,
    columnValuesAGreaterThanBConstraint,
    columnValuesInSetConstraint,
    columnValuesNotNullConstraint,
    columnValuesTypeEqualsConstraint,
    columnValuesTypeInSetConstraint,
    columnValuesUniqueWithinRow,
    containsCreditCardConstraint,
    containsEmailConstraint,
    containsSSNConstraint,
    containsURLConstraint,
    dateUtilParseableConstraint,
    distinctValuesContainSetConstraint,
    distinctValuesEqualSetConstraint,
    distinctValuesInSetConstraint,
    jsonParseableConstraint,
    matchesJsonSchemaConstraint,
    maxBetweenConstraint,
    meanBetweenConstraint,
    minBetweenConstraint,
    numberOfRowsConstraint,
    parametrizedKSTestPValueGreaterThanConstraint,
    quantileBetweenConstraint,
    stddevBetweenConstraint,
    strftimeFormatConstraint,
    stringLengthBetweenConstraint,
    stringLengthEqualConstraint,
    sumOfRowValuesOfMultipleColumnsEqualsConstraint,
)
from whylogs.proto import InferredType, Op
from whylogs.util.protobuf import message_to_json

TEST_LOGGER = getLogger(__name__)


def test_value_summary_serialization():
    for each_op, _ in _value_funcs.items():
        if each_op == Op.APPLY_FUNC:
            continue
        if each_op == Op.IN:
            value = ValueConstraint(each_op, {3.6})
        else:
            value = ValueConstraint(each_op, 3.6)
        msg_value = value.to_protobuf()
        json_value = json.loads(message_to_json(msg_value))
        if each_op == Op.IN:
            assert json_value["name"] == "value " + Op.Name(each_op) + " {3.6}"
            assert json_value["valueSet"][0] == [3.6]
        else:
            assert json_value["name"] == "value " + Op.Name(each_op) + " 3.6"
            assert pytest.approx(json_value["value"], 0.001) == 3.6
        assert json_value["op"] == Op.Name(each_op)
        assert json_value["verbose"] is False

    for each_op, _ in _summary_funcs1.items():
        if each_op in (Op.BTWN, Op.IN_SET, Op.CONTAIN_SET, Op.EQ_SET, Op.CONTAIN, Op.IN):
            continue
        # constraints may have an optional name
        sum_constraint = SummaryConstraint("min", each_op, 300000, name="< 30K")
        msg_sum_const = sum_constraint.to_protobuf()
        json_summary = json.loads(message_to_json(msg_sum_const))

        assert json_summary["name"] == "< 30K"
        assert pytest.approx(json_summary["value"], 0.1) == 300000
        assert json_summary["firstField"] == "min"
        assert json_summary["op"] == str(Op.Name(each_op))
        assert json_summary["verbose"] is False


def test_value_constraints(df_lending_club, local_config_path):
    conforming_loan = ValueConstraint(Op.LT, 548250)
    smallest_loan = ValueConstraint(Op.GT, 2500.0, verbose=True)

    high_fico = ValueConstraint(Op.GT, 4000)

    dc = DatasetConstraints(None, value_constraints={"loan_amnt": [conforming_loan, smallest_loan], "fico_range_high": [high_fico]})

    config = load_config(local_config_path)
    session = session_from_config(config)

    profile = session.log_dataframe(df_lending_club, "test.data", constraints=dc)
    session.close()
    report = dc.report()

    assert len(report) == 2
    # make sure it checked every value
    for each_feat in report:
        for each_constraint in each_feat[1]:
            assert each_constraint[1] == 50

    assert report[1][1][0][2] == 50


def test_value_constraints_pattern_match(df_lending_club, local_config_path):
    regex_state_abbreviation = r"^[a-zA-Z]{2}$"
    contains_state = ValueConstraint(Op.MATCH, regex_pattern=regex_state_abbreviation)

    regex_date = r"^[a-zA-Z]{3}-[0-9]{4}$"
    not_contains_date = ValueConstraint(Op.NOMATCH, regex_pattern=regex_date)

    # just to test applying regex patterns on non-string values
    contains_state_loan_amnt = ValueConstraint(Op.MATCH, regex_pattern=regex_state_abbreviation)

    dc = DatasetConstraints(
        None, value_constraints={"addr_state": [contains_state], "earliest_cr_line": [not_contains_date], "loan_amnt": [contains_state_loan_amnt]}
    )

    config = load_config(local_config_path)
    session = session_from_config(config)

    profile = session.log_dataframe(df_lending_club, "test.data", constraints=dc)
    session.close()
    report = dc.report()
    # checks there are constraints for 3 features
    assert len(report) == 3
    # make sure it checked every value
    for each_feat in report:
        for each_constraint in each_feat[1]:
            assert each_constraint[1] == 50

    # Every row should match a state abbreviation
    assert report[0][1][0][2] == 0

    # At least 1 should be a match w/ the given pattern (# of failures of NOMATCH = # Matches)
    assert report[1][1][0][2] > 0

    # Every row should be a failure, because "loan_amnt" is not a string type
    assert report[2][1][0][2] == 50


def test_summary_constraints(df_lending_club, local_config_path):
    non_negative = SummaryConstraint("min", Op.GE, 0)

    dc = DatasetConstraints(None, summary_constraints={"annual_inc": [non_negative]})
    config = load_config(local_config_path)
    session = session_from_config(config)
    profile = session.log_dataframe(df_lending_club, "test.data", constraints=dc)
    session.close()
    report = r = profile.apply_summary_constraints()

    assert len(report) == 1
    # make sure it checked every value
    for each_feat in report:
        for each_constraint in each_feat[1]:
            assert each_constraint[1] == 1


def test_value_constraints_no_merge_different_names():
    constraint1 = ValueConstraint(Op.LT, 1, name="c1")
    constraint2 = ValueConstraint(Op.LT, 1, name="c2")
    with pytest.raises(AssertionError):
        constraint1.merge(constraint2)


def test_value_constraints_no_merge_different_values():
    constraint1 = ValueConstraint(Op.LT, 1)
    constraint2 = ValueConstraint(Op.LT, 2)
    with pytest.raises(AssertionError):
        constraint1.merge(constraint2)


def test_summary_constraints_no_merge_different_names():
    constraint1 = SummaryConstraint("min", Op.GE, 0, name="non-negative")
    constraint2 = SummaryConstraint("min", Op.GE, 0, name="positive-number")
    with pytest.raises(AssertionError):
        constraint1.merge(constraint2)


def test_summary_constraints_no_merge_different_values():
    constraint1 = SummaryConstraint("min", Op.GE, 1, name="GreaterThanThreshold")
    constraint2 = SummaryConstraint("min", Op.GE, 2, name="GreaterThanThreshold")
    with pytest.raises(AssertionError):
        constraint1.merge(constraint2)


def test_value_constraints_merge():
    constraint1 = ValueConstraint(Op.LT, 1)
    constraint2 = ValueConstraint(Op.LT, 1)
    merged = constraint1.merge(constraint2)
    assert merged.report() == ("value LT 1", 0, 0), "merging unlogged constraints should not change them from initiat state"


def test_value_constraints_merge_empty():
    constraint1 = ValueConstraint(Op.LT, 1)
    constraint2 = None
    merged = constraint1.merge(constraint2)
    assert merged == constraint1, "merging empty constraints should preserve left hand side"


def test_value_constraints_with_zero_as_value():
    c1 = ValueConstraint(Op.LT, 0)
    json_value = json.loads(message_to_json(c1.to_protobuf()))
    assert json_value["name"] == f"value {Op.Name(Op.LT)} 0"
    assert pytest.approx(json_value["value"], 0.01) == 0.0
    assert json_value["op"] == Op.Name(Op.LT)
    assert json_value["verbose"] is False


def test_value_constraints_raw_and_coerced_types_serialize_deserialize():
    pattern = r"\S+@\S+"
    c1 = ValueConstraint(Op.GE, 0)
    c2 = ValueConstraint(Op.MATCH, regex_pattern=pattern)
    constraints = ValueConstraints([c1, c2])
    constraints.update("abc")
    constraints.update_typed(1)

    constraints.from_protobuf(constraints.to_protobuf())
    msg_const = constraints.to_protobuf()
    json_val = json.loads(message_to_json(msg_const))

    first_val_constraint = json_val["constraints"][0]
    second_val_constraint = json_val["constraints"][1]

    assert first_val_constraint["name"] == f"value {Op.Name(Op.MATCH)} {pattern}"
    assert first_val_constraint["op"] == Op.Name(Op.MATCH)
    assert first_val_constraint["regexPattern"] == pattern
    assert first_val_constraint["verbose"] is False

    assert second_val_constraint["name"] == f"value {Op.Name(Op.GE)} 0"
    assert second_val_constraint["op"] == Op.Name(Op.GE)
    assert pytest.approx(second_val_constraint["value"], 0.01) == 0
    assert second_val_constraint["verbose"] is False


def test_value_constraints_raw_and_coerced_types_merge():
    pattern = r"\S+@\S+"
    c1 = ValueConstraint(Op.GE, 0)
    c2 = ValueConstraint(Op.MATCH, regex_pattern=pattern)
    constraints = ValueConstraints([c1, c2])
    c3 = ValueConstraint(Op.GE, 0)
    c4 = ValueConstraint(Op.MATCH, regex_pattern=pattern)
    constraints2 = ValueConstraints([c3, c4])

    merged = constraints.merge(constraints2)
    json_val = json.loads(message_to_json(merged.to_protobuf()))

    first_val_constraint = json_val["constraints"][0]
    second_val_constraint = json_val["constraints"][1]

    assert first_val_constraint["name"] == f"value {Op.Name(Op.MATCH)} {pattern}"
    assert first_val_constraint["op"] == Op.Name(Op.MATCH)
    assert first_val_constraint["regexPattern"] == pattern
    assert first_val_constraint["verbose"] is False

    assert second_val_constraint["name"] == f"value {Op.Name(Op.GE)} 0"
    assert second_val_constraint["op"] == Op.Name(Op.GE)
    assert pytest.approx(second_val_constraint["value"], 0.01) == 0
    assert second_val_constraint["verbose"] is False


def test_value_constraints_raw_and_coerced_types_report():
    pattern = r"\S+@\S+"
    c1 = ValueConstraint(Op.GE, 0)
    c2 = ValueConstraint(Op.MATCH, regex_pattern=pattern)
    constraints = ValueConstraints({c1.name: c1, c2.name: c2})
    report = constraints.report()

    assert report[0][0] == f"value {Op.Name(Op.MATCH)} {pattern}"
    assert report[0][1] == 0
    assert report[0][2] == 0

    assert report[1][0] == f"value {Op.Name(Op.GE)} 0"
    assert report[1][1] == 0
    assert report[1][2] == 0


def test_summary_between_serialization_deserialization():
    # constraints may have an optional name
    sum_constraint = SummaryConstraint("min", Op.BTWN, 0.1, 2.4)
    msg_sum_const = sum_constraint.to_protobuf()
    json_summary = json.loads(message_to_json(msg_sum_const))

    assert json_summary["name"] == "summary min BTWN 0.1 and 2.4"
    assert pytest.approx(json_summary["between"]["lowerValue"], 0.1) == 0.1
    assert pytest.approx(json_summary["between"]["upperValue"], 0.1) == 2.4
    assert json_summary["firstField"] == "min"
    assert json_summary["op"] == str(Op.Name(Op.BTWN))
    assert json_summary["verbose"] == False

    sum_deser_constraint = SummaryConstraint.from_protobuf(sum_constraint.to_protobuf())

    json_deser_summary = json.loads(message_to_json(sum_deser_constraint.to_protobuf()))

    assert json_summary["name"] == json_deser_summary["name"]
    assert pytest.approx(json_summary["between"]["lowerValue"], 0.001) == pytest.approx(json_deser_summary["between"]["lowerValue"], 0.001)
    assert pytest.approx(json_summary["between"]["upperValue"], 0.001) == pytest.approx(json_deser_summary["between"]["upperValue"], 0.001)
    assert json_summary["firstField"] == json_deser_summary["firstField"]
    assert json_summary["op"] == json_deser_summary["op"]
    assert json_summary["verbose"] == json_deser_summary["verbose"]


def test_summary_between_constraint_incompatible_parameters():
    with pytest.raises(TypeError):
        SummaryConstraint("min", Op.BTWN, 0.1, "stddev")

    with pytest.raises(ValueError):
        SummaryConstraint("min", Op.BTWN, 0.1, second_field="stddev")

    with pytest.raises(ValueError):
        SummaryConstraint("min", Op.BTWN, 0.1, 2.4, "stddev")

    with pytest.raises(ValueError):
        SummaryConstraint("min", Op.BTWN, 0.1, 2.4, third_field="stddev")

    with pytest.raises(TypeError):
        SummaryConstraint("stddev", Op.BTWN, second_field=2, third_field="max")

    with pytest.raises(TypeError):
        SummaryConstraint("stddev", Op.BTWN, 2, "max")


def _apply_between_summary_constraint_on_dataset(df_lending_club, local_config_path, between_constraint):
    min_gt_constraint = SummaryConstraint("min", Op.GT, value=100)
    max_le_constraint = SummaryConstraint("max", Op.LE, value=5)

    dc = DatasetConstraints(None, summary_constraints={"annual_inc": [between_constraint, max_le_constraint], "loan_amnt": [min_gt_constraint]})
    config = load_config(local_config_path)
    session = session_from_config(config)
    profile = session.log_dataframe(df_lending_club, "test.data", constraints=dc)
    session.close()
    report = profile.apply_summary_constraints()

    assert len(report) == 2

    # make sure it checked every value
    for each_feat in report:
        for each_constraint in each_feat[1]:
            assert each_constraint[1] == 1


def test_summary_between_constraints_values(df_lending_club, local_config_path):
    std_dev_between = SummaryConstraint("stddev", Op.BTWN, value=100, upper_value=200)
    _apply_between_summary_constraint_on_dataset(df_lending_club, local_config_path, std_dev_between)


def test_summary_between_constraints_fields(df_lending_club, local_config_path):
    std_dev_between = SummaryConstraint("stddev", Op.BTWN, second_field="mean", third_field="max")
    _apply_between_summary_constraint_on_dataset(df_lending_club, local_config_path, std_dev_between)


def test_summary_between_constraints_no_merge_different_values_fields():
    std_dev_between1 = SummaryConstraint("stddev", Op.BTWN, value=0.1, upper_value=200)
    std_dev_between2 = SummaryConstraint("stddev", Op.BTWN, value=0.2, upper_value=200)

    with pytest.raises(AssertionError):
        std_dev_between1.merge(std_dev_between2)

    std_dev_between1 = SummaryConstraint("stddev", Op.BTWN, value=0.1, upper_value=200)
    std_dev_between2 = SummaryConstraint("stddev", Op.BTWN, value=0.1, upper_value=300)

    with pytest.raises(AssertionError):
        std_dev_between1.merge(std_dev_between2)

    std_dev_between1 = SummaryConstraint("stddev", Op.BTWN, second_field="min", third_field="max")
    std_dev_between2 = SummaryConstraint("stddev", Op.BTWN, second_field="mean", third_field="max")

    with pytest.raises(AssertionError):
        std_dev_between1.merge(std_dev_between2)

    std_dev_between1 = SummaryConstraint("stddev", Op.BTWN, second_field="min", third_field="mean")
    std_dev_between2 = SummaryConstraint("stddev", Op.BTWN, second_field="min", third_field="max")

    with pytest.raises(AssertionError):
        std_dev_between1.merge(std_dev_between2)


def test_summary_between_constraints_no_merge_different_names():
    std_dev_between1 = SummaryConstraint("stddev", Op.BTWN, value=0.1, upper_value=200, name="std dev between 1")
    std_dev_between2 = SummaryConstraint("stddev", Op.BTWN, value=0.1, upper_value=200, name="std dev between 2")

    with pytest.raises(AssertionError):
        std_dev_between1.merge(std_dev_between2)


def test_summary_between_constraints_merge():
    std_dev_between1 = SummaryConstraint("stddev", Op.BTWN, value=0.1, upper_value=200)
    std_dev_between2 = SummaryConstraint("stddev", Op.BTWN, value=0.1, upper_value=200)

    merged = std_dev_between1.merge(std_dev_between2)

    pre_merge_json = json.loads(message_to_json(std_dev_between1.to_protobuf()))
    merge_json = json.loads(message_to_json(merged.to_protobuf()))

    assert pre_merge_json["name"] == merge_json["name"]
    assert pytest.approx(pre_merge_json["between"]["lowerValue"], 0.001) == pytest.approx(merge_json["between"]["lowerValue"], 0.001)
    assert pytest.approx(pre_merge_json["between"]["upperValue"], 0.001) == pytest.approx(merge_json["between"]["upperValue"], 0.001)
    assert pre_merge_json["firstField"] == merge_json["firstField"]
    assert pre_merge_json["op"] == merge_json["op"]
    assert pre_merge_json["verbose"] == merge_json["verbose"]


def test_stddev_between_constraint_value(df_lending_club, local_config_path):
    lower = 2.3
    upper = 5.4
    stddev_between_values = stddevBetweenConstraint(lower_value=lower, upper_value=upper)
    # check if all constraints are applied
    _apply_between_summary_constraint_on_dataset(df_lending_club, local_config_path, stddev_between_values)


def test_stddev_between_constraint_field(df_lending_club, local_config_path):
    lower = "min"
    upper = "max"
    stddev_between_fields = stddevBetweenConstraint(lower_field=lower, upper_field=upper)
    _apply_between_summary_constraint_on_dataset(df_lending_club, local_config_path, stddev_between_fields)


def test_stddev_between_constraint_invalid():
    with pytest.raises(ValueError):
        stddevBetweenConstraint(lower_value=2)
    with pytest.raises(ValueError):
        stddevBetweenConstraint(lower_field="min")
    with pytest.raises(TypeError):
        stddevBetweenConstraint(lower_value="2", upper_value=2)
    with pytest.raises(TypeError):
        stddevBetweenConstraint(lower_field="max", upper_field=2)


def test_mean_between_constraint_value(df_lending_club, local_config_path):
    lower = 2.3
    upper = 5.4
    stddev_between_values = meanBetweenConstraint(lower_value=lower, upper_value=upper)
    # check if all constraints are applied
    _apply_between_summary_constraint_on_dataset(df_lending_club, local_config_path, stddev_between_values)


def test_mean_between_constraint_field(df_lending_club, local_config_path):
    lower = "min"
    upper = "max"
    stddev_between_fields = meanBetweenConstraint(lower_field=lower, upper_field=upper)
    _apply_between_summary_constraint_on_dataset(df_lending_club, local_config_path, stddev_between_fields)


def test_mean_between_constraint_invalid():
    with pytest.raises(ValueError):
        meanBetweenConstraint(lower_value=2)
    with pytest.raises(ValueError):
        meanBetweenConstraint(lower_field="min")
    with pytest.raises(TypeError):
        meanBetweenConstraint(lower_value="2", upper_value=2)
    with pytest.raises(TypeError):
        meanBetweenConstraint(lower_field="max", upper_field=2)


def test_min_between_constraint_value(df_lending_club, local_config_path):
    lower = 2.3
    upper = 5.4
    stddev_between_values = minBetweenConstraint(lower_value=lower, upper_value=upper)
    # check if all constraints are applied
    _apply_between_summary_constraint_on_dataset(df_lending_club, local_config_path, stddev_between_values)


def test_min_between_constraint_field(df_lending_club, local_config_path):
    lower = "stddev"
    upper = "max"
    stddev_between_fields = minBetweenConstraint(lower_field=lower, upper_field=upper)
    _apply_between_summary_constraint_on_dataset(df_lending_club, local_config_path, stddev_between_fields)


def test_min_between_constraint_invalid():
    with pytest.raises(ValueError):
        minBetweenConstraint(lower_value=2)
    with pytest.raises(ValueError):
        minBetweenConstraint(lower_field="min")
    with pytest.raises(TypeError):
        minBetweenConstraint(lower_value="2", upper_value=2)
    with pytest.raises(TypeError):
        minBetweenConstraint(lower_field="max", upper_field=2)


def test_max_between_constraint_value(df_lending_club, local_config_path):
    lower = 2.3
    upper = 5.4
    stddev_between_values = maxBetweenConstraint(lower_value=lower, upper_value=upper)
    # check if all constraints are applied
    _apply_between_summary_constraint_on_dataset(df_lending_club, local_config_path, stddev_between_values)


def test_max_between_constraint_field(df_lending_club, local_config_path):
    lower = "stddev"
    upper = "mean"
    stddev_between_fields = maxBetweenConstraint(lower_field=lower, upper_field=upper)
    _apply_between_summary_constraint_on_dataset(df_lending_club, local_config_path, stddev_between_fields)


def test_max_between_constraint_invalid():
    with pytest.raises(ValueError):
        maxBetweenConstraint(lower_value=2)
    with pytest.raises(ValueError):
        maxBetweenConstraint(lower_field="min")
    with pytest.raises(TypeError):
        maxBetweenConstraint(lower_value="2", upper_value=2)
    with pytest.raises(TypeError):
        maxBetweenConstraint(lower_field="max", upper_field=2)


def _apply_summary_constraints_on_dataset(df_lending_club, local_config_path, summary_constraints):
    dc = DatasetConstraints(None, summary_constraints=summary_constraints)
    config = load_config(local_config_path)
    session = session_from_config(config)
    profile = session.log_dataframe(df_lending_club, "test.data", constraints=dc)
    session.close()
    report = profile.apply_summary_constraints()
    return report


def test_set_summary_constraints(df_lending_club, local_config_path):
    org_list = list(df_lending_club["annual_inc"])

    org_list2 = list(df_lending_club["annual_inc"])
    org_list2.extend([1, 4, 5555, "gfsdgs", 0.00333, 245.32])

    in_set = distinctValuesInSetConstraint(reference_set=org_list2, name="True")
    in_set2 = distinctValuesInSetConstraint(reference_set=org_list, name="True2")
    in_set3 = distinctValuesInSetConstraint(reference_set=org_list[:-1], name="False")

    eq_set = distinctValuesEqualSetConstraint(reference_set=org_list, name="True3")
    eq_set2 = distinctValuesEqualSetConstraint(reference_set=org_list2, name="False2")
    eq_set3 = distinctValuesEqualSetConstraint(reference_set=org_list[:-1], name="False3")

    contains_set = distinctValuesContainSetConstraint(reference_set=[org_list[2]], name="True4")
    contains_set2 = distinctValuesContainSetConstraint(reference_set=org_list, name="True5")
    contains_set3 = distinctValuesContainSetConstraint(reference_set=org_list[:-1], name="True6")
    contains_set4 = distinctValuesContainSetConstraint(reference_set=[str(org_list[2])], name="False4")
    contains_set5 = distinctValuesContainSetConstraint(reference_set=[2.3456], name="False5")
    contains_set6 = distinctValuesContainSetConstraint(reference_set=org_list2, name="False6")

    list(df_lending_club["annual_inc"])
    constraints = [in_set, in_set2, in_set3, eq_set, eq_set2, eq_set3, contains_set, contains_set2, contains_set3, contains_set4, contains_set5, contains_set6]
    report = _apply_summary_constraints_on_dataset(df_lending_club, local_config_path, {"annual_inc": constraints})
    for r in report[0][1]:
        if "True" in r[0]:
            assert r[2] == 0
        else:
            assert r[2] == 1


def test_set_summary_constraint_invalid_init():
    with pytest.raises(TypeError):
        SummaryConstraint("distinct_column_values", Op.CONTAIN_SET, reference_set=1)
    with pytest.raises(ValueError):
        SummaryConstraint("distinct_column_values", Op.CONTAIN_SET, 1)
    with pytest.raises(ValueError):
        SummaryConstraint("distinct_column_values", Op.CONTAIN_SET, second_field="aaa")
    with pytest.raises(ValueError):
        SummaryConstraint("distinct_column_values", Op.CONTAIN_SET, third_field="aaa")
    with pytest.raises(ValueError):
        SummaryConstraint("distinct_column_values", Op.CONTAIN_SET, upper_value=2)


def test_set_summary_no_merge_different_set():
    set_c_1 = SummaryConstraint("distinct_column_values", Op.CONTAIN_SET, reference_set=[1, 2, 3])
    set_c_2 = SummaryConstraint("distinct_column_values", Op.CONTAIN_SET, reference_set=[2, 3, 4, 5])
    with pytest.raises(AssertionError):
        set_c_1.merge(set_c_2)


def test_set_summary_merge():
    set_c_1 = SummaryConstraint("distinct_column_values", Op.CONTAIN_SET, reference_set=[1, 2, 3])
    set_c_2 = SummaryConstraint("distinct_column_values", Op.CONTAIN_SET, reference_set=[1, 2, 3])

    merged = set_c_1.merge(set_c_2)

    pre_merge_json = json.loads(message_to_json(set_c_1.to_protobuf()))
    merge_json = json.loads(message_to_json(merged.to_protobuf()))

    assert pre_merge_json["name"] == merge_json["name"]
    assert pre_merge_json["referenceSet"] == merge_json["referenceSet"]
    assert pre_merge_json["firstField"] == merge_json["firstField"]
    assert pre_merge_json["op"] == merge_json["op"]
    assert pre_merge_json["verbose"] == merge_json["verbose"]


def test_set_summary_serialization():
    set1 = SummaryConstraint("distinct_column_values", Op.CONTAIN_SET, reference_set=[1, 2, 3])
    set2 = SummaryConstraint.from_protobuf(set1.to_protobuf())

    set1_json = json.loads(message_to_json(set1.to_protobuf()))
    set2_json = json.loads(message_to_json(set2.to_protobuf()))

    assert set1_json["name"] == set2_json["name"]
    assert set1_json["referenceSet"] == set2_json["referenceSet"]
    assert set1_json["firstField"] == set2_json["firstField"]
    assert set1_json["op"] == set2_json["op"]
    assert set1_json["verbose"] == set2_json["verbose"]


def test_column_values_in_set_constraint(df_lending_club, local_config_path):
    cvisc = columnValuesInSetConstraint(value_set={2, 5, 8, 90671227})
    ltc = ValueConstraint(Op.LT, 1)
    dc = DatasetConstraints(None, value_constraints={"id": [cvisc, ltc]})
    config = load_config(local_config_path)
    session = session_from_config(config)
    profile = session.log_dataframe(df_lending_club, "test.data", constraints=dc)
    session.close()
    report = dc.report()

    # check if all of the rows have been reported
    assert report[0][1][0][1] == len(df_lending_club)
    # the number of fails should equal the number of rows - 1 since the column id only has the value 90671227 in set
    assert report[0][1][0][2] == len(df_lending_club) - 1


def test_merge_values_in_set_constraint_different_value_set():
    cvisc1 = columnValuesInSetConstraint(value_set={1, 2, 3})
    cvisc2 = columnValuesInSetConstraint(value_set={3, 4, 5})
    with pytest.raises(AssertionError):
        cvisc1.merge(cvisc2)


def test_merge_values_in_set_constraint_same_value_set():
    val_set = {"abc", "b", "c"}
    cvisc1 = columnValuesInSetConstraint(value_set=val_set)
    cvisc2 = columnValuesInSetConstraint(value_set=val_set)
    merged = cvisc1.merge(cvisc2)

    TEST_LOGGER.info(f"Serialize the merged columnValuesInSetConstraint:\n {merged.to_protobuf()}")

    json_value = json.loads(message_to_json(merged.to_protobuf()))

    assert json_value["name"] == f"value {Op.Name(Op.IN)} " + str(val_set)
    assert json_value["op"] == Op.Name(Op.IN)
    assert json_value["valueSet"][0] == list(val_set)


def test_serialization_deserialization_values_in_set_constraint():
    val_set = {"abc", 1, 2}
    cvisc = columnValuesInSetConstraint(value_set=val_set)

    cvisc.from_protobuf(cvisc.to_protobuf())
    json_value = json.loads(message_to_json(cvisc.to_protobuf()))

    TEST_LOGGER.info(f"Serialize columnValuesInSetConstraint from deserialized representation:\n {cvisc.to_protobuf()}")

    assert json_value["name"] == f"value {Op.Name(Op.IN)} " + str(val_set)
    assert json_value["op"] == Op.Name(Op.IN)
    assert json_value["valueSet"][0] == list(val_set)


def test_column_values_in_set_wrong_datatype():
    with pytest.raises(TypeError):
        cvisc = columnValuesInSetConstraint(value_set=1)


def _report_email_value_constraint_on_data_set(local_config_path, pattern=None):
    df = pd.DataFrame(
        [
            {"email": r"abc's@gmail.com"},  # valid
            {"email": r'"aVrrR Test \@"@gmail.com'},  # valid
            {"email": r"abc..q12@example.us"},  # invalid
            {"email": r'"sdsss\d"@gmail.com'},  # valid
            {"email": r"customer/department=shipping?@example-another.some-other.us"},  # valid
            {"email": r".should_fail@yahoo.com"},  # invalid
            {"email": r"some.@a.com"},  # invalid
            {"email": r"abs@yahoo."},  # invalid
        ]
    )

    email_constraint = containsEmailConstraint(regex_pattern=pattern)
    dc = DatasetConstraints(None, value_constraints={"email": [email_constraint]})
    config = load_config(local_config_path)
    session = session_from_config(config)
    profile = session.log_dataframe(df, "test.data", constraints=dc)
    session.close()
    report = dc.report()
    return report


def _apply_string_length_constraints(local_config_path, length_constraints):
    df = pd.DataFrame(
        [
            {"str1": "length7"},
            {"str1": "length_8"},
            {"str1": "length__9"},
            {"str1": "a       10"},
            {"str1": "11        b"},
            {"str1": '(*&^%^&*(24!@_+>:|}?><"\\'},
            {"str1": "1b34567"},
        ]
    )

    dc = DatasetConstraints(None, value_constraints={"str1": length_constraints})
    config = load_config(local_config_path)
    session = session_from_config(config)
    profile = session.log_dataframe(df, "test.data", constraints=dc)
    session.close()
    report = dc.report()

    return report


def test_string_length_constraints(local_config_path):
    length_constraint7 = stringLengthEqualConstraint(length=7)
    length_constraint24 = stringLengthEqualConstraint(length=24)
    length_constraint7to10 = stringLengthBetweenConstraint(lower_value=7, upper_value=10)
    length_constraints = [length_constraint7, length_constraint24, length_constraint7to10]

    report = _apply_string_length_constraints(local_config_path, length_constraints)

    # report[column_n][report_list][report][name total or failure]
    assert report[0][1][0][1] == 7 and report[0][1][0][2] == 5 and report[0][1][0][0] == rf"value {Op.Name(Op.MATCH)} ^.{{7}}$"
    assert report[0][1][1][1] == 7 and report[0][1][1][2] == 6 and report[0][1][1][0] == rf"value {Op.Name(Op.MATCH)} ^.{{24}}$"
    assert report[0][1][2][1] == 7 and report[0][1][2][2] == 2 and report[0][1][2][0] == rf"value {Op.Name(Op.MATCH)} ^.{{7,10}}$"


def test_email_constraint(local_config_path):
    report = _report_email_value_constraint_on_data_set(local_config_path)

    assert report[0][1][0][1] == 8
    assert report[0][1][0][2] == 4


def test_email_constraint_supply_regex_pattern(local_config_path):
    report = _report_email_value_constraint_on_data_set(local_config_path, r"\S+@\S+")
    assert report[0][1][0][0] == rf"value {Op.Name(Op.MATCH)} \S+@\S+"
    assert report[0][1][0][1] == 8
    assert report[0][1][0][2] == 1


def test_email_constraint_merge_valid():
    ec1 = containsEmailConstraint(regex_pattern=r"\S+@\S+", verbose=True)
    ec2 = containsEmailConstraint(regex_pattern=r"\S+@\S+")
    merged = ec1.merge(ec2)
    json_value = json.loads(message_to_json(merged.to_protobuf()))

    assert json_value["name"] == rf"value {Op.Name(Op.MATCH)} \S+@\S+"
    assert json_value["op"] == Op.Name(Op.MATCH)
    assert json_value["regexPattern"] == r"\S+@\S+"
    assert json_value["verbose"] is True


def test_email_constraint_merge_invalid():
    ec1 = containsEmailConstraint(regex_pattern=r"\S+@\S+", verbose=True)
    ec2 = containsEmailConstraint(regex_pattern=r"\W+@\W+")
    with pytest.raises(AssertionError):
        ec1.merge(ec2)


def _report_credit_card_value_constraint_on_data_set(local_config_path, regex_pattern=None):
    df = pd.DataFrame(
        [
            {"credit_card": "3714-496353-98431"},  # amex
            {"credit_card": "3787 344936 71000"},  # amex
            {"credit_card": "3056 930902 5904"},  # diners club
            {"credit_card": "3065 133242 2899"},  # invalid
            {"credit_card": "3852-000002-3237"},  # diners club
            {"credit_card": "6011 1111 1111 1117"},  # discover
            {"credit_card": "6011-0009-9013-9424"},  # discover
            {"credit_card": "3530 1113 3330 0000"},  # jcb
            {"credit_card": "3566-0020-2036-0505"},  # jcb
            {"credit_card": "5555 5555 5555 4444"},  # master card
            {"credit_card": "5105 1051 0510 5100"},  # master card
            {"credit_card": "4111 1111 1111 1111"},  # visa
            {"credit_card": "4012 8888 8888 1881"},  # visa
            {"credit_card": "4222-2222-2222-2222"},  # visa
            {"credit_card": "1111-1111-1111-1111"},  # invalid
            {"credit_card": "a4111 1111 1111 1111b"},  # invalid
            {"credit_card": "4111111111111111"},  # visa
            {"credit_card": 12345},  # invalid
            {"credit_card": "absfcvs"},  # invalid
        ]
    )

    credit_card_constraint = containsCreditCardConstraint(regex_pattern=regex_pattern)
    dc = DatasetConstraints(None, value_constraints={"credit_card": [credit_card_constraint]})
    config = load_config(local_config_path)
    session = session_from_config(config)
    profile = session.log_dataframe(df, "test.data", constraints=dc)
    session.close()
    return dc.report()


def test_credit_card_constraint(local_config_path):
    report = _report_credit_card_value_constraint_on_data_set(local_config_path)
    assert report[0][1][0][1] == 19
    assert report[0][1][0][2] == 5


def test_credit_card_constraint_supply_regex_pattern(local_config_path):
    report = _report_credit_card_value_constraint_on_data_set(local_config_path, r"^(?:[0-9]{4}[\s-]?){3,4}$")
    assert report[0][1][0][0] == rf"value {Op.Name(Op.MATCH)} " + r"^(?:[0-9]{4}[\s-]?){3,4}$"
    assert report[0][1][0][1] == 19
    assert report[0][1][0][2] == 8


def test_credit_card_constraint_merge_valid():
    pattern = r"[0-9]{13,16}"
    ccc1 = containsCreditCardConstraint(regex_pattern=pattern, verbose=True)
    ccc2 = containsCreditCardConstraint(regex_pattern=pattern)
    merged = ccc1.merge(ccc2)
    json_value = json.loads(message_to_json(merged.to_protobuf()))

    assert json_value["name"] == f"value {Op.Name(Op.MATCH)} " + pattern
    assert json_value["op"] == Op.Name(Op.MATCH)
    assert json_value["regexPattern"] == pattern
    assert json_value["verbose"] is True


def test_credit_card_constraint_merge_invalid():
    ccc1 = containsCreditCardConstraint()
    ccc2 = containsCreditCardConstraint(regex_pattern=r"[0-9]{13,16}", verbose=False)
    with pytest.raises(AssertionError):
        ccc1.merge(ccc2)


def test_credit_card_invalid_pattern():
    with pytest.raises(TypeError):
        containsCreditCardConstraint(123)


def _apply_apply_func_constraints(local_config_path, apply_func_constraints):
    df = pd.DataFrame(
        [
            {"str1": "1990-12-1"},  # dateutil valid; strftime valid
            {"str1": "1990/12/1"},
            {"str1": "2005/3"},
            {"str1": "2005.3.5"},
            {"str1": "Jan 19, 1990"},
            {"str1": "today is 2019-03-27"},  # dateutil invalid
            {"str1": "Monday at 12:01am"},
            {"str1": "xyz_not_a_date"},  # dateutil invalid
            {"str1": "yesterday"},  # dateutil invalid
            {"str1": {"name": "s", "w2w2": "dgsg", "years": 232, "abc": 1}},  # schema valid
            {"str1": {"name": "s", "w2w2": 12.38, "years": 232, "abc": 1}},  # schema valid
            {"str1": {"name": "s", "years": 232, "abc": 1}},  # schema valid
            {"str1": {"name": "s", "abc": 1}},  # schema valid
            {"str1": {"name": "s", "w2w2": "dgsg", "years": 232}},  # schema invalid
            {"str1": {"name": "s", "w2w2": "dgsg", "years": "232", "abc": 1}},  # schema invalid
            {"str1": {"name": 14, "w2w2": "dgsg", "years": "232", "abc": 1}},  # schema invalid
            {"str1": {"name": "14", "w2w2": "dgsg", "years": 232.44, "abc": 1}},  # schema invalid
            {"str1": {"w2w2": "dgsg", "years": 232, "abc": 1}},  # schema invalid
            {"str1": {"years": 232}},  # schema invalid
            {"str1": json.dumps({"name": "s", "w2w2": "dgsg", "years": 232, "abc": 1})},  # json valid, schema valid
            {"str1": json.dumps({"name": "s", "w2w2": 12.38, "years": 232, "abc": 1})},  # json valid, schema valid
            {"str1": json.dumps({"name": "s", "years": 232, "abc": 1})},  # json valid, schema valid
            {"str1": json.dumps({"name": "s", "abc": 1})},  # json valid, schema valid
            {"str1": json.dumps({"name": "s", "w2w2": "dgsg", "years": "232", "abc": 1})},  # json valid
            {"str1": "random str : fail everything"},
            {"str1": "2003-12-23"},  # strftime valid
            {"str1": "2010-10-18"},  # strftime valid
            {"str1": "2003-15-23"},  # strftime invalid
            {"str1": "2003-12-32"},  # strftime invalid
            {"str1": "10-12-32"},  # strftime invalid, dateutil valid
        ]
    )

    dc = DatasetConstraints(None, value_constraints={"str1": apply_func_constraints})
    config = load_config(local_config_path)
    session = session_from_config(config)
    profile = session.log_dataframe(df, "test.data", constraints=dc)
    session.close()
    report = dc.report()

    return report


def test_apply_func_value_constraints(local_config_path):
    dateutil_parseable = dateUtilParseableConstraint()
    json_parseable = jsonParseableConstraint()

    json_schema = {
        "type": "object",
        "properties": {
            "name": {"type": "string"},
            "years": {"type": "integer"},
        },
        "required": ["name", "abc"],
    }
    matches_json_schema = matchesJsonSchemaConstraint(json_schema=json_schema)

    is_strftime = strftimeFormatConstraint(format="%Y-%m-%d")

    apply_constraints = [dateutil_parseable, json_parseable, matches_json_schema, is_strftime]

    report = _apply_apply_func_constraints(local_config_path, apply_constraints)

    # report[column_n][report_list][report][name total or failure]
    assert report[0][1][0][1] == 30 and report[0][1][0][2] == 21 and report[0][1][0][0] == f"value {Op.Name(Op.APPLY_FUNC)} {_try_parse_dateutil.__name__}"
    assert report[0][1][1][1] == 30 and report[0][1][1][2] == 25 and report[0][1][1][0] == f"value {Op.Name(Op.APPLY_FUNC)} {_try_parse_json.__name__}"
    assert report[0][1][2][1] == 30 and report[0][1][2][2] == 22 and report[0][1][2][0] == f"value {Op.Name(Op.APPLY_FUNC)} {_matches_json_schema.__name__}"
    assert (
        report[0][1][3][1] == 30 and report[0][1][3][2] == 27 and report[0][1][3][0] == f"value {Op.Name(Op.APPLY_FUNC)} {_try_parse_strftime_format.__name__}"
    )


def test_apply_func_merge():
    apply1 = dateUtilParseableConstraint()
    apply2 = ValueConstraint(Op.APPLY_FUNC, apply_function=lambda x: x)

    with pytest.raises(AssertionError):
        apply1.merge(apply2)

    apply3 = dateUtilParseableConstraint()

    merged = apply1.merge(apply3)

    pre_merge_json = json.loads(message_to_json(apply1.to_protobuf()))
    merge_json = json.loads(message_to_json(merged.to_protobuf()))

    assert pre_merge_json["name"] == merge_json["name"]
    assert pre_merge_json["function"] == merge_json["function"]
    assert pre_merge_json["op"] == merge_json["op"]
    assert pre_merge_json["verbose"] == merge_json["verbose"]


def test_apply_func_serialization():
    apply1 = dateUtilParseableConstraint()

    apply2 = ValueConstraint.from_protobuf(apply1.to_protobuf())

    apply1_json = json.loads(message_to_json(apply1.to_protobuf()))
    apply2_json = json.loads(message_to_json(apply2.to_protobuf()))

    apply1.merge(apply2)
    apply2.merge(apply1)

    assert apply1_json["name"] == apply2_json["name"]
    assert apply1_json["function"] == apply2_json["function"]
    assert apply1_json["op"] == apply2_json["op"]
    assert apply1_json["verbose"] == apply2_json["verbose"]

    json_schema = {
        "type": "object",
        "properties": {
            "name": {"type": "string"},
            "years": {"type": "integer"},
        },
        "required": ["name", "abc"],
    }
    apply1 = matchesJsonSchemaConstraint(json_schema)
    apply2 = ValueConstraint.from_protobuf(apply1.to_protobuf())

    apply1_json = json.loads(message_to_json(apply1.to_protobuf()))
    apply2_json = json.loads(message_to_json(apply2.to_protobuf()))

    assert apply1_json["name"] == apply2_json["name"]
    assert apply1_json["function"] == apply2_json["function"]
    assert apply1_json["op"] == apply2_json["op"]
    assert apply1_json["verbose"] == apply2_json["verbose"]


def _report_ssn_value_constraint_on_data_set(local_config_path, regex_pattern=None):
    df = pd.DataFrame(
        [
            {"ssn": "123-01-2335"},  # valid
            {"ssn": "039780012"},  # valid
            {"ssn": "000231324"},  # invalid
            {"ssn": "666781132"},  # invalid
            {"ssn": "926-89-1234"},  # invalid
            {"ssn": "001-01-0001"},  # valid
            {"ssn": "122 23 0001"},  # valid
            {"ssn": "1234-12-123"},  # invalid
        ]
    )

    ssn_constraint = containsSSNConstraint(regex_pattern=regex_pattern)
    dc = DatasetConstraints(None, value_constraints={"ssn": [ssn_constraint]})
    config = load_config(local_config_path)
    session = session_from_config(config)
    profile = session.log_dataframe(df, "test.data", constraints=dc)
    session.close()
    return dc.report()


def test_contains_ssn_constraint(local_config_path):
    report = _report_ssn_value_constraint_on_data_set(local_config_path)
    assert report[0][1][0][1] == 8
    assert report[0][1][0][2] == 4


def test_ssn_constraint_supply_regex_pattern(local_config_path):
    pattern = r"^[0-9]{3}-[0-9]{2}-[0-9]{4}$"
    report = _report_ssn_value_constraint_on_data_set(local_config_path, pattern)
    assert report[0][1][0][0] == rf"value {Op.Name(Op.MATCH)} " + pattern
    assert report[0][1][0][1] == 8
    assert report[0][1][0][2] == 5


def test_ssn_constraint_merge_valid():
    pattern = r"^[0-9]{3}-[0-9]{2}-[0-9]{4}$"
    ccc1 = containsSSNConstraint(regex_pattern=pattern, verbose=True)
    ccc2 = containsSSNConstraint(regex_pattern=pattern)
    merged = ccc1.merge(ccc2)
    json_value = json.loads(message_to_json(merged.to_protobuf()))

    assert json_value["name"] == f"value {Op.Name(Op.MATCH)} " + pattern
    assert json_value["op"] == Op.Name(Op.MATCH)
    assert json_value["regexPattern"] == pattern
    assert json_value["verbose"] is True


def test_ssn_constraint_merge_invalid():
    ccc1 = containsSSNConstraint()
    ccc2 = containsSSNConstraint(regex_pattern=r"[0-9]{13,16}", verbose=False)
    with pytest.raises(AssertionError):
        ccc1.merge(ccc2)


def test_ssn_invalid_pattern():
    with pytest.raises(TypeError):
        containsSSNConstraint(123)


def _report_url_value_constraint_on_data_set(local_config_path, regex_pattern=None):
    df = pd.DataFrame(
        [
            {"url": "http://www.example.com"},  # valid
            {"url": "abc.test.com"},  # valid (without protocol)
            {"url": "abc.w23w.asb#abc?a=2"},  # valid (without protocol)
            {"url": "https://ab.abc.bc"},  # valid
            {"url": "a.b.c"},  # valid
            {"url": "abcd"},  # invalid
            {"url": "123.w23.235"},  # valid
            {"url": "asf://saf.we.12"},  # invalid
            {"url": "12345"},  # invalid
            {"url": "1.2"},  # invalid
        ]
    )

    url_constraint = containsURLConstraint(regex_pattern=regex_pattern)
    dc = DatasetConstraints(None, value_constraints={"url": [url_constraint]})
    config = load_config(local_config_path)
    session = session_from_config(config)
    profile = session.log_dataframe(df, "test.data", constraints=dc)
    session.close()
    return dc.report()


def test_contains_url_constraint(local_config_path):
    report = _report_url_value_constraint_on_data_set(local_config_path)
    assert report[0][1][0][1] == 10
    assert report[0][1][0][2] == 4


def test_url_constraint_supply_regex_pattern(local_config_path):
    pattern = r"^http(s)?:\/\/(www\.)?.+\..+$"
    report = _report_url_value_constraint_on_data_set(local_config_path, pattern)
    assert report[0][1][0][0] == rf"value {Op.Name(Op.MATCH)} " + pattern
    assert report[0][1][0][1] == 10
    assert report[0][1][0][2] == 8


def test_url_constraint_merge_valid():
    pattern = r"^http(s)?://(www)?\..*\..*$"
    ccc1 = containsURLConstraint(regex_pattern=pattern, verbose=False)
    ccc2 = containsURLConstraint(regex_pattern=pattern)
    merged = ccc1.merge(ccc2)
    json_value = json.loads(message_to_json(merged.to_protobuf()))

    assert json_value["name"] == f"value {Op.Name(Op.MATCH)} " + pattern
    assert json_value["op"] == Op.Name(Op.MATCH)
    assert json_value["regexPattern"] == pattern
    assert json_value["verbose"] is False


def test_url_constraint_merge_invalid():
    ccc1 = containsURLConstraint()
    ccc2 = containsURLConstraint(regex_pattern=r"http(s)?://.+", verbose=False)
    with pytest.raises(AssertionError):
        ccc1.merge(ccc2)


def test_url_invalid_pattern():
    with pytest.raises(TypeError):
        containsURLConstraint(2124)


def test_summary_constraint_quantile_invalid():
    with pytest.raises(ValueError):
        SummaryConstraint("stddev", op=Op.LT, value=2, quantile_value=0.2)
    with pytest.raises(ValueError):
        SummaryConstraint("quantile", op=Op.GT, value=2)


def test_quantile_between_constraint_apply(local_config_path, df_lending_club):
    qc = quantileBetweenConstraint(quantile_value=0.25, lower_value=13308, upper_value=241001)
    summary_constraint = {"annual_inc": [qc]}
    report = _apply_summary_constraints_on_dataset(df_lending_club, local_config_path, summary_constraint)

    assert report[0][1][0][0] == f"summary quantile {0.25} {Op.Name(Op.BTWN)} 13308 and 241001"
    assert report[0][1][0][1] == 1
    assert report[0][1][0][2] == 0


def test_merge_quantile_between_constraint_different_values():
    qc1 = quantileBetweenConstraint(quantile_value=0.25, lower_value=0, upper_value=2)
    qc2 = quantileBetweenConstraint(quantile_value=0.25, lower_value=1, upper_value=2)
    with pytest.raises(AssertionError):
        qc1.merge(qc2)


def test_merge_quantile_between_constraint_same_values():
    qc1 = quantileBetweenConstraint(quantile_value=0.5, lower_value=0, upper_value=5)
    qc2 = quantileBetweenConstraint(quantile_value=0.5, lower_value=0, upper_value=5)
    merged = qc1.merge(qc2)
    message = json.loads(message_to_json(merged.to_protobuf()))

    assert message["name"] == f"summary quantile 0.5 {Op.Name(Op.BTWN)} 0 and 5"
    assert message["firstField"] == "quantile"
    assert message["op"] == Op.Name(Op.BTWN)
    assert pytest.approx(message["between"]["lowerValue"], 0.001) == 0.0
    assert pytest.approx(message["between"]["upperValue"], 0.001) == 5.0
    assert message["verbose"] is False


def test_serialization_deserialization_quantile_between_constraint():
    qc1 = quantileBetweenConstraint(quantile_value=0.5, lower_value=1.24, upper_value=6.63, verbose=True)

    qc1.from_protobuf(qc1.to_protobuf())
    json_value = json.loads(message_to_json(qc1.to_protobuf()))

    assert json_value["name"] == f"summary quantile 0.5 {Op.Name(Op.BTWN)} 1.24 and 6.63"
    assert json_value["firstField"] == "quantile"
    assert json_value["op"] == Op.Name(Op.BTWN)
    assert pytest.approx(json_value["between"]["lowerValue"], 0.001) == 1.24
    assert pytest.approx(json_value["between"]["upperValue"], 0.001) == 6.63
    assert json_value["verbose"] is True


def test_quantile_between_wrong_datatype():
    with pytest.raises(TypeError):
        quantileBetweenConstraint(quantile_value=[0.5], lower_value=1.24, upper_value=6.63, verbose=True)
    with pytest.raises(TypeError):
        quantileBetweenConstraint(quantile_value=0.5, lower_value="1.24", upper_value=6.63, verbose=True)
    with pytest.raises(TypeError):
        quantileBetweenConstraint(quantile_value=0.3, lower_value=1.24, upper_value=[6.63], verbose=True)
    with pytest.raises(ValueError):
        quantileBetweenConstraint(quantile_value=0.3, lower_value=2.3, upper_value=1.5, verbose=True)


def test_unique_value_count_between_constraint_apply(local_config_path, df_lending_club):
    uc = columnUniqueValueCountBetweenConstraint(lower_value=5, upper_value=50)
    summary_constraint = {"annual_inc": [uc]}
    report = _apply_summary_constraints_on_dataset(df_lending_club, local_config_path, summary_constraint)
    assert report[0][1][0][0] == f"summary unique_count {Op.Name(Op.BTWN)} 5 and 50"
    assert report[0][1][0][1] == 1
    assert report[0][1][0][2] == 0


def test_merge_unique_value_count_between_constraint_different_values():
    u1 = columnUniqueValueCountBetweenConstraint(lower_value=0, upper_value=2)
    u2 = columnUniqueValueCountBetweenConstraint(lower_value=1, upper_value=2)
    with pytest.raises(AssertionError):
        u1.merge(u2)


def test_merge_unique_value_count_between_constraint_same_values():
    u1 = columnUniqueValueCountBetweenConstraint(lower_value=0, upper_value=5)
    u2 = columnUniqueValueCountBetweenConstraint(lower_value=0, upper_value=5)
    merged = u1.merge(u2)
    message = json.loads(message_to_json(merged.to_protobuf()))

    assert message["name"] == f"summary unique_count {Op.Name(Op.BTWN)} 0 and 5"
    assert message["firstField"] == "unique_count"
    assert message["op"] == Op.Name(Op.BTWN)
    assert pytest.approx(message["between"]["lowerValue"], 0.001) == 0.0
    assert pytest.approx(message["between"]["upperValue"], 0.001) == 5.0
    assert message["verbose"] is False


def test_serialization_deserialization_unique_value_count_between_constraint():
    u1 = columnUniqueValueCountBetweenConstraint(lower_value=15, upper_value=50, verbose=True)

    u1.from_protobuf(u1.to_protobuf())
    json_value = json.loads(message_to_json(u1.to_protobuf()))

    assert json_value["name"] == f"summary unique_count {Op.Name(Op.BTWN)} 15 and 50"
    assert json_value["firstField"] == "unique_count"
    assert json_value["op"] == Op.Name(Op.BTWN)
    assert pytest.approx(json_value["between"]["lowerValue"], 0.001) == 15
    assert pytest.approx(json_value["between"]["upperValue"], 0.001) == 50
    assert json_value["verbose"] is True


def test_unique_count_between_constraint_wrong_datatype():
    with pytest.raises(ValueError):
        columnUniqueValueCountBetweenConstraint(lower_value="0", upper_value=1, verbose=True)
    with pytest.raises(ValueError):
        columnUniqueValueCountBetweenConstraint(lower_value=5, upper_value=6.63, verbose=True)
    with pytest.raises(ValueError):
        columnUniqueValueCountBetweenConstraint(lower_value=1, upper_value=0)


def test_unique_value_proportion_between_constraint_apply(local_config_path, df_lending_club):
    uc = columnUniqueValueProportionBetweenConstraint(lower_fraction=0.6, upper_fraction=0.9)
    summary_constraint = {"annual_inc": [uc]}
    report = _apply_summary_constraints_on_dataset(df_lending_club, local_config_path, summary_constraint)
    assert report[0][1][0][0] == f"summary unique_proportion {Op.Name(Op.BTWN)} 0.6 and 0.9"
    assert report[0][1][0][1] == 1
    assert report[0][1][0][2] == 0


def test_merge_unique_value_proportion_between_constraint_different_values():
    u1 = columnUniqueValueProportionBetweenConstraint(lower_fraction=0.2, upper_fraction=0.3)
    u2 = columnUniqueValueProportionBetweenConstraint(lower_fraction=0.1, upper_fraction=0.3)
    with pytest.raises(AssertionError):
        u1.merge(u2)


def test_merge_unique_value_proportion_between_constraint_same_values():
    u1 = columnUniqueValueProportionBetweenConstraint(lower_fraction=0.1, upper_fraction=0.5)
    u2 = columnUniqueValueProportionBetweenConstraint(lower_fraction=0.1, upper_fraction=0.5)
    merged = u1.merge(u2)
    message = json.loads(message_to_json(merged.to_protobuf()))

    assert message["name"] == f"summary unique_proportion {Op.Name(Op.BTWN)} 0.1 and 0.5"
    assert message["firstField"] == "unique_proportion"
    assert message["op"] == Op.Name(Op.BTWN)
    assert pytest.approx(message["between"]["lowerValue"], 0.001) == 0.1
    assert pytest.approx(message["between"]["upperValue"], 0.001) == 0.5
    assert message["verbose"] is False


def test_serialization_deserialization_unique_value_proportion_between_constraint():
    u1 = columnUniqueValueProportionBetweenConstraint(lower_fraction=0.6, upper_fraction=0.7, verbose=True)

    u1.from_protobuf(u1.to_protobuf())
    json_value = json.loads(message_to_json(u1.to_protobuf()))

    assert json_value["name"] == f"summary unique_proportion {Op.Name(Op.BTWN)} 0.6 and 0.7"
    assert json_value["firstField"] == "unique_proportion"
    assert json_value["op"] == Op.Name(Op.BTWN)
    assert pytest.approx(json_value["between"]["lowerValue"], 0.001) == 0.6
    assert pytest.approx(json_value["between"]["upperValue"], 0.001) == 0.7
    assert json_value["verbose"] is True


def test_unique_proportion_between_constraint_wrong_datatype():
    with pytest.raises(ValueError):
        columnUniqueValueProportionBetweenConstraint(lower_fraction=0, upper_fraction=1.0, verbose=True)
    with pytest.raises(ValueError):
        columnUniqueValueProportionBetweenConstraint(lower_fraction=0.2, upper_fraction=0.1, verbose=True)
    with pytest.raises(ValueError):
        columnUniqueValueProportionBetweenConstraint(lower_fraction=0.4, upper_fraction=2)


def test_table_shape_constraints(df_lending_club, local_config_path):

    rows = numberOfRowsConstraint(n_rows=10)
    rows_2 = numberOfRowsConstraint(n_rows=len(df_lending_club.index))

    column_exist = columnExistsConstraint("no_WAY")
    column_exist2 = columnExistsConstraint("loan_amnt")

    set1 = set(["col1", "col2"])
    set2 = set(df_lending_club.columns)
    columns_match = columnsMatchSetConstraint(set1)
    columns_match2 = columnsMatchSetConstraint(set2)

    table_shape_constraints = [rows, rows_2, column_exist, column_exist2, columns_match, columns_match2]

    dc = DatasetConstraints(None, table_shape_constraints=table_shape_constraints)

    config = load_config(local_config_path)
    session = session_from_config(config)

    report = None
    logger = session.logger(dataset_name="test.data", constraints=dc)
    logger.log_dataframe(df_lending_club)
    report = logger.profile.apply_table_shape_constraints()

    assert len(report) == 6
    # table shape {self.value} {Op.Name(self.op)} {self.first_field}
    assert report[0][0] == f"table total_row_number {Op.Name(Op.EQ)} 10"
    assert report[0][1] == 1
    assert report[0][2] == 1

    assert report[1][0] == f"table total_row_number {Op.Name(Op.EQ)} {len(df_lending_club.index)}"
    assert report[1][1] == 1
    assert report[1][2] == 0

    assert report[2][0] == f"table columns {Op.Name(Op.CONTAIN)} no_WAY"
    assert report[2][1] == 1
    assert report[2][2] == 1

    assert report[3][0] == f"table columns {Op.Name(Op.CONTAIN)} loan_amnt"
    assert report[3][1] == 1
    assert report[3][2] == 0

    assert report[4][0] == f"table columns {Op.Name(Op.EQ)} {set1}"
    assert report[4][1] == 1
    assert report[4][2] == 1

    reference_set_str = ""
    if len(set2) > MAX_SET_DISPLAY_MESSAGE_LENGTH:
        tmp_set = set(list(set2)[:MAX_SET_DISPLAY_MESSAGE_LENGTH])
        reference_set_str = f"{str(tmp_set)[:-1]}, ...}}"
    else:
        reference_set_str = str(set2)
    assert report[5][0] == f"table columns {Op.Name(Op.EQ)} {reference_set_str}"
    assert report[5][1] == 1
    assert report[5][2] == 0

    logger.log({"no_WAY": 1})  # logging a new non existent column

    report2 = logger.profile.apply_table_shape_constraints()

    assert report2[1][0] == f"table total_row_number {Op.Name(Op.EQ)} {len(df_lending_club.index)}"
    assert report2[1][1] == 2
    assert report2[1][2] == 0
    # applying the table shape constraints the second time, after adding a new column the constraint passes since
    # the total row number stays the same

    assert report2[2][0] == f"table columns {Op.Name(Op.CONTAIN)} no_WAY"
    assert report2[2][1] == 2
    assert report2[2][2] == 1
    # after logging the new column 'no_WAY', this constraint DOES NOT fail the second time because the column 'no_way'
    # is now present

    assert report2[5][0] == f"table columns {Op.Name(Op.EQ)} {reference_set_str}"
    assert report2[5][1] == 2
    assert report2[5][2] == 1
    # after logging the new column 'no_WAY', this constraint fails the second time because the reference set
    # does not contain the new column 'no_WAY'

    set3 = set(set2)
    set3.add("no_WAY")

    columns_match3 = columnsMatchSetConstraint(set3)

    report3 = logger.profile.apply_table_shape_constraints(SummaryConstraints([columns_match3]))

    reference_set_str2 = ""
    if len(set3) > MAX_SET_DISPLAY_MESSAGE_LENGTH:
        tmp_set = set(list(set3)[:MAX_SET_DISPLAY_MESSAGE_LENGTH])
        reference_set_str2 = f"{str(tmp_set)[:-1]}, ...}}"
    else:
        reference_set_str2 = str(set3)

    assert report3[0][0] == f"table columns {Op.Name(Op.EQ)} {reference_set_str2}"
    assert report3[0][1] == 1
    assert report3[0][2] == 0
    # adding the new column to 'set3' and creating a constraint with it, now it doesn't fail

    log_dict = dict()
    # logging a new value for every column (one more row)
    for column in df_lending_club.columns:
        value = df_lending_club[column][10]  # sample from the column
        log_dict[column] = value
    logger.log(log_dict)

    report4 = logger.profile.apply_table_shape_constraints()

    assert report4[1][0] == f"table total_row_number {Op.Name(Op.EQ)} {len(df_lending_club.index)}"
    assert report4[1][1] == 3
    assert report4[1][2] == 1
    # applying the table shape constraints the third time, and only this time it fails as the new row was logged

    rows_3 = numberOfRowsConstraint(n_rows=len(df_lending_club.index) + 1)  # 1 new row

    report5 = logger.profile.apply_table_shape_constraints(SummaryConstraints([rows_3]))

    assert report5[0][0] == f"table total_row_number {Op.Name(Op.EQ)} {len(df_lending_club.index)+1}"
    assert report5[0][1] == 1
    assert report5[0][2] == 0
    # the new numberOfRowsConstraint with n_rows=previous_n_rows+1 passes

    profile = logger.close()  # closing the logger and getting the DatasetProfile

    assert profile.total_row_number == rows_3.value


def test_table_shape_constraint_invalid_init():
    with pytest.raises(TypeError):
        SummaryConstraint("columns", Op.EQ, reference_set=1)
    with pytest.raises(ValueError):
        SummaryConstraint("columns", Op.CONTAIN, reference_set=1)
    with pytest.raises(ValueError):
        SummaryConstraint("total_row_number", Op.EQ, reference_set=1)
    with pytest.raises(ValueError):
        SummaryConstraint("total_row_number", Op.CONTAIN, reference_set=1)

    with pytest.raises(ValueError):
        SummaryConstraint("columns", Op.CONTAIN, 1)
    with pytest.raises(ValueError):
        SummaryConstraint("columns", Op.CONTAIN, second_field="aaa")
    with pytest.raises(ValueError):
        SummaryConstraint("columns", Op.EQ, 1)
    with pytest.raises(ValueError):
        SummaryConstraint("columns", Op.EQ, second_field="aaa")

    with pytest.raises(ValueError):
        SummaryConstraint("total_row_number", Op.CONTAIN, 1)
    with pytest.raises(ValueError):
        SummaryConstraint("total_row_number", Op.CONTAIN, second_field="aaa")
    with pytest.raises(ValueError):
        SummaryConstraint("total_row_number", Op.EQ, second_field="aaa")

    with pytest.raises(ValueError):
        SummaryConstraint("columns", Op.CONTAIN, third_field="aaa")
    with pytest.raises(ValueError):
        SummaryConstraint("columns", Op.EQ, third_field="aaa")
    with pytest.raises(ValueError):
        SummaryConstraint("total_row_number", Op.CONTAIN, third_field="aaa")
    with pytest.raises(ValueError):
        SummaryConstraint("total_row_number", Op.EQ, third_field="aaa")

    with pytest.raises(ValueError):
        SummaryConstraint("columns", Op.CONTAIN, upper_value=2)
    with pytest.raises(ValueError):
        SummaryConstraint("columns", Op.EQ, upper_value=2)
    with pytest.raises(ValueError):
        SummaryConstraint("total_row_number", Op.CONTAIN, upper_value=2)
    with pytest.raises(ValueError):
        SummaryConstraint("total_row_number", Op.EQ, upper_value=2)


def test_table_shape_no_merge_different_set():

    set_c_1 = SummaryConstraint("columns", Op.EQ, reference_set=[1, 2, 3])
    set_c_2 = SummaryConstraint("columns", Op.EQ, reference_set=[2, 3, 4, 5])
    with pytest.raises(AssertionError):
        set_c_1.merge(set_c_2)


def test_table_shape_merge():
    set_c_1 = SummaryConstraint("columns", Op.EQ, reference_set=[1, 2, 3])
    set_c_2 = columnsMatchSetConstraint(reference_set=[1, 2, 3])

    merged = set_c_1.merge(set_c_2)

    pre_merge_json = json.loads(message_to_json(set_c_1.to_protobuf()))
    merge_json = json.loads(message_to_json(merged.to_protobuf()))

    assert pre_merge_json["name"] == merge_json["name"]
    assert pre_merge_json["referenceSet"] == merge_json["referenceSet"]
    assert pre_merge_json["firstField"] == merge_json["firstField"]
    assert pre_merge_json["op"] == merge_json["op"]
    assert pre_merge_json["verbose"] == merge_json["verbose"]

    set_c_1 = SummaryConstraint("columns", Op.CONTAIN, "c1")
    set_c_2 = columnExistsConstraint(column="c1")

    merged = set_c_1.merge(set_c_2)

    pre_merge_json = json.loads(message_to_json(set_c_1.to_protobuf()))
    merge_json = json.loads(message_to_json(merged.to_protobuf()))

    assert pre_merge_json["name"] == merge_json["name"]
    assert pre_merge_json["valueStr"] == merge_json["valueStr"]
    assert pre_merge_json["firstField"] == merge_json["firstField"]
    assert pre_merge_json["op"] == merge_json["op"]
    assert pre_merge_json["verbose"] == merge_json["verbose"]

    set_c_1 = SummaryConstraint("total_row_number", Op.EQ, 2)
    set_c_2 = numberOfRowsConstraint(n_rows=2)

    merged = set_c_1.merge(set_c_2)

    pre_merge_json = json.loads(message_to_json(set_c_1.to_protobuf()))
    merge_json = json.loads(message_to_json(merged.to_protobuf()))

    assert pre_merge_json["name"] == merge_json["name"]
    assert pre_merge_json["value"] == merge_json["value"]
    assert pre_merge_json["firstField"] == merge_json["firstField"]
    assert pre_merge_json["op"] == merge_json["op"]
    assert pre_merge_json["verbose"] == merge_json["verbose"]


def test_table_shape_serialization():

    ts1 = columnsMatchSetConstraint([1, 2, 3])

    ts2 = SummaryConstraint.from_protobuf(ts1.to_protobuf())

    ts1_json = json.loads(message_to_json(ts1.to_protobuf()))
    ts2_json = json.loads(message_to_json(ts2.to_protobuf()))

    ts1.merge(ts2)
    ts2.merge(ts1)

    assert ts1_json["name"] == ts2_json["name"]
    assert ts1_json["referenceSet"] == ts2_json["referenceSet"]
    assert ts1_json["firstField"] == ts2_json["firstField"]
    assert ts1_json["op"] == ts2_json["op"]
    assert ts1_json["verbose"] == ts2_json["verbose"]

    ts1 = columnExistsConstraint("c1")

    ts1.to_protobuf()

    ts2 = SummaryConstraint.from_protobuf(ts1.to_protobuf())

    ts1_json = json.loads(message_to_json(ts1.to_protobuf()))
    ts2_json = json.loads(message_to_json(ts2.to_protobuf()))

    ts1.merge(ts2)
    ts2.merge(ts1)

    assert ts1_json["name"] == ts2_json["name"]
    assert ts1_json["valueStr"] == ts2_json["valueStr"]
    assert ts1_json["firstField"] == ts2_json["firstField"]
    assert ts1_json["op"] == ts2_json["op"]
    assert ts1_json["verbose"] == ts2_json["verbose"]

    ts1 = numberOfRowsConstraint(2)

    ts2 = SummaryConstraint.from_protobuf(ts1.to_protobuf())

    ts1_json = json.loads(message_to_json(ts1.to_protobuf()))
    ts2_json = json.loads(message_to_json(ts2.to_protobuf()))

    ts1.merge(ts2)
    ts2.merge(ts1)

    assert ts1_json["name"] == ts2_json["name"]
    assert ts1_json["value"] == ts2_json["value"]
    assert ts1_json["firstField"] == ts2_json["firstField"]
    assert ts1_json["op"] == ts2_json["op"]
    assert ts1_json["verbose"] == ts2_json["verbose"]


def test_dataset_constraints_serialization():

    cvisc = columnValuesInSetConstraint(value_set={2, 5, 8})
    ltc = ValueConstraint(Op.LT, 1)

    min_gt_constraint = SummaryConstraint("min", Op.GT, value=100)
    max_le_constraint = SummaryConstraint("max", Op.LE, value=5)

    set1 = set(["col1", "col2"])
    columns_match_constraint = columnsMatchSetConstraint(set1)

    dc = DatasetConstraints(
        None,
        value_constraints={"annual_inc": [cvisc, ltc]},
        summary_constraints={"annual_inc": [max_le_constraint, min_gt_constraint]},
        table_shape_constraints=[columns_match_constraint],
    )

    dc_deser = DatasetConstraints.from_protobuf(dc.to_protobuf())

    props = dc.dataset_properties
    deser_props = dc_deser.dataset_properties

    if all([props, deser_props]):
        pm_json = json.loads(message_to_json(props))
        deser_pm_json = json.loads(message_to_json(deser_props))

        for (k, v), (k_deser, v_deser) in zip(pm_json.items(), deser_pm_json.items()):
            assert k == k_deser
            if all([v, v_deser]):
                v = v.sort() if isinstance(v, list) else v
                v_deser = v_deser.sort() if isinstance(v_deser, list) else v_deser
            assert v == v_deser

    value_constraints = dc.value_constraint_map
    summary_constraints = dc.summary_constraint_map
    table_shape_constraints = dc.table_shape_constraints

    deser_v_c = dc_deser.value_constraint_map
    deser_s_c = dc_deser.summary_constraint_map
    deser_ts_c = dc_deser.table_shape_constraints

    for (column, constraints), (deser_column, deser_constraints) in zip(value_constraints.items(), deser_v_c.items()):
        assert column == deser_column

        all_constraints = dict()
        all_constraints.update(constraints.raw_value_constraints)
        all_constraints.update(constraints.coerced_type_constraints)

        all_constraints_deser = dict()
        all_constraints_deser.update(deser_constraints.raw_value_constraints)
        all_constraints_deser.update(deser_constraints.coerced_type_constraints)

        for (name, c), (deser_name, deser_c) in zip(all_constraints.items(), all_constraints_deser.items()):
            assert name == deser_name

            a = json.loads(message_to_json(c.to_protobuf()))
            b = json.loads(message_to_json(deser_c.to_protobuf()))

            for (k, v), (k_deser, v_deser) in zip(a.items(), b.items()):
                assert k == k_deser
                if all([v, v_deser]):
                    v = v.sort() if isinstance(v, list) else v
                    v_deser = v_deser.sort() if isinstance(v_deser, list) else v_deser
                assert v == v_deser

    for (column, constraints), (deser_column, deser_constraints) in zip(summary_constraints.items(), deser_s_c.items()):
        assert column == deser_column

        for (name, c), (deser_name, deser_c) in zip(constraints.constraints.items(), deser_constraints.constraints.items()):
            assert name == deser_name

            a = json.loads(message_to_json(c.to_protobuf()))
            b = json.loads(message_to_json(deser_c.to_protobuf()))

            for (k, v), (k_deser, v_deser) in zip(a.items(), b.items()):
                assert k == k_deser
                if all([v, v_deser]):
                    v = v.sort() if isinstance(v, list) else v
                    v_deser = v_deser.sort() if isinstance(v_deser, list) else v_deser
                assert v == v_deser

    for (name, c), (deser_name, deser_c) in zip(table_shape_constraints.constraints.items(), deser_ts_c.constraints.items()):
        assert name == deser_name

        a = json.loads(message_to_json(c.to_protobuf()))
        b = json.loads(message_to_json(deser_c.to_protobuf()))

        for (k, v), (k_deser, v_deser) in zip(a.items(), b.items()):
            assert k == k_deser
            if all([v, v_deser]):
                v = v.sort() if isinstance(v, list) else v
                v_deser = v_deser.sort() if isinstance(v_deser, list) else v_deser
            assert v == v_deser

    report = dc.report()
    report_deser = dc_deser.report()

    assert report == report_deser


def test_most_common_value_in_set_constraint_apply(local_config_path, df_lending_club):
    val_set1 = {2, 3.5, 5000, 52000.0}
    val_set2 = {1, 2.3, "abc"}
    mcvc1 = columnMostCommonValueInSetConstraint(value_set=val_set1)
    mcvc2 = columnMostCommonValueInSetConstraint(value_set=val_set2)
    summary_constraints = {"loan_amnt": [mcvc1], "funded_amnt": [mcvc2]}
    report = _apply_summary_constraints_on_dataset(df_lending_club, local_config_path, summary_constraints)

    assert report[0][1][0][0] == f"summary most_common_value {Op.Name(Op.IN)} {val_set1}"
    assert report[0][1][0][1] == 1
    assert report[0][1][0][2] == 0

    assert report[1][1][0][0] == f"summary most_common_value {Op.Name(Op.IN)} {val_set2}"
    assert report[1][1][0][1] == 1
    assert report[1][1][0][2] == 1


def test_merge_most_common_value_in_set_constraint_different_values():
    c1 = columnMostCommonValueInSetConstraint(value_set={1, 3})
    c2 = columnMostCommonValueInSetConstraint(value_set={1, 5.0})
    with pytest.raises(AssertionError):
        c1.merge(c2)


def test_merge_most_common_value_in_set_constraint_same_values():
    val_set = {1, 2, 3}
    u1 = columnMostCommonValueInSetConstraint(value_set=val_set)
    u2 = columnMostCommonValueInSetConstraint(value_set=val_set)
    merged = u1.merge(u2)
    message = json.loads(message_to_json(merged.to_protobuf()))

    assert message["name"] == f"summary most_common_value {Op.Name(Op.IN)} {val_set}"
    assert message["firstField"] == "most_common_value"
    assert message["op"] == Op.Name(Op.IN)
    assert message["referenceSet"] == list(val_set)
    assert message["verbose"] is False


def test_serialization_deserialization_most_common_value_in_set_constraint():
    val_set = {1, "a", "abc"}
    u1 = columnMostCommonValueInSetConstraint(value_set=val_set, verbose=True)

    u1.from_protobuf(u1.to_protobuf())
    json_value = json.loads(message_to_json(u1.to_protobuf()))

    assert json_value["name"] == f"summary most_common_value {Op.Name(Op.IN)} {val_set}"
    assert json_value["firstField"] == "most_common_value"
    assert json_value["op"] == Op.Name(Op.IN)
    assert json_value["referenceSet"] == list(val_set)
    assert json_value["verbose"] is True


def test_most_common_value_in_set_constraint_wrong_datatype():
    with pytest.raises(TypeError):
        columnMostCommonValueInSetConstraint(value_set=2.3, verbose=True)


def test_column_values_not_null_constraint_apply_pass(local_config_path, df_lending_club):
    nnc1 = columnValuesNotNullConstraint()
    summary_constraints = {"annual_inc": [nnc1]}
    report = _apply_summary_constraints_on_dataset(df_lending_club, local_config_path, summary_constraints)

    TEST_LOGGER.info(f"Apply columnValuesNotNullConstraint report:\n{report}")

    assert report[0][1][0][0] == f"summary null_count {Op.Name(Op.EQ)} 0/None"
    assert report[0][1][0][1] == 1
    assert report[0][1][0][2] == 0


def test_column_values_not_null_constraint_apply_fail(local_config_path):
    nnc2 = columnValuesNotNullConstraint()
    df = pd.DataFrame([{"value": 1}, {"value": 5.2}, {"value": None}, {"value": 2.3}, {"value": None}])
    summary_constraints = {"value": [nnc2]}
    report = _apply_summary_constraints_on_dataset(df, local_config_path, summary_constraints)

    TEST_LOGGER.info(f"Apply columnValuesNotNullConstraint report:\n{report}")

    assert report[0][1][0][0] == f"summary null_count {Op.Name(Op.EQ)} 0/None"
    assert report[0][1][0][1] == 1
    assert report[0][1][0][2] == 1


def test_merge_column_values_not_null_constraint_different_values(local_config_path, df_lending_club):
    nnc1 = columnValuesNotNullConstraint()
    nnc2 = columnValuesNotNullConstraint()
    summary_constraints1 = {"annual_inc": [nnc1]}
    summary_constraints2 = {"annual_inc": [nnc2]}

    report1 = _apply_summary_constraints_on_dataset(df_lending_club, local_config_path, summary_constraints1)
    report2 = _apply_summary_constraints_on_dataset(df_lending_club, local_config_path, summary_constraints2)

    assert report1[0][1][0][0] == f"summary null_count {Op.Name(Op.EQ)} 0/None"
    assert report1[0][1][0][1] == 1
    assert report1[0][1][0][2] == 0

    assert report2[0][1][0][0] == f"summary null_count {Op.Name(Op.EQ)} 0/None"
    assert report2[0][1][0][1] == 1
    assert report2[0][1][0][2] == 0

    merged = nnc1.merge(nnc2)
    report_merged = merged.report()
    print(report_merged)
    TEST_LOGGER.info(f"Merged report of columnValuesNotNullConstraint: {report_merged}")

    assert merged.total == 2
    assert merged.failures == 0


def test_serialization_deserialization_column_values_not_null_constraint():
    nnc = columnValuesNotNullConstraint(verbose=True)

    nnc.from_protobuf(nnc.to_protobuf())
    json_value = json.loads(message_to_json(nnc.to_protobuf()))

    assert json_value["name"] == f"summary null_count {Op.Name(Op.EQ)} 0/None"
    assert json_value["firstField"] == "null_count"
    assert json_value["op"] == Op.Name(Op.EQ)
    assert pytest.approx(json_value["value"], 0.01) == 0
    assert json_value["verbose"] is True


def test_column_values_type_equals_constraint_apply(local_config_path, df_lending_club):
    cvtc = columnValuesTypeEqualsConstraint(expected_type=InferredType.Type.FRACTIONAL)
    summary_constraints = {"annual_inc": [cvtc]}
    report = _apply_summary_constraints_on_dataset(df_lending_club, local_config_path, summary_constraints)

    assert report[0][1][0][0] == f"summary column_values_type {Op.Name(Op.EQ)} {InferredType.Type.Name(InferredType.Type.FRACTIONAL)}"
    assert report[0][1][0][1] == 1
    assert report[0][1][0][2] == 0


def test_merge_column_values_type_equals_constraint_different_values():
    c1 = columnValuesTypeEqualsConstraint(expected_type=InferredType.Type.FRACTIONAL)
    c2 = columnValuesTypeEqualsConstraint(expected_type=InferredType.Type.NULL)
    with pytest.raises(AssertionError):
        c1.merge(c2)


def test_merge_column_values_type_equals_constraint_same_values():
    u1 = columnValuesTypeEqualsConstraint(expected_type=1)
    u2 = columnValuesTypeEqualsConstraint(expected_type=1)
    merged = u1.merge(u2)
    message = json.loads(message_to_json(merged.to_protobuf()))

    assert message["name"] == f"summary column_values_type {Op.Name(Op.EQ)} {InferredType.Type.Name(1)}"
    assert message["firstField"] == "column_values_type"
    assert message["op"] == Op.Name(Op.EQ)
    assert message["value"] == 1
    assert message["verbose"] is False


def test_serialization_deserialization_column_values_type_equals_constraint():
    u1 = columnValuesTypeEqualsConstraint(expected_type=InferredType.Type.STRING, verbose=True)

    u1.from_protobuf(u1.to_protobuf())
    json_value = json.loads(message_to_json(u1.to_protobuf()))

    assert json_value["name"] == f"summary column_values_type {Op.Name(Op.EQ)} {InferredType.Type.Name(InferredType.Type.STRING)}"
    assert json_value["firstField"] == "column_values_type"
    assert json_value["op"] == Op.Name(Op.EQ)
    assert json_value["value"] == InferredType.Type.STRING
    assert json_value["verbose"] is True


def test_column_values_type_equals_constraint_wrong_datatype():
    with pytest.raises(ValueError):
        columnValuesTypeEqualsConstraint(expected_type=2.3, verbose=True)
    with pytest.raises(ValueError):
        columnValuesTypeEqualsConstraint(expected_type="FRACTIONAL", verbose=True)


def test_column_values_type_in_set_constraint_apply(local_config_path, df_lending_club):
    type_set = {InferredType.Type.FRACTIONAL, InferredType.Type.INTEGRAL}
    cvtc = columnValuesTypeInSetConstraint(type_set=type_set)
    summary_constraint = {"annual_inc": [cvtc]}
    report = _apply_summary_constraints_on_dataset(df_lending_club, local_config_path, summary_constraint)

    type_names = {InferredType.Type.Name(t) for t in type_set}
    assert report[0][1][0][0] == f"summary column_values_type {Op.Name(Op.IN)} {type_names}"
    assert report[0][1][0][1] == 1
    assert report[0][1][0][2] == 0


def test_merge_column_values_type_in_set_constraint_different_values():
    c1 = columnValuesTypeInSetConstraint(type_set={InferredType.Type.INTEGRAL, InferredType.Type.STRING})
    c2 = columnValuesTypeInSetConstraint(type_set={InferredType.Type.INTEGRAL, InferredType.Type.NULL})
    with pytest.raises(AssertionError):
        c1.merge(c2)


def test_merge_column_values_type_in_set_constraint_same_values():
    type_set = {InferredType.Type.INTEGRAL, InferredType.Type.STRING}
    c1 = columnValuesTypeInSetConstraint(type_set=type_set)
    c2 = columnValuesTypeInSetConstraint(type_set=type_set)
    merged = c1.merge(c2)
    message = json.loads(message_to_json(merged.to_protobuf()))

    type_names = {InferredType.Type.Name(t) for t in type_set}
    assert message["name"] == f"summary column_values_type {Op.Name(Op.IN)} {type_names}"
    assert message["firstField"] == "column_values_type"
    assert message["op"] == Op.Name(Op.IN)
    assert message["referenceSet"] == list(type_set)
    assert message["verbose"] is False


def test_serialization_deserialization_column_values_type_in_set_constraint():
    type_set = {InferredType.Type.STRING, InferredType.Type.INTEGRAL}
    u1 = columnValuesTypeInSetConstraint(type_set=type_set, verbose=True)

    u1.from_protobuf(u1.to_protobuf())
    json_value = json.loads(message_to_json(u1.to_protobuf()))

    type_names = {InferredType.Type.Name(t) if isinstance(t, int) else InferredType.Type.Name(t.type) for t in type_set}
    assert json_value["name"] == f"summary column_values_type {Op.Name(Op.IN)} {type_names}"
    assert json_value["firstField"] == "column_values_type"
    assert json_value["op"] == Op.Name(Op.IN)
    assert json_value["referenceSet"] == list(type_set)
    assert json_value["verbose"] is True


def test_column_values_type_in_set_constraint_wrong_datatype():
    with pytest.raises(TypeError):
        columnValuesTypeInSetConstraint(type_set={2.3, 1}, verbose=True)
    with pytest.raises(TypeError):
        columnValuesTypeInSetConstraint(type_set={"FRACTIONAL", 2}, verbose=True)
    with pytest.raises(TypeError):
        columnValuesTypeInSetConstraint(type_set="ABCD")


def test_entropy_between_constraint_numeric_apply(local_config_path, df_lending_club):
    ec = approximateEntropyBetweenConstraint(lower_value=0.4, upper_value=0.5)
    summary_constraint = {"annual_inc": [ec]}
    report = _apply_summary_constraints_on_dataset(df_lending_club, local_config_path, summary_constraints=summary_constraint)
    # numeric
    assert report[0][1][0][0] == f"summary entropy {Op.Name(Op.BTWN)} 0.4 and 0.5"
    assert report[0][1][0][1] == 1
    assert report[0][1][0][2] == 1


def test_entropy_between_constraint_categorical_apply(local_config_path, df_lending_club):
    ec = approximateEntropyBetweenConstraint(lower_value=0.6, upper_value=1.5)
    summary_constraint = {"grade": [ec]}
    report = _apply_summary_constraints_on_dataset(df_lending_club, local_config_path, summary_constraints=summary_constraint)

    # categorical
    assert report[0][1][0][0] == f"summary entropy {Op.Name(Op.BTWN)} 0.6 and 1.5"
    assert report[0][1][0][1] == 1
    assert report[0][1][0][2] == 0


def test_entropy_between_constraint_null_apply(local_config_path, df_lending_club):
    ec = approximateEntropyBetweenConstraint(lower_value=0.6, upper_value=1.5)
    summary_constraint = {"member_id": [ec]}
    report = _apply_summary_constraints_on_dataset(df_lending_club, local_config_path, summary_constraints=summary_constraint)

    # categorical
    assert report[0][1][0][0] == f"summary entropy {Op.Name(Op.BTWN)} 0.6 and 1.5"
    assert report[0][1][0][1] == 1
    assert report[0][1][0][2] == 1


def test_merge_entropy_between_constraint_different_values():
    e1 = approximateEntropyBetweenConstraint(lower_value=1, upper_value=2.4)
    e2 = approximateEntropyBetweenConstraint(lower_value=1, upper_value=2.6)
    with pytest.raises(AssertionError):
        e1.merge(e2)


def test_merge_entropy_between_constraint_same_values():
    e1 = approximateEntropyBetweenConstraint(lower_value=1, upper_value=3.2)
    e2 = approximateEntropyBetweenConstraint(lower_value=1, upper_value=3.2)
    merged = e1.merge(e2)
    message = json.loads(message_to_json(merged.to_protobuf()))

    assert message["name"] == f"summary entropy {Op.Name(Op.BTWN)} 1 and 3.2"
    assert message["firstField"] == "entropy"
    assert message["op"] == Op.Name(Op.BTWN)
    assert pytest.approx(message["between"]["lowerValue"], 0.01) == 1
    assert pytest.approx(message["between"]["upperValue"], 0.01) == 3.2
    assert message["verbose"] is False


def test_serialization_deserialization_entropy_between_constraint():
    e1 = approximateEntropyBetweenConstraint(lower_value=0.3, upper_value=1.2, verbose=True)

    e1.from_protobuf(e1.to_protobuf())
    json_value = json.loads(message_to_json(e1.to_protobuf()))

    assert json_value["name"] == f"summary entropy {Op.Name(Op.BTWN)} 0.3 and 1.2"
    assert json_value["firstField"] == "entropy"
    assert json_value["op"] == Op.Name(Op.BTWN)
    assert pytest.approx(json_value["between"]["lowerValue"], 0.01) == 0.3
    assert pytest.approx(json_value["between"]["upperValue"], 0.01) == 1.2
    assert json_value["verbose"] is True


def test_entropy_between_constraint_wrong_datatype():
    with pytest.raises(TypeError):
        approximateEntropyBetweenConstraint(lower_value="2", upper_value=4, verbose=True)
    with pytest.raises(ValueError):
        approximateEntropyBetweenConstraint(lower_value=-2, upper_value=3, verbose=True)
    with pytest.raises(ValueError):
        approximateEntropyBetweenConstraint(lower_value=1, upper_value=0.9)


def test_ks_test_p_value_greater_than_constraint_false(df_lending_club, local_config_path):
    norm_values = np.random.normal(loc=10000, scale=2.0, size=15000)
    kspval = parametrizedKSTestPValueGreaterThanConstraint(norm_values, p_value=0.1)
    dc = DatasetConstraints(None, summary_constraints={"loan_amnt": [kspval]})
    config = load_config(local_config_path)
    session = session_from_config(config)
    profile = session.log_dataframe(df_lending_club, "test.data", constraints=dc)
    session.close()
    report = profile.apply_summary_constraints()

    # check if all of the rows have been reported
    assert report[0][1][0][1] == 1
    # check if the constraint failed once
    assert report[0][1][0][2] == 1


def test_ks_test_p_value_greater_than_constraint_true(df_lending_club, local_config_path):
    kspval = parametrizedKSTestPValueGreaterThanConstraint(df_lending_club["loan_amnt"].values, p_value=0.1)
    dc = DatasetConstraints(None, summary_constraints={"loan_amnt": [kspval]})
    config = load_config(local_config_path)
    session = session_from_config(config)
    profile = session.log_dataframe(df_lending_club, "test.data", constraints=dc)
    session.close()
    report = profile.apply_summary_constraints()

    # check if all of the rows have been reported
    assert report[0][1][0][1] == 1
    # check if the constraint was successfully executed
    assert report[0][1][0][2] == 0


def test_ks_test_p_value_greater_than_constraint_merge_different_values():
    ks1 = parametrizedKSTestPValueGreaterThanConstraint([1.0, 2.0, 3.0])
    ks2 = parametrizedKSTestPValueGreaterThanConstraint([1.0, 2.0, 4.0])
    with pytest.raises(AssertionError):
        ks1.merge(ks2)

    ks1 = parametrizedKSTestPValueGreaterThanConstraint([1.0, 2.0, 3.0], p_value=0.1)
    ks2 = parametrizedKSTestPValueGreaterThanConstraint([1.0, 2.0, 3.0], p_value=0.5)
    with pytest.raises(AssertionError):
        ks1.merge(ks2)


def test_ks_test_p_value_greater_than_constraint_merge_same_values():
    ks1 = parametrizedKSTestPValueGreaterThanConstraint([1.0, 2.0, 3.0])
    ks2 = parametrizedKSTestPValueGreaterThanConstraint([1.0, 2.0, 3.0])
    merged = ks1.merge(ks2)

    TEST_LOGGER.info(f"Serialize the merged parametrizedKSTestPValueGreaterThanConstraint:\n {merged.to_protobuf()}")

    json_value = json.loads(message_to_json(merged.to_protobuf()))
    assert json_value["name"] == f"summary ks_test p-value {Op.Name(Op.GT)} 0.05/None"
    assert json_value["op"] == Op.Name(Op.GT)
    assert json_value["firstField"] == "ks_test"
    assert pytest.approx(json_value["value"], 0.01) == 0.05
    assert len(json_value["continuousDistribution"]["sketch"]["sketch"]) > 0
    assert json_value["verbose"] is False


def test_serialization_deserialization_ks_test_p_value_greater_than_constraint():
    ks1 = parametrizedKSTestPValueGreaterThanConstraint([1.0, 2.0, 3.0], p_value=0.15, verbose=True)
    ks1.from_protobuf(ks1.to_protobuf())
    json_value = json.loads(message_to_json(ks1.to_protobuf()))

    TEST_LOGGER.info(f"Serialize parametrizedKSTestPValueGreaterThanConstraint from deserialized representation:\n {ks1.to_protobuf()}")

    assert json_value["name"] == f"summary ks_test p-value {Op.Name(Op.GT)} 0.15/None"
    assert json_value["op"] == Op.Name(Op.GT)
    assert json_value["firstField"] == "ks_test"
    assert pytest.approx(json_value["value"], 0.01) == 0.15
    assert len(json_value["continuousDistribution"]["sketch"]["sketch"]) > 0
    assert json_value["verbose"] is True


def test_ks_test_p_value_greater_than_constraint_wrong_datatype():
    with pytest.raises(ValueError):
        parametrizedKSTestPValueGreaterThanConstraint([1, 2, 3], p_value=0.15, verbose=True)
    with pytest.raises(TypeError):
        parametrizedKSTestPValueGreaterThanConstraint("abc", p_value=0.15, verbose=True)
    with pytest.raises(ValueError):
        parametrizedKSTestPValueGreaterThanConstraint([1, 2, 3], p_value=1.2, verbose=True)


def test_column_kl_divergence_less_than_constraint_continuous_false(df_lending_club, local_config_path):
    norm_values = np.random.normal(loc=10000, scale=2.0, size=15000)
    kld = columnKLDivergenceLessThanConstraint(norm_values, threshold=2.1)
    dc = DatasetConstraints(None, summary_constraints={"loan_amnt": [kld]})
    config = load_config(local_config_path)
    session = session_from_config(config)
    profile = session.log_dataframe(df_lending_club, "test.data", constraints=dc)
    session.close()
    report = profile.apply_summary_constraints()

    # check if all of the rows have been reported
    assert report[0][1][0][1] == 1
    # check if the constraint failed once
    assert report[0][1][0][2] == 1


def test_column_kl_divergence_less_than_constraint_continuous_true(df_lending_club, local_config_path):
    kld = columnKLDivergenceLessThanConstraint(df_lending_club["loan_amnt"].values, threshold=0.1)
    dc = DatasetConstraints(None, summary_constraints={"loan_amnt": [kld]})
    config = load_config(local_config_path)
    session = session_from_config(config)
    profile = session.log_dataframe(df_lending_club, "test.data", constraints=dc)
    session.close()
    report = profile.apply_summary_constraints()

    # check if all of the rows have been reported
    assert report[0][1][0][1] == 1
    # check if the constraint was successfully executed
    assert report[0][1][0][2] == 0


def test_column_kl_divergence_less_than_constraint_discrete_true(df_lending_club, local_config_path):
    np.random.seed(2)
    dist_data = np.random.choice(list(set(df_lending_club["grade"].values)), 100)
    kld = columnKLDivergenceLessThanConstraint(dist_data, threshold=1.3)
    dc = DatasetConstraints(None, summary_constraints={"grade": [kld]})
    config = load_config(local_config_path)
    session = session_from_config(config)
    profile = session.log_dataframe(df_lending_club, "test.data", constraints=dc)
    session.close()
    report = profile.apply_summary_constraints()

    # check if all of the rows have been reported
    assert report[0][1][0][1] == 1
    # check if the constraint was successfully executed
    assert report[0][1][0][2] == 0


def test_column_kl_divergence_less_than_constraint_discrete_false(df_lending_club, local_config_path):
    np.random.seed(2)
    dist_data = np.random.choice(list(set(df_lending_club["grade"].values)), 1000, p=[0.005, 0.005, 0.005, 0.03, 0.19, 0.765])
    kld = columnKLDivergenceLessThanConstraint(dist_data, threshold=0.4)
    dc = DatasetConstraints(None, summary_constraints={"grade": [kld]})
    config = load_config(local_config_path)
    session = session_from_config(config)
    profile = session.log_dataframe(df_lending_club, "test.data", constraints=dc)
    session.close()
    report = profile.apply_summary_constraints()

    # check if all of the rows have been reported
    assert report[0][1][0][1] == 1
    # check if the constraint was not successfully executed
    assert report[0][1][0][2] == 1


def test_column_kl_divergence_less_than_constraint_merge_different_values():
    ks1 = columnKLDivergenceLessThanConstraint([1.0, 2.0, 3.0])
    ks2 = columnKLDivergenceLessThanConstraint([1.0, 2.0, 4.0])
    with pytest.raises(AssertionError):
        ks1.merge(ks2)

    ks1 = columnKLDivergenceLessThanConstraint([1.0, 2.0, 3.0], threshold=0.1)
    ks2 = columnKLDivergenceLessThanConstraint([1.0, 2.0, 3.0], threshold=0.5)
    with pytest.raises(AssertionError):
        ks1.merge(ks2)


def test_column_kl_divergence_less_than_constraint_merge_same_values():
    ks1 = columnKLDivergenceLessThanConstraint([1.0, 2.0, 3.0])
    ks2 = columnKLDivergenceLessThanConstraint([1.0, 2.0, 3.0])
    merged = ks1.merge(ks2)

    TEST_LOGGER.info(f"Serialize the merged parametrizedKSTestPValueGreaterThanConstraint:\n {merged.to_protobuf()}")

    json_value = json.loads(message_to_json(merged.to_protobuf()))

    print(json_value)
    assert json_value["name"] == f"summary kl_divergence threshold {Op.Name(Op.LT)} 0.5/None"
    assert json_value["op"] == Op.Name(Op.LT)
    assert json_value["firstField"] == "kl_divergence"
    assert pytest.approx(json_value["value"], 0.01) == 0.5
    assert len(json_value["continuousDistribution"]["sketch"]["sketch"]) > 0
    assert json_value["verbose"] is False


def test_serialization_deserialization_column_kl_divergence_less_than_constraint_discrete():
    ks1 = columnKLDivergenceLessThanConstraint([1, 2, 3], threshold=0.15, verbose=True)
    ks1.from_protobuf(ks1.to_protobuf())
    json_value = json.loads(message_to_json(ks1.to_protobuf()))

    TEST_LOGGER.info(f"Serialize columnKLDivergenceLessThanConstraint from deserialized representation:\n {ks1.to_protobuf()}")

    assert json_value["name"] == f"summary kl_divergence threshold {Op.Name(Op.LT)} 0.15/None"
    assert json_value["op"] == Op.Name(Op.LT)
    assert json_value["firstField"] == "kl_divergence"
    assert pytest.approx(json_value["value"], 0.01) == 0.15
    assert len(json_value["discreteDistribution"]["frequentItems"]["items"]) == 3
    assert json_value["discreteDistribution"]["totalCount"] == 3
    assert json_value["verbose"] is True


def test_serialization_deserialization_column_kl_divergence_less_than_constraint_continuous():
    ks1 = columnKLDivergenceLessThanConstraint([2.0, 2.0, 3.0], threshold=0.15, verbose=True)
    ks1.from_protobuf(ks1.to_protobuf())
    json_value = json.loads(message_to_json(ks1.to_protobuf()))

    TEST_LOGGER.info(f"Serialize columnKLDivergenceLessThanConstraint from deserialized representation:\n {ks1.to_protobuf()}")

    assert json_value["name"] == f"summary kl_divergence threshold {Op.Name(Op.LT)} 0.15/None"
    assert json_value["op"] == Op.Name(Op.LT)
    assert json_value["firstField"] == "kl_divergence"
    assert pytest.approx(json_value["value"], 0.01) == 0.15
    assert len(json_value["continuousDistribution"]["sketch"]["sketch"]) > 0
    assert json_value["verbose"] is True


def test_column_kl_divergence_less_than_constraint_wrong_datatype():
    with pytest.raises(TypeError):
        columnKLDivergenceLessThanConstraint([1.0, "abc", 3], threshold=0.15, verbose=True)
    with pytest.raises(TypeError):
        columnKLDivergenceLessThanConstraint("abc", threshold=0.5, verbose=True)
    with pytest.raises(TypeError):
        columnKLDivergenceLessThanConstraint([1, 2, 3], threshold="1.2", verbose=True)


def test_chi_squared_test_p_value_greater_than_constraint_true(df_lending_club, local_config_path):
    test_values = ["A", "A", "B", "C", "C", "C", "C", "D", "D", "E", "F"]
    kspval = columnChiSquaredTestPValueGreaterThanConstraint(test_values, p_value=0.1)
    dc = DatasetConstraints(None, summary_constraints={"grade": [kspval]})
    config = load_config(local_config_path)
    session = session_from_config(config)
    profile = session.log_dataframe(df_lending_club, "test.data", constraints=dc)
    session.close()
    report = profile.apply_summary_constraints()

    # check if all of the rows have been reported
    assert report[0][1][0][1] == 1
    # check if the constraint was successful
    assert report[0][1][0][2] == 0


def test_chi_squared_test_p_value_greater_than_constraint_false(df_lending_club, local_config_path):
    test_values = {"C": 1, "B": 5, "A": 2, "D": 18, "E": 32, "F": 1}
    chi = columnChiSquaredTestPValueGreaterThanConstraint(test_values, p_value=0.05)
    dc = DatasetConstraints(None, summary_constraints={"grade": [chi]})
    config = load_config(local_config_path)
    session = session_from_config(config)
    profile = session.log_dataframe(df_lending_club, "test.data", constraints=dc)
    session.close()
    report = profile.apply_summary_constraints()

    # check if all of the rows have been reported
    assert report[0][1][0][1] == 1
    # check if the constraint failed
    assert report[0][1][0][2] == 1


def test_chi_squared_test_p_value_greater_than_constraint_merge_different_values():
    ks1 = columnChiSquaredTestPValueGreaterThanConstraint([1, 2, 3])
    ks2 = columnChiSquaredTestPValueGreaterThanConstraint([1, 2, 4])
    with pytest.raises(AssertionError):
        ks1.merge(ks2)

    ks1 = columnChiSquaredTestPValueGreaterThanConstraint([1, 2, 3], p_value=0.1)
    ks2 = columnChiSquaredTestPValueGreaterThanConstraint([1, 2, 3], p_value=0.5)
    with pytest.raises(AssertionError):
        ks1.merge(ks2)


def test_column_chi_squared_test_p_value_greater_than_constraint_merge_same_values():
    ks1 = columnChiSquaredTestPValueGreaterThanConstraint([1, 3, "A"])
    ks2 = columnChiSquaredTestPValueGreaterThanConstraint([1, "A", 3])
    merged = ks1.merge(ks2)

    TEST_LOGGER.info(f"Serialize the merged columnChiSquaredTestPValueGreaterThanConstraint:\n {merged.to_protobuf()}")

    json_value = json.loads(message_to_json(merged.to_protobuf()))
    assert json_value["name"] == f"summary chi_squared_test p-value {Op.Name(Op.GT)} 0.05/None"
    assert json_value["op"] == Op.Name(Op.GT)
    assert json_value["firstField"] == "chi_squared_test"
    assert pytest.approx(json_value["value"], 0.01) == 0.05
    assert len(json_value["discreteDistribution"]["frequentItems"]["items"]) == 3
    assert json_value["verbose"] is False


def test_serialization_deserialization_chi_squared_test_p_value_greater_than_constraint():
    ks1 = columnChiSquaredTestPValueGreaterThanConstraint([1, 2, "A", "B"], p_value=0.15, verbose=True)
    ks1.from_protobuf(ks1.to_protobuf())
    json_value = json.loads(message_to_json(ks1.to_protobuf()))

    TEST_LOGGER.info(f"Serialize columnChiSquaredTestPValueGreaterThanConstraint from deserialized representation:\n {ks1.to_protobuf()}")
    assert json_value["name"] == f"summary chi_squared_test p-value {Op.Name(Op.GT)} 0.15/None"
    assert json_value["op"] == Op.Name(Op.GT)
    assert json_value["firstField"] == "chi_squared_test"
    assert pytest.approx(json_value["value"], 0.01) == 0.15
    assert len(json_value["discreteDistribution"]["frequentItems"]["items"]) == 4
    assert json_value["verbose"] is True


def test_chi_squared_test_p_value_greater_than_constraint_wrong_datatype():
    with pytest.raises(ValueError):
        columnChiSquaredTestPValueGreaterThanConstraint([1.0, 2, 3], p_value=0.15, verbose=True)
    with pytest.raises(TypeError):
        columnChiSquaredTestPValueGreaterThanConstraint("abc", p_value=0.15, verbose=True)
    with pytest.raises(ValueError):
        columnChiSquaredTestPValueGreaterThanConstraint({"A": 0.3, "B": 1, "C": 12}, p_value=0.2, verbose=True)
    with pytest.raises(TypeError):
        columnChiSquaredTestPValueGreaterThanConstraint(["a", "b", "c"], p_value=1.2, verbose=True)


<<<<<<< HEAD
def test_generate_default_constraints_categorical(local_config_path):
    usernames = ["jd123", "jane.doe@example.com", "bobsmith", "_anna_"]
    emails = ["john.doe@example.com", "jane.doe@example.com", "bob.smith@example.com", "anna_jones@example.com"]
    data = pd.DataFrame(
        {
            "username": usernames,
            "email": emails,
        }
    )
    config = load_config(local_config_path)
    session = session_from_config(config)
    profile = session.log_dataframe(data, "test.data")
    generated_constraints = profile.generate_constraints()

    json_summ = json.loads(message_to_json(generated_constraints.to_protobuf()))
    constraints_username = json_summ["summaryConstraints"]["username"]["constraints"]
    constraints_email = json_summ["summaryConstraints"]["email"]["constraints"]

    # username constraints
    assert len(constraints_username) == 3  # column value type equals, unique count between and most common value in set
    assert constraints_username[0]["name"] == "summary column_values_type EQ STRING"
    assert constraints_username[0]["firstField"] == "column_values_type"
    assert constraints_username[0]["value"] == InferredType.STRING
    assert constraints_username[0]["op"] == Op.Name(Op.EQ)
    assert constraints_username[0]["verbose"] is False

    # there are 4 unique values in the df for username, so the unique count between is in the range 4-1 and 4+1
    assert constraints_username[1]["name"] == "summary unique_count BTWN 3 and 5"
    assert constraints_username[1]["firstField"] == "unique_count"
    assert constraints_username[1]["op"] == Op.Name(Op.BTWN)
    assert pytest.approx(constraints_username[1]["between"]["lowerValue"], 0.001) == 3
    assert pytest.approx(constraints_username[1]["between"]["upperValue"], 0.001) == 5
    assert constraints_username[1]["verbose"] is False

    assert f"summary most_common_value IN" in constraints_username[2]["name"]  # set has different order
    assert constraints_username[2]["firstField"] == "most_common_value"
    assert constraints_username[2]["op"] == Op.Name(Op.IN)
    assert set(constraints_username[2]["referenceSet"]) == set(usernames)
    assert constraints_username[2]["verbose"] is False

    # email constraints
    assert len(constraints_email) == 3  # column value type equals, unique count between and most common value in set
    assert constraints_email[0]["name"] == "summary column_values_type EQ STRING"
    assert constraints_email[0]["firstField"] == "column_values_type"
    assert constraints_email[0]["value"] == InferredType.STRING
    assert constraints_email[0]["op"] == Op.Name(Op.EQ)
    assert constraints_email[0]["verbose"] is False

    # there are 4 unique values in the df for username, so the unique count between is in the range 4-1 and 4+1
    assert constraints_email[1]["name"] == "summary unique_count BTWN 3 and 5"
    assert constraints_email[1]["firstField"] == "unique_count"
    assert constraints_email[1]["op"] == Op.Name(Op.BTWN)
    assert pytest.approx(constraints_email[1]["between"]["lowerValue"], 0.001) == 3
    assert pytest.approx(constraints_email[1]["between"]["upperValue"], 0.001) == 5
    assert constraints_email[1]["verbose"] is False

    assert f"summary most_common_value IN" in constraints_email[2]["name"]  # set has different order
    assert constraints_email[2]["firstField"] == "most_common_value"
    assert constraints_email[2]["op"] == Op.Name(Op.IN)
    assert set(constraints_email[2]["referenceSet"]) == set(emails)
    assert constraints_email[2]["verbose"] is False


def test_generate_default_constraints_numeric(local_config_path):
    data = pd.DataFrame(
        {
            "followers": [1525, 12268, 51343, 867, 567, 100265, 22113, 3412],
            "points": [23.4, 123.2, 432.22, 32.1, 44.1, 42.2, 344.2, 42.1],
        }
    )

    config = load_config(local_config_path)
    session = session_from_config(config)
    profile = session.log_dataframe(data, "test.data")
    generated_constraints = profile.generate_constraints()

    json_summ = json.loads(message_to_json(generated_constraints.to_protobuf()))
    followers_constraints = json_summ["summaryConstraints"]["followers"]["constraints"]
    points_constraints = json_summ["summaryConstraints"]["points"]["constraints"]

    assert len(followers_constraints) == 5
    # min greater than 0, mean between mean-stddev and mean+stddev,
    # column values type, most common value in set, unique count between

    followers_mean = data["followers"].mean()
    followers_stddev = data["followers"].std()
    lower_followers = followers_mean - followers_stddev
    upper_followers = followers_mean + followers_stddev

    assert followers_constraints[0]["name"] == "summary min GE 0/None"
    assert followers_constraints[1]["name"] == f"summary mean BTWN {lower_followers} and {upper_followers}"
    assert followers_constraints[2]["name"] == "summary column_values_type EQ INTEGRAL"
    assert followers_constraints[3]["name"] == "summary unique_count BTWN 7 and 9"  # we have 8 unique values in the df
    assert "summary most_common_value IN" in followers_constraints[4]["name"]

    assert len(points_constraints) == 4
    # min greater than 0, mean between mean-stddev and mean+stddev,
    # column values type, most common value in set
    points_mean = data["points"].mean()
    points_stddev = data["points"].std()
    lower_points = points_mean - points_stddev
    upper_points = points_mean + points_stddev

    assert points_constraints[0]["name"] == "summary min GE 0/None"
    assert points_constraints[1]["name"] == f"summary mean BTWN {lower_points} and {upper_points}"
    assert points_constraints[2]["name"] == "summary column_values_type EQ FRACTIONAL"
    assert "summary most_common_value IN" in points_constraints[3]["name"]


def test_generate_default_constraints_mixed(local_config_path):
    data = pd.DataFrame(
        {"username": ["jd123", "jane.doe@example.com", "bobsmith", "_anna_"], "followers": [1525, 12268, 51343, 867], "null": [None, None, None, None]}
    )

    config = load_config(local_config_path)
    session = session_from_config(config)
    profile = session.log_dataframe(data, "test.data")
    generated_constraints = profile.generate_constraints()

    json_summ = json.loads(message_to_json(generated_constraints.to_protobuf()))
    username_constraints = json_summ["summaryConstraints"]["username"]["constraints"]
    followers_constraints = json_summ["summaryConstraints"]["followers"]["constraints"]

    # no constraints should be generated for the null column since all values are None
    assert "null" not in json_summ["summaryConstraints"]

    assert len(username_constraints) == 3  # column value type equals, unique count between and most common value in set
    assert username_constraints[0]["name"] == "summary column_values_type EQ STRING"
    assert username_constraints[1]["name"] == "summary unique_count BTWN 3 and 5"  # we have 4 unique values in df
    assert f"summary most_common_value IN" in username_constraints[2]["name"]

    assert len(followers_constraints) == 5
    # min greater than 0, mean between mean-stddev and mean+stddev,
    # column values type, most common value in set, unique count between

    followers_mean = data["followers"].mean()
    followers_stddev = data["followers"].std()
    lower_followers = followers_mean - followers_stddev
    upper_followers = followers_mean + followers_stddev

    assert followers_constraints[0]["name"] == "summary min GE 0/None"
    assert followers_constraints[1]["name"] == f"summary mean BTWN {lower_followers} and {upper_followers}"
    assert followers_constraints[2]["name"] == "summary column_values_type EQ INTEGRAL"
    assert followers_constraints[3]["name"] == "summary unique_count BTWN 3 and 5"  # we have 4 unique values in the df
    assert "summary most_common_value IN" in followers_constraints[4]["name"]
=======
def _apply_value_constraints_on_dataset(df_lending_club, local_config_path, value_constraints=None, multi_column_value_constraints=None):
    dc = DatasetConstraints(None, value_constraints=value_constraints, multi_column_value_constraints=multi_column_value_constraints)
    config = load_config(local_config_path)
    session = session_from_config(config)
    profile = session.log_dataframe(df_lending_club, "test.data", constraints=dc)
    session.close()
    return dc.report()


def test_sum_of_row_values_of_multiple_columns_constraint_apply(local_config_path, df_lending_club):
    col_set = ["loan_amnt", "int_rate"]
    srveq = sumOfRowValuesOfMultipleColumnsEqualsConstraint(columns=col_set, value="total_pymnt", verbose=False)
    multi_column_value_constraints = [srveq]
    report = _apply_value_constraints_on_dataset(df_lending_club, local_config_path, multi_column_value_constraints=multi_column_value_constraints)

    total_payment = ["total_pymnt"]
    assert report[0][0] == f"multi column value SUM {col_set} {Op.Name(Op.EQ)} {total_payment}"
    assert report[0][1] == 50
    assert report[0][2] == 50


def test_sum_of_row_values_of_multiple_columns_constraint_apply_true(local_config_path):
    colset = ["A", "B"]
    srveq = sumOfRowValuesOfMultipleColumnsEqualsConstraint(columns=colset, value=100, verbose=False)

    dc = DatasetConstraints(None, multi_column_value_constraints=[srveq])
    config = load_config(local_config_path)
    session = session_from_config(config)
    df = pd.DataFrame(
        [
            {"A": 1, "B": 2},  # fail
            {"A": 99, "B": 1},  # pass
            {"A": 32, "B": 68},  # pass
            {"A": 100, "B": 2},  # fail
            {"A": 83, "B": 18},  # fail
        ]
    )
    profile = session.log_dataframe(df, "test.data", constraints=dc)
    session.close()
    report = dc.report()

    assert report[0][0] == f"multi column value SUM {colset} {Op.Name(Op.EQ)} 100"
    assert report[0][1] == 5
    assert report[0][2] == 3


def test_merge_sum_of_row_values_different_values():
    cpvis1 = sumOfRowValuesOfMultipleColumnsEqualsConstraint(columns=["annual_inc", "loan_amnt"], value="grade")
    cpvis2 = sumOfRowValuesOfMultipleColumnsEqualsConstraint(columns=["annual_inc", "total_pymnt"], value="grade")
    cpvis3 = sumOfRowValuesOfMultipleColumnsEqualsConstraint(columns=["annual_inc", "total_pymnt"], value="loan_amnt")

    with pytest.raises(AssertionError):
        cpvis1.merge(cpvis2)
    with pytest.raises(AssertionError):
        cpvis2.merge(cpvis3)


def test_merge_sum_of_row_values_constraint_valid():
    col_set = ["loan_amnt", "int_rate"]
    srveq1 = sumOfRowValuesOfMultipleColumnsEqualsConstraint(columns=col_set, value="total_pymnt", verbose=False)
    srveq1.total = 5
    srveq1.failures = 1
    srveq2 = sumOfRowValuesOfMultipleColumnsEqualsConstraint(columns=col_set, value="total_pymnt", verbose=False)
    srveq2.total = 3
    srveq2.failures = 2

    srveq_merged = srveq1.merge(srveq2)
    json_value = json.loads(message_to_json(srveq_merged.to_protobuf()))

    total_payment = ["total_pymnt"]
    assert json_value["name"] == f"multi column value SUM {col_set} {Op.Name(Op.EQ)} {total_payment}"
    assert json_value["dependentColumns"] == col_set
    assert json_value["op"] == Op.Name(Op.EQ)
    assert json_value["referenceColumns"][0] == "total_pymnt"
    assert json_value["verbose"] is False

    report = srveq_merged.report()
    assert report[1] == 8
    assert report[2] == 3


def test_serialization_deserialization_sum_of_row_values_constraint():
    columns = ["A", "B", "C"]
    c = sumOfRowValuesOfMultipleColumnsEqualsConstraint(columns=columns, value=6, verbose=True)

    c.from_protobuf(c.to_protobuf())
    json_value = json.loads(message_to_json(c.to_protobuf()))

    assert json_value["name"] == f"multi column value SUM {columns} {Op.Name(Op.EQ)} 6"
    assert json_value["dependentColumns"] == columns
    assert json_value["op"] == Op.Name(Op.EQ)
    assert pytest.approx(json_value["value"], 0.01) == 6
    assert json_value["internalDependentColumnsOp"] == Op.Name(Op.SUM)
    assert json_value["verbose"] is True


def test_sum_of_row_values_constraint_invalid_params():
    with pytest.raises(TypeError):
        sumOfRowValuesOfMultipleColumnsEqualsConstraint(columns=1, value="B")
    with pytest.raises(TypeError):
        sumOfRowValuesOfMultipleColumnsEqualsConstraint(columns=[1, 2], value="B")
    with pytest.raises(TypeError):
        sumOfRowValuesOfMultipleColumnsEqualsConstraint(columns=1, value=["b"])


def test_multi_column_value_constraints_logical_operation(local_config_path):
    a_gt_b = columnValuesAGreaterThanBConstraint("col1", "col2")

    df = pd.DataFrame({"col1": [4, 5, 6, 7], "col2": [0, 1, 2, 3]})

    dc = DatasetConstraints(None, multi_column_value_constraints=[a_gt_b])

    config = load_config(local_config_path)
    session = session_from_config(config)

    profile = session.log_dataframe(df, "test.data", constraints=dc)
    session.close()
    report = dc.report()

    assert len(report[0]) == 3

    assert report[0][1] == 4 and report[0][2] == 0 and report[0][0] == f"multi column value col1 {Op.Name(Op.GT)} col2"


def test_multi_column_value_constraints_merge_error():
    mcvc1 = columnValuesAGreaterThanBConstraint("col1", "col2")
    mcvc2 = MultiColumnValueConstraint("col1", op=Op.GT, reference_columns="col5")

    with pytest.raises(AssertionError):
        mcvc1.merge(mcvc2)

    mcvc1 = columnValuesAGreaterThanBConstraint("col1", "col2")
    mcvc2 = MultiColumnValueConstraint("col4", op=Op.GT, reference_columns="col2")

    with pytest.raises(AssertionError):
        mcvc1.merge(mcvc2)

    mcvc1 = columnValuesAGreaterThanBConstraint("col1", "col2")
    mcvc2 = MultiColumnValueConstraint("col1", op=Op.EQ, reference_columns="col2")

    with pytest.raises(AssertionError):
        mcvc1.merge(mcvc2)

    mcvc1 = columnValuesAGreaterThanBConstraint("col1", "col2")
    mcvc2 = MultiColumnValueConstraint("col1", op=Op.GT, value=2)

    with pytest.raises(AssertionError):
        mcvc1.merge(mcvc2)


def test_multi_column_value_constraints_merge_valid():
    mcvc1 = columnValuesAGreaterThanBConstraint("col1", "col2")
    mcvc2 = MultiColumnValueConstraint("col1", op=Op.GT, reference_columns="col2")

    merged = mcvc1.merge(mcvc2)

    pre_merge_json = json.loads(message_to_json(mcvc1.to_protobuf()))
    merge_json = json.loads(message_to_json(merged.to_protobuf()))

    assert pre_merge_json["name"] == merge_json["name"]
    assert pre_merge_json["dependentColumn"] == merge_json["dependentColumn"]
    assert pre_merge_json["referenceColumns"] == merge_json["referenceColumns"]
    assert pre_merge_json["op"] == merge_json["op"]
    assert pre_merge_json["verbose"] == merge_json["verbose"]


def test_multi_column_value_constraints_invalid_init():
    with pytest.raises(ValueError):
        mcvc = MultiColumnValueConstraint(None, op=Op.GT, reference_columns="col2")

    with pytest.raises(TypeError):
        mcvc = MultiColumnValueConstraint(1, op=Op.GT, reference_columns="col2")

    with pytest.raises(ValueError):
        mcvc = MultiColumnValueConstraint("a", op=Op.GT, reference_columns="col2", value=2)

    with pytest.raises(ValueError):
        mcvc = MultiColumnValueConstraint("a", op=Op.GT)

    with pytest.raises(ValueError):
        mcvc = MultiColumnValueConstraint("a", op=Op.GT, internal_dependent_cols_op=Op.GT)


def test_multi_column_value_constraints_serialization_reference_columns():

    mcvc1 = MultiColumnValueConstraint(dependent_columns=["col1", "col2"], reference_columns=["col5", "col6"], op=Op.EQ)

    mcvc2 = MultiColumnValueConstraint.from_protobuf(mcvc1.to_protobuf())

    mcvc1_json = json.loads(message_to_json(mcvc1.to_protobuf()))
    mcvc2_json = json.loads(message_to_json(mcvc2.to_protobuf()))

    mcvc1.merge(mcvc2)
    mcvc2.merge(mcvc1)

    assert mcvc1_json["name"] == mcvc2_json["name"]
    assert mcvc1.to_protobuf().dependent_columns == mcvc2.to_protobuf().dependent_columns
    assert mcvc1.to_protobuf().reference_columns == mcvc2.to_protobuf().reference_columns
    assert mcvc1_json["op"] == mcvc2_json["op"]
    assert mcvc1_json["verbose"] == mcvc2_json["verbose"]


def test_multi_column_value_constraints_serialization_value():
    mcvc1 = MultiColumnValueConstraint(["col1", "col2"], op=Op.GT, value=2)

    mcvc2 = MultiColumnValueConstraint.from_protobuf(mcvc1.to_protobuf())

    mcvc1_json = json.loads(message_to_json(mcvc1.to_protobuf()))
    mcvc2_json = json.loads(message_to_json(mcvc2.to_protobuf()))

    mcvc1.merge(mcvc2)
    mcvc2.merge(mcvc1)

    assert mcvc1_json["name"] == mcvc2_json["name"]
    assert mcvc1.to_protobuf().dependent_columns == mcvc2.to_protobuf().dependent_columns
    assert mcvc1_json["value"] == mcvc2_json["value"]
    assert mcvc1_json["op"] == mcvc2_json["op"]
    assert mcvc1_json["verbose"] == mcvc2_json["verbose"]


def test_multi_column_value_constraints_serialization_value_set():
    mcvc1 = MultiColumnValueConstraint(["col1", "col2"], op=Op.GT, value=set([1, 2]))

    mcvc2 = MultiColumnValueConstraint.from_protobuf(mcvc1.to_protobuf())

    mcvc1_json = json.loads(message_to_json(mcvc1.to_protobuf()))
    mcvc2_json = json.loads(message_to_json(mcvc2.to_protobuf()))

    mcvc1.merge(mcvc2)
    mcvc2.merge(mcvc1)

    assert mcvc1_json["name"] == mcvc2_json["name"]
    assert mcvc1.to_protobuf().dependent_columns == mcvc2.to_protobuf().dependent_columns
    assert mcvc1.to_protobuf().value_set == mcvc2.to_protobuf().value_set
    assert mcvc1_json["op"] == mcvc2_json["op"]
    assert mcvc1_json["verbose"] == mcvc2_json["verbose"]


def test_column_pair_values_in_valid_set_constraint_apply(local_config_path, df_lending_club):
    val_set = {("B", "B2"), ("C", "C2"), ("D", "D1")}  # the second pair is found in the data set
    cpvis = columnPairValuesInSetConstraint(column_A="grade", column_B="sub_grade", value_set=val_set)
    multi_column_value_constraints = [cpvis]
    report = _apply_value_constraints_on_dataset(df_lending_club, local_config_path, multi_column_value_constraints=multi_column_value_constraints)

    col_set = ["grade", "sub_grade"]
    assert report[0][0] == f"multi column value {col_set} {Op.Name(Op.IN)} {val_set}"
    assert report[0][1] == 50
    assert report[0][2] == 45  # 5 values are in the set


def test_merge_column_pair_values_in_valid_set_constraint_different_values():
    val_set1 = {(12345, "B"), (41000.0, "C"), (42333, "D")}
    cpvis1 = columnPairValuesInSetConstraint(column_A="annual_inc", column_B="grade", value_set=val_set1)
    val_set2 = {(12345, "B"), (1111, "C"), (42333, "D")}
    cpvis2 = columnPairValuesInSetConstraint(column_A="annual_inc", column_B="grade", value_set=val_set2)
    cpvis3 = columnPairValuesInSetConstraint(column_A="some", column_B="grade", value_set=val_set2)
    cpvis4 = columnPairValuesInSetConstraint(column_A="annual_inc", column_B="b", value_set=val_set1)

    with pytest.raises(AssertionError):
        cpvis1.merge(cpvis2)
    with pytest.raises(AssertionError):
        cpvis2.merge(cpvis3)
    with pytest.raises(AssertionError):
        cpvis1.merge(cpvis4)


def test_merge_column_pair_values_in_valid_set_constraint_valid():
    val_set1 = {(12345, "B"), (41000.0, "C"), (42333, "D")}
    cpvis1 = columnPairValuesInSetConstraint(column_A="annual_inc", column_B="grade", value_set=val_set1)
    cpvis1.total = 5
    cpvis1.failures = 1
    cpvis2 = columnPairValuesInSetConstraint(column_A="annual_inc", column_B="grade", value_set=val_set1)
    cpvis2.total = 3
    cpvis2.failures = 2

    cpvis_merged = cpvis1.merge(cpvis2)
    json_value = json.loads(message_to_json(cpvis_merged.to_protobuf()))

    col_set = ["annual_inc", "grade"]
    assert json_value["name"] == f"multi column value {col_set} {Op.Name(Op.IN)} {val_set1}"
    assert json_value["dependentColumns"] == col_set
    assert json_value["op"] == Op.Name(Op.IN)
    assert json_value["valueSet"] == [list(t) for t in val_set1]
    assert json_value["verbose"] is False

    report = cpvis_merged.report()
    assert report[1] == 8
    assert report[2] == 3


def test_serialization_deserialization_column_pair_values_in_valid_set_constraint():
    val_set1 = {(12345, "B"), (41000.0, "C"), (42333, "D")}
    c = columnPairValuesInSetConstraint(column_A="A", column_B="B", value_set=val_set1, verbose=True)

    c.from_protobuf(c.to_protobuf())
    json_value = json.loads(message_to_json(c.to_protobuf()))

    val_set1 = set(val_set1)
    col_set = ["A", "B"]
    assert json_value["name"] == f"multi column value {col_set} {Op.Name(Op.IN)} {val_set1}"
    assert json_value["dependentColumns"] == col_set
    assert json_value["op"] == Op.Name(Op.IN)
    assert json_value["valueSet"] == [list(t) for t in val_set1]
    assert json_value["verbose"] is True


def test_column_pair_values_in_set_constraint_invalid_params():
    with pytest.raises(TypeError):
        columnPairValuesInSetConstraint(column_A=1, column_B="B", value_set={("A", "B")})
    with pytest.raises(TypeError):
        columnPairValuesInSetConstraint(column_A="A", column_B=["A"], value_set={("A", "B")})
    with pytest.raises(TypeError):
        columnPairValuesInSetConstraint(column_A="A", column_B="B", value_set=1.0)
    with pytest.raises(TypeError):
        columnPairValuesInSetConstraint(column_A="A", column_B="B", value_set="ABC")


def test_column_values_unique_within_row_constraint_apply(local_config_path, df_lending_club):
    cvu = columnValuesUniqueWithinRow(column_A="grade", verbose=True)
    multi_column_value_constraints = [cvu]
    report = _apply_value_constraints_on_dataset(df_lending_club, local_config_path, multi_column_value_constraints=multi_column_value_constraints)

    assert report[0][0] == f"multi column value grade {Op.Name(Op.NOT_IN)} all"
    assert report[0][1] == 50
    assert report[0][2] == 0


def test_merge_column_values_unique_within_row_constraint_different_values():
    cvu1 = columnValuesUniqueWithinRow(column_A="A")
    cvu2 = columnValuesUniqueWithinRow(column_A="A1", verbose=True)

    with pytest.raises(AssertionError):
        cvu1.merge(cvu2)


def test_merge_column_values_unique_within_row_constraint_valid():
    cvu1 = columnValuesUniqueWithinRow(column_A="A")
    cvu1.total = 5
    cvu1.failures = 1
    cvu2 = columnValuesUniqueWithinRow(column_A="A", verbose=True)
    cvu2.total = 3
    cvu2.failures = 2

    merged = cvu1.merge(cvu2)
    json_value = json.loads(message_to_json(merged.to_protobuf()))

    assert json_value["name"] == f"multi column value A {Op.Name(Op.NOT_IN)} all"
    assert json_value["dependentColumn"] == "A"
    assert json_value["op"] == Op.Name(Op.NOT_IN)
    assert json_value["referenceColumns"] == ["all"]
    assert json_value["verbose"] is False

    report = merged.report()
    assert report[1] == 8
    assert report[2] == 3


def test_serialization_deserialization_column_values_unique_within_row_constraint():
    c = columnValuesUniqueWithinRow(column_A="A", verbose=True)

    c.from_protobuf(c.to_protobuf())
    json_value = json.loads(message_to_json(c.to_protobuf()))

    assert json_value["name"] == f"multi column value A {Op.Name(Op.NOT_IN)} all"
    assert json_value["dependentColumn"] == "A"
    assert json_value["op"] == Op.Name(Op.NOT_IN)
    assert json_value["referenceColumns"] == ["all"]
    assert json_value["verbose"] is True


def test_column_values_unique_within_row_constraint_invalid_params():
    with pytest.raises(TypeError):
        columnValuesUniqueWithinRow(column_A=1)
    with pytest.raises(TypeError):
        columnValuesUniqueWithinRow(column_A=["A"])
>>>>>>> 9e69ec30
<|MERGE_RESOLUTION|>--- conflicted
+++ resolved
@@ -2250,7 +2250,6 @@
         columnChiSquaredTestPValueGreaterThanConstraint(["a", "b", "c"], p_value=1.2, verbose=True)
 
 
-<<<<<<< HEAD
 def test_generate_default_constraints_categorical(local_config_path):
     usernames = ["jd123", "jane.doe@example.com", "bobsmith", "_anna_"]
     emails = ["john.doe@example.com", "jane.doe@example.com", "bob.smith@example.com", "anna_jones@example.com"]
@@ -2396,7 +2395,6 @@
     assert followers_constraints[2]["name"] == "summary column_values_type EQ INTEGRAL"
     assert followers_constraints[3]["name"] == "summary unique_count BTWN 3 and 5"  # we have 4 unique values in the df
     assert "summary most_common_value IN" in followers_constraints[4]["name"]
-=======
 def _apply_value_constraints_on_dataset(df_lending_club, local_config_path, value_constraints=None, multi_column_value_constraints=None):
     dc = DatasetConstraints(None, value_constraints=value_constraints, multi_column_value_constraints=multi_column_value_constraints)
     config = load_config(local_config_path)
@@ -2771,5 +2769,4 @@
     with pytest.raises(TypeError):
         columnValuesUniqueWithinRow(column_A=1)
     with pytest.raises(TypeError):
-        columnValuesUniqueWithinRow(column_A=["A"])
->>>>>>> 9e69ec30
+        columnValuesUniqueWithinRow(column_A=["A"])