--- conflicted
+++ resolved
@@ -20,12 +20,9 @@
     _try_parse_strftime_format,
     _value_funcs,
     approximateEntropyBetweenConstraint,
-<<<<<<< HEAD
+    columnChiSquaredTestPValueGreaterThanConstraint,
     columnExistsConstraint,
-=======
-    columnChiSquaredTestPValueGreaterThanConstraint,
     columnKLDivergenceLessThanConstraint,
->>>>>>> e4c2f5af
     columnMostCommonValueInSetConstraint,
     columnsMatchSetConstraint,
     columnUniqueValueCountBetweenConstraint,
@@ -47,11 +44,8 @@
     maxBetweenConstraint,
     meanBetweenConstraint,
     minBetweenConstraint,
-<<<<<<< HEAD
     numberOfRowsConstraint,
-=======
     parametrizedKSTestPValueGreaterThanConstraint,
->>>>>>> e4c2f5af
     quantileBetweenConstraint,
     stddevBetweenConstraint,
     strftimeFormatConstraint,
